--- conflicted
+++ resolved
@@ -312,20 +312,5 @@
 #define yassert 1
 using namespace boost::filesystem;
 
-<<<<<<< HEAD
-// boost::uint64_T is defined, don't need this
-//#if defined(__linux__)
-//#include "stdint.h"
-//#else if( !defined(uint64_t) )
-//typedef unsigned long long uint64_t;
-//#endif
-=======
-#if defined(__linux__)
-#include "stdint.h"
-#elif ( !defined(uint64_t) )
-typedef unsigned long long uint64_t;
-#endif
->>>>>>> 9dc2d9ae
-
 #include "util/goodies.h"
 #include "util/log.h"