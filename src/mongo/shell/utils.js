--- conflicted
+++ resolved
@@ -1108,37 +1108,22 @@
                     print(freemonStatus.userReminder);
                     print("---");
                 } else if (freemonStatus.state === 'undecided') {
-<<<<<<< HEAD
                     //print(
-                    //    "---\n" +
+                    //    "---\n" + messageIndent +
                     //    "Enable MongoDB's free cloud-based monitoring service, which will then receive and display\n" +
+                    //    messageIndent +
                     //    "metrics about your deployment (disk utilization, CPU, operation statistics, etc).\n" +
-                    //    "\n" +
+                    //    "\n" + messageIndent +
                     //    "The monitoring data will be available on a MongoDB website with a unique URL accessible to you\n" +
+                    //    messageIndent +
                     //    "and anyone you share the URL with. MongoDB may use this information to make product\n" +
+                    //    messageIndent +
                     //    "improvements and to suggest MongoDB products and deployment options to you.\n" +
-                    //    "\n" +
+                    //    "\n" + messageIndent +
                     //    "To enable free monitoring, run the following command: db.enableFreeMonitoring()\n" +
+                    //    messageIndent +
                     //    "To permanently disable this reminder, run the following command: db.disableFreeMonitoring()\n" +
                     //    "---\n");
-=======
-                    print(
-                        "---\n" + messageIndent +
-                        "Enable MongoDB's free cloud-based monitoring service, which will then receive and display\n" +
-                        messageIndent +
-                        "metrics about your deployment (disk utilization, CPU, operation statistics, etc).\n" +
-                        "\n" + messageIndent +
-                        "The monitoring data will be available on a MongoDB website with a unique URL accessible to you\n" +
-                        messageIndent +
-                        "and anyone you share the URL with. MongoDB may use this information to make product\n" +
-                        messageIndent +
-                        "improvements and to suggest MongoDB products and deployment options to you.\n" +
-                        "\n" + messageIndent +
-                        "To enable free monitoring, run the following command: db.enableFreeMonitoring()\n" +
-                        messageIndent +
-                        "To permanently disable this reminder, run the following command: db.disableFreeMonitoring()\n" +
-                        "---\n");
->>>>>>> bab69149
                 }
             }
 
