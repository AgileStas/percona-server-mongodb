// mongo.js

// NOTE 'Mongo' may be defined here or in MongoJS.cpp.  Add code to init, not to this constructor.
if (typeof Mongo == "undefined") {
    Mongo = function(host) {
        this.init(host);
    };
}

if (!Mongo.prototype) {
    throw Error("Mongo.prototype not defined");
}

if (!Mongo.prototype.find)
    Mongo.prototype.find = function(ns, query, fields, limit, skip, batchSize, options) {
        throw Error("find not implemented");
    };
if (!Mongo.prototype.insert)
    Mongo.prototype.insert = function(ns, obj) {
        throw Error("insert not implemented");
    };
if (!Mongo.prototype.remove)
    Mongo.prototype.remove = function(ns, pattern) {
        throw Error("remove not implemented");
    };
if (!Mongo.prototype.update)
    Mongo.prototype.update = function(ns, query, obj, upsert) {
        throw Error("update not implemented");
    };

if (typeof mongoInject == "function") {
    mongoInject(Mongo.prototype);
}

Mongo.prototype.setSlaveOk = function(value) {
    if (value == undefined)
        value = true;
    this.slaveOk = value;
};

Mongo.prototype.getSlaveOk = function() {
    return this.slaveOk || false;
};

Mongo.prototype.getDB = function(name) {
    if ((jsTest.options().keyFile) &&
        ((typeof this.authenticated == 'undefined') || !this.authenticated)) {
        jsTest.authenticate(this);
    }
    // There is a weird issue where typeof(db._name) !== "string" when the db name
    // is created from objects returned from native C++ methods.
    // This hack ensures that the db._name is always a string.
    if (typeof(name) === "object") {
        name = name.toString();
    }
    return new DB(this, name);
};

Mongo.prototype.getDBs = function(driverSession = this._getDefaultSession()) {
    var cmdObj = {listDatabases: 1};
    if (driverSession._isExplicit || !jsTest.options().disableImplicitSessions) {
        cmdObj = driverSession._serverSession.injectSessionId(cmdObj);
    }

    var res = this.adminCommand(cmdObj);
    if (!res.ok)
        throw _getErrorWithCode(res, "listDatabases failed:" + tojson(res));
    return res;
};

Mongo.prototype.adminCommand = function(cmd) {
    return this.getDB("admin").runCommand(cmd);
};

/**
 * Returns all log components and current verbosity values
 */
Mongo.prototype.getLogComponents = function(driverSession = this._getDefaultSession()) {
    var cmdObj = {getParameter: 1, logComponentVerbosity: 1};
    if (driverSession._isExplicit || !jsTest.options().disableImplicitSessions) {
        cmdObj = driverSession._serverSession.injectSessionId(cmdObj);
    }

    var res = this.adminCommand(cmdObj);
    if (!res.ok)
        throw _getErrorWithCode(res, "getLogComponents failed:" + tojson(res));
    return res.logComponentVerbosity;
};

/**
 * Accepts optional second argument "component",
 * string of form "storage.journaling"
 */
Mongo.prototype.setLogLevel = function(
    logLevel, component, driverSession = this._getDefaultSession()) {
    componentNames = [];
    if (typeof component === "string") {
        componentNames = component.split(".");
    } else if (component !== undefined) {
        throw Error("setLogLevel component must be a string:" + tojson(component));
    }
    var vDoc = {verbosity: logLevel};

    // nest vDoc
    for (var key, obj; componentNames.length > 0;) {
        obj = {};
        key = componentNames.pop();
        obj[key] = vDoc;
        vDoc = obj;
    }

    var cmdObj = {setParameter: 1, logComponentVerbosity: vDoc};
    if (driverSession._isExplicit || !jsTest.options().disableImplicitSessions) {
        cmdObj = driverSession._serverSession.injectSessionId(cmdObj);
    }

    var res = this.adminCommand(cmdObj);
    if (!res.ok)
        throw _getErrorWithCode(res, "setLogLevel failed:" + tojson(res));
    return res;
};

Mongo.prototype.getDBNames = function() {
    return this.getDBs().databases.map(function(z) {
        return z.name;
    });
};

Mongo.prototype.getCollection = function(ns) {
    var idx = ns.indexOf(".");
    if (idx < 0)
        throw Error("need . in ns");
    var db = ns.substring(0, idx);
    var c = ns.substring(idx + 1);
    return this.getDB(db).getCollection(c);
};

Mongo.prototype.toString = function() {
    return "connection to " + this.host;
};
Mongo.prototype.tojson = Mongo.prototype.toString;

/**
 * Sets the read preference.
 *
 * @param mode {string} read preference mode to use. Pass null to disable read
 *     preference.
 * @param tagSet {Array.<Object>} optional. The list of tags to use, order matters.
 *     Note that this object only keeps a shallow copy of this array.
 */
Mongo.prototype.setReadPref = function(mode, tagSet) {
    if ((this._readPrefMode === "primary") && (typeof(tagSet) !== "undefined") &&
        (Object.keys(tagSet).length > 0)) {
        // we allow empty arrays/objects or no tagSet for compatibility reasons
        throw Error("Can not supply tagSet with readPref mode primary");
    }
    this._setReadPrefUnsafe(mode, tagSet);
};

// Set readPref without validating. Exposed so we can test the server's readPref validation.
Mongo.prototype._setReadPrefUnsafe = function(mode, tagSet) {
    this._readPrefMode = mode;
    this._readPrefTagSet = tagSet;
};

Mongo.prototype.getReadPrefMode = function() {
    return this._readPrefMode;
};

Mongo.prototype.getReadPrefTagSet = function() {
    return this._readPrefTagSet;
};

// Returns a readPreference object of the type expected by mongos.
Mongo.prototype.getReadPref = function() {
    var obj = {}, mode, tagSet;
    if (typeof(mode = this.getReadPrefMode()) === "string") {
        obj.mode = mode;
    } else {
        return null;
    }
    // Server Selection Spec: - if readPref mode is "primary" then the tags field MUST
    // be absent. Ensured by setReadPref.
    if (Array.isArray(tagSet = this.getReadPrefTagSet())) {
        obj.tags = tagSet;
    }

    return obj;
};

/**
 * Sets the read concern.
 *
 * @param level {string} read concern level to use. Pass null to disable read concern.
 */
Mongo.prototype.setReadConcern = function(level) {
    if (!level) {
        this._readConcernLevel = undefined;
    } else if (level === "local" || level === "majority") {
        this._readConcernLevel = level;
    } else {
        throw Error("Invalid read concern.");
    }
};

/**
 * Gets the read concern.
 */
Mongo.prototype.getReadConcern = function() {
    return this._readConcernLevel;
};

connect = function(url, user, pass) {
    if (url instanceof MongoURI) {
        user = url.user;
        pass = url.password;
        url = url.uri;
    }
    if (user && !pass)
        throw Error("you specified a user and not a password.  " +
                    "either you need a password, or you're using the old connect api");

    // Validate connection string "url" as "hostName:portNumber/databaseName"
    //                                  or "hostName/databaseName"
    //                                  or "databaseName"
    //                                  or full mongo uri.
    var urlType = typeof url;
    if (urlType == "undefined") {
        throw Error("Missing connection string");
    }
    if (urlType != "string") {
        throw Error("Incorrect type \"" + urlType + "\" for connection string \"" + tojson(url) +
                    "\"");
    }
    url = url.trim();
    if (0 == url.length) {
        throw Error("Empty connection string");
    }

    if (!url.startsWith("mongodb://") && !url.startsWith("mongodb+srv://")) {
        const colon = url.lastIndexOf(":");
        const slash = url.lastIndexOf("/");
        if (url.split("/").length > 1) {
            url = url.substring(0, slash).replace(/\//g, "%2F") + url.substring(slash);
        }
        if (slash == 0) {
            throw Error("Failed to parse mongodb:// URL: " + url);
        }
        if (slash == -1 && colon == -1) {
            url = "mongodb://127.0.0.1:27017/" + url;
        } else if (slash != -1) {
            url = "mongodb://" + url;
        }
    }

    chatty("connecting to: " + url);
    var m = new Mongo(url);
    var db = m.getDB(m.defaultDB);

    if (user && pass) {
        if (!db.auth(user, pass)) {
            throw Error("couldn't login");
        }
    }

<<<<<<< HEAD
    // Check server version
    var serverVersion = db.version();
    chatty("Percona Server for MongoDB server version: v" + serverVersion);

    var shellVersion = version();
    if (serverVersion.slice(0, 3) != shellVersion.slice(0, 3)) {
        chatty("WARNING: shell and server versions do not match");
=======
    // Implicit sessions should not be used when opening a connection. In particular, the buildInfo
    // command is erroneously marked as requiring auth in MongoDB 3.6 and therefore fails if a
    // logical session id is included in the request.
    const originalTestData = TestData;
    TestData = Object.merge(originalTestData, {disableImplicitSessions: true});
    try {
        // Check server version
        var serverVersion = db.version();
        chatty("MongoDB server version: " + serverVersion);

        var shellVersion = version();
        if (serverVersion.slice(0, 3) != shellVersion.slice(0, 3)) {
            chatty("WARNING: shell and server versions do not match");
        }
    } finally {
        TestData = originalTestData;
>>>>>>> 54f1582f
    }

    return db;
};

/** deprecated, use writeMode below
 *
 */
Mongo.prototype.useWriteCommands = function() {
    return (this.writeMode() != "legacy");
};

Mongo.prototype.forceWriteMode = function(mode) {
    this._writeMode = mode;
};

Mongo.prototype.hasWriteCommands = function() {
    var hasWriteCommands = (this.getMinWireVersion() <= 2 && 2 <= this.getMaxWireVersion());
    return hasWriteCommands;
};

Mongo.prototype.hasExplainCommand = function() {
    var hasExplain = (this.getMinWireVersion() <= 3 && 3 <= this.getMaxWireVersion());
    return hasExplain;
};

/**
 * {String} Returns the current mode set. Will be commands/legacy/compatibility
 *
 * Sends isMaster to determine if the connection is capable of using bulk write operations, and
 * caches the result.
 */

Mongo.prototype.writeMode = function() {

    if ('_writeMode' in this) {
        return this._writeMode;
    }

    // get default from shell params
    if (_writeMode)
        this._writeMode = _writeMode();

    // can't use "commands" mode unless server version is good.
    if (this.hasWriteCommands()) {
        // good with whatever is already set
    } else if (this._writeMode == "commands") {
        this._writeMode = "compatibility";
    }

    return this._writeMode;
};

/**
 * Returns true if the shell is configured to use find/getMore commands rather than the C++ client.
 *
 * Currently, the C++ client will always use OP_QUERY find and OP_GET_MORE.
 */
Mongo.prototype.useReadCommands = function() {
    return (this.readMode() === "commands");
};

/**
 * For testing, forces the shell to use the readMode specified in 'mode'. Must be either "commands"
 * (use the find/getMore commands), "legacy" (use legacy OP_QUERY/OP_GET_MORE wire protocol reads),
 * or "compatibility" (auto-detect mode based on wire version).
 */
Mongo.prototype.forceReadMode = function(mode) {
    if (mode !== "commands" && mode !== "compatibility" && mode !== "legacy") {
        throw new Error("Mode must be one of {commands, compatibility, legacy}, but got: " + mode);
    }

    this._readMode = mode;
};

/**
 * Get the readMode string (either "commands" for find/getMore commands, "legacy" for OP_QUERY find
 * and OP_GET_MORE, or "compatibility" for detecting based on wire version).
 */
Mongo.prototype.readMode = function() {
    // Get the readMode from the shell params if we don't have one yet.
    if (typeof _readMode === "function" && !this.hasOwnProperty("_readMode")) {
        this._readMode = _readMode();
    }

    if (this.hasOwnProperty("_readMode") && this._readMode !== "compatibility") {
        // We already have determined our read mode. Just return it.
        return this._readMode;
    } else {
        // We're in compatibility mode. Determine whether the server supports the find/getMore
        // commands. If it does, use commands mode. If not, degrade to legacy mode.
        try {
            var hasReadCommands = (this.getMinWireVersion() <= 4 && 4 <= this.getMaxWireVersion());
            if (hasReadCommands) {
                this._readMode = "commands";
            } else {
                this._readMode = "legacy";
            }
        } catch (e) {
            // We failed trying to determine whether the remote node supports the find/getMore
            // commands. In this case, we keep _readMode as "compatibility" and the shell should
            // issue legacy reads. Next time around we will issue another isMaster to try to
            // determine the readMode decisively.
        }
    }

    return this._readMode;
};

//
// Write Concern can be set at the connection level, and is used for all write operations unless
// overridden at the collection level.
//

Mongo.prototype.setWriteConcern = function(wc) {
    if (wc instanceof WriteConcern) {
        this._writeConcern = wc;
    } else {
        this._writeConcern = new WriteConcern(wc);
    }
};

Mongo.prototype.getWriteConcern = function() {
    return this._writeConcern;
};

Mongo.prototype.unsetWriteConcern = function() {
    delete this._writeConcern;
};

Mongo.prototype.advanceClusterTime = function(newTime) {
    if (!newTime.hasOwnProperty("clusterTime")) {
        throw new Error("missing clusterTime field in setClusterTime argument");
    }

    if (typeof this._clusterTime === "object" && this._clusterTime !== null) {
        this._clusterTime =
            (bsonWoCompare({_: this._clusterTime.clusterTime}, {_: newTime.clusterTime}) >= 0)
            ? this._clusterTime
            : newTime;
    } else {
        this._clusterTime = newTime;
    }
};

Mongo.prototype.resetClusterTime_forTesting = function() {
    delete this._clusterTime;
};

Mongo.prototype.getClusterTime = function() {
    return this._clusterTime;
};

Mongo.prototype.startSession = function startSession(options = {}) {
    // Set retryWrites if not already set on options.
    if (!options.hasOwnProperty("retryWrites") && this.hasOwnProperty("_retryWrites")) {
        options.retryWrites = this._retryWrites;
    }
    return new DriverSession(this, options);
};

Mongo.prototype._getDefaultSession = function getDefaultSession() {
    // We implicitly associate a Mongo connection object with a real session so all requests include
    // a logical session id. These implicit sessions are intentionally not causally consistent. If
    // implicit sessions have been globally disabled, a dummy session is used instead of a real one.
    if (!this.hasOwnProperty("_defaultSession")) {
        this._defaultSession = _shouldUseImplicitSessions()
            ? this.startSession({causalConsistency: false})
            : new _DummyDriverSession(this);
        this._defaultSession._isExplicit = false;
    }
    return this._defaultSession;
};

Mongo.prototype.isCausalConsistency = function isCausalConsistency() {
    if (!this.hasOwnProperty("_causalConsistency")) {
        this._causalConsistency = false;
    }
    return this._causalConsistency;
};

Mongo.prototype.setCausalConsistency = function setCausalConsistency(causalConsistency = true) {
    this._causalConsistency = causalConsistency;
};

Mongo.prototype.waitForClusterTime = function waitForClusterTime(maxRetries = 10) {
    let isFirstTime = true;
    let count = 0;
    while (count < maxRetries) {
        if (typeof this._clusterTime === "object" && this._clusterTime !== null) {
            if (this._clusterTime.hasOwnProperty("signature") &&
                this._clusterTime.signature.keyId > 0) {
                return;
            }
        }
        if (isFirstTime) {
            isFirstTime = false;
        } else {
            sleep(500);
        }
        count++;
        this.adminCommand({"ping": 1});
    }
    throw new Error("failed waiting for non default clusterTime");
};

Mongo.prototype.watch = function(pipeline, options) {
    pipeline = pipeline || [];
    options = options || {};
    assert(pipeline instanceof Array, "'pipeline' argument must be an array");
    assert(options instanceof Object, "'options' argument must be an object");

    let changeStreamStage = {
        allChangesForCluster: true,
        fullDocument: options.fullDocument || "default"
    };
    delete options.allChangesForCluster;
    delete options.fullDocument;

    if (options.hasOwnProperty("resumeAfter")) {
        changeStreamStage.resumeAfter = options.resumeAfter;
        delete options.resumeAfter;
    }

    if (options.hasOwnProperty("startAtOperationTime")) {
        changeStreamStage.startAtOperationTime = options.startAtOperationTime;
        delete options.startAtOperationTime;
    }

    pipeline.unshift({$changeStream: changeStreamStage});
    return this.getDB("admin")._runAggregate({aggregate: 1, pipeline: pipeline}, options);
};<|MERGE_RESOLUTION|>--- conflicted
+++ resolved
@@ -263,15 +263,6 @@
         }
     }
 
-<<<<<<< HEAD
-    // Check server version
-    var serverVersion = db.version();
-    chatty("Percona Server for MongoDB server version: v" + serverVersion);
-
-    var shellVersion = version();
-    if (serverVersion.slice(0, 3) != shellVersion.slice(0, 3)) {
-        chatty("WARNING: shell and server versions do not match");
-=======
     // Implicit sessions should not be used when opening a connection. In particular, the buildInfo
     // command is erroneously marked as requiring auth in MongoDB 3.6 and therefore fails if a
     // logical session id is included in the request.
@@ -280,7 +271,7 @@
     try {
         // Check server version
         var serverVersion = db.version();
-        chatty("MongoDB server version: " + serverVersion);
+        chatty("Percona Server for MongoDB server version: v" + serverVersion);
 
         var shellVersion = version();
         if (serverVersion.slice(0, 3) != shellVersion.slice(0, 3)) {
@@ -288,7 +279,6 @@
         }
     } finally {
         TestData = originalTestData;
->>>>>>> 54f1582f
     }
 
     return db;
