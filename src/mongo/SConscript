--- conflicted
+++ resolved
@@ -18,7 +18,7 @@
 
 # Boost we need everywhere. 's2' is spammed in all over the place by
 # db/geo unfortunately. pcre is also used many places.
-env.InjectThirdPartyIncludePaths(libraries=['boost', 's2', 'pcre', 'tokuft'])
+env.InjectThirdPartyIncludePaths(libraries=['boost', 's2', 'pcre'])
 env.InjectMongoIncludePaths()
 
 env.SConscript(
@@ -28,36 +28,8 @@
         'client',
         'crypto',
         'db',
-<<<<<<< HEAD
-        'db/auth',
-        'db/catalog',
-        'db/commands',
-        'db/concurrency',
-        'db/exec',
-        'db/fts',
-        'db/geo',
-        'db/index',
-        'db/matcher',
-        'db/ops',
-        'db/pipeline',
-        'db/query',
-        'db/repl',
-        'db/sorter',
-        'db/stats',
-        'db/storage',
-        'db/storage/devnull',
-        'db/storage/in_memory',
-        'db/storage/kv',
-        'db/storage/kv/dictionary',
-        'db/storage/kv_heap',
-        'db/storage/mmap_v1',
-        'db/storage/tokuft',
-        'db/storage/wiredtiger',
-        'installer/msi',
-=======
         'dbtests',
         'installer',
->>>>>>> 51ad8eff
         'logger',
         'platform',
         'rpc',
@@ -70,104 +42,6 @@
     ],
 )
 
-<<<<<<< HEAD
-def add_exe( v ):
-    return "${PROGPREFIX}%s${PROGSUFFIX}" % v
-
-# ------    SOURCE FILE SETUP -----------
-
-env.Library('bson', [
-        'bson/mutable/document.cpp',
-        'bson/mutable/element.cpp',
-        'bson/util/bson_extract.cpp',
-        'util/safe_num.cpp',
-        'bson/bson_validate.cpp',
-        'bson/oid.cpp',
-        "bson/timestamp.cpp",
-        'bson/bson_startuptest.cpp',
-        'bson/bsonelement.cpp',
-        'bson/bsonmisc.cpp',
-        'bson/bsonobj.cpp',
-        'bson/bsonobjbuilder.cpp',
-        'bson/bsontypes.cpp',
-        'db/json.cpp'
-        ], LIBDEPS=[
-        '$BUILD_DIR/mongo/platform/platform',
-        'base/base',
-        'util/stringutils',
-        'util/md5',
-        ])
-
-env.Library('mutable_bson_test_utils', [
-        'bson/mutable/mutable_bson_test_utils.cpp'
-        ], LIBDEPS=['bson'])
-
-env.CppUnitTest('builder_test', ['bson/util/builder_test.cpp'],
-                LIBDEPS=['bson'])
-
-env.CppUnitTest('mutable_bson_test', ['bson/mutable/mutable_bson_test.cpp'],
-                 LIBDEPS=['bson', 'mutable_bson_test_utils'])
-
-env.CppUnitTest('mutable_bson_algo_test', ['bson/mutable/mutable_bson_algo_test.cpp'],
-                LIBDEPS=['bson', 'mutable_bson_test_utils'])
-
-env.CppUnitTest('safe_num_test', ['util/safe_num_test.cpp'],
-                LIBDEPS=['bson'])
-
-env.CppUnitTest('string_map_test', ['util/string_map_test.cpp'],
-                LIBDEPS=['bson','util/foundation'])
-
-env.CppUnitTest('bson_field_test', ['bson/bson_field_test.cpp'],
-                LIBDEPS=['bson'])
-
-env.CppUnitTest('bson_obj_test', ['bson/bson_obj_test.cpp'],
-                LIBDEPS=['bson'])
-
-env.CppUnitTest('bson_obj_data_type_test', ['bson/bson_obj_data_type_test.cpp'],
-                LIBDEPS=['bson'])
-
-env.CppUnitTest('bson_validate_test', ['bson/bson_validate_test.cpp'],
-                LIBDEPS=['bson'])
-
-env.CppUnitTest('bsonobjbuilder_test', ['bson/bsonobjbuilder_test.cpp'],
-                LIBDEPS=['bson'])
-
-env.CppUnitTest('namespace_string_test', ['db/namespace_string_test.cpp'],
-                LIBDEPS=['namespace_string'])
-
-env.CppUnitTest('update_index_data_test', ['db/update_index_data_test.cpp'],
-                LIBDEPS=['bson','update_index_data','db/common'])
-
-env.CppUnitTest('oid_test', ['bson/oid_test.cpp'],
-                LIBDEPS=['bson'])
-
-env.CppUnitTest('bson_extract_test', ['bson/util/bson_extract_test.cpp'], LIBDEPS=['bson'])
-env.CppUnitTest('bson_check_test', ['bson/util/bson_check_test.cpp'], LIBDEPS=['bson'])
-
-env.Library(
-    target='index_key_validate',
-    source=[
-        "db/catalog/index_key_validate.cpp",
-    ],
-    LIBDEPS=[
-        'bson',
-        'db/common',
-        'db/index_names',
-    ])
-
-env.Library('lasterror', [
-            "db/lasterror.cpp",
-            ],
-            LIBDEPS=['util/net/network',
-                     'util/foundation',
-            ])
-
-def getSysInfo():
-    if env.TargetOSIs("windows"):
-        return "windows " + str( sys.getwindowsversion() )
-    else:
-        return " ".join( os.uname() )
-=======
 def get_toolchain_ver(tool):
     # By default we don't know the version of each tool, and only report what
     # command gets executed (gcc vs /opt/mongodbtoolchain/bin/gcc).
@@ -211,7 +85,6 @@
     cmd_line = cmd_line.replace('\\', r'\\')
 
 module_list = '{ %s }' % ', '.join([ '"{0}"'.format(x) for x in env['MONGO_MODULES'] ])
->>>>>>> 51ad8eff
 
 versionInfo = env.Substfile(
     'util/version.cpp.in',
@@ -292,187 +165,7 @@
     ],
 )
 
-<<<<<<< HEAD
-env.CppUnitTest(
-    target="mr_test",
-    source=[
-        "db/commands/mr_test.cpp",
-    ],
-    LIBDEPS=[
-        "$BUILD_DIR/mongo/serveronly",
-        "$BUILD_DIR/mongo/coreserver",
-        "$BUILD_DIR/mongo/coredb",
-        "$BUILD_DIR/mongo/ntservice_mock",
-    ],
-    NO_CRUTCH = True,
-)
-
-env.CppUnitTest(
-    target="plan_cache_commands_test",
-    source=[
-        "db/commands/plan_cache_commands_test.cpp",
-    ],
-    LIBDEPS=[
-        "$BUILD_DIR/mongo/serveronly",
-        "$BUILD_DIR/mongo/coreserver",
-        "$BUILD_DIR/mongo/coredb",
-        "$BUILD_DIR/mongo/ntservice_mock",
-    ],
-    NO_CRUTCH = True,
-)
-
-env.Library('range_deleter',
-            [ 'db/range_deleter.cpp',
-              'db/range_deleter_mock_env.cpp',
-            ],
-            LIBDEPS = [
-                '$BUILD_DIR/mongo/db/repl/repl_coordinator_global',
-                'base/base',
-                'bson',
-                'service_context',
-                'db/range_arithmetic',
-                'util/concurrency/synchronization'
-            ])
-
-env.CppUnitTest('range_deleter_test',
-                [ 'db/range_deleter_test.cpp' ],
-                LIBDEPS = [
-                    '$BUILD_DIR/mongo/db/repl/replmocks',
-                    'db/common',
-                    'range_deleter',
-                ])
-
-serveronlyEnv = env.Clone()
-serveronlyEnv.InjectThirdPartyIncludePaths(libraries=['snappy'])
-serveronlyLibdeps = ["coreshard",
-                     'db/curop',
-                     "db/auth/authmongod",
-                     "db/fts/ftsmongod",
-                     "db/common",
-                     "db/concurrency/lock_manager",
-                     "db/concurrency/write_conflict_exception",
-                     "db/ops/update_driver",
-                     "db/global_timestamp",
-                     "index_key_validate",
-                     'range_deleter',
-                     'scripting_server',
-                     "update_index_data",
-                     's/metadata',
-                     's/batch_write_types',
-                     's/catalog/legacy/catalog_manager_legacy',
-                     's/client/sharding_connection_hook',
-                     "db/catalog/collection_options",
-                     "db/exec/working_set",
-                     "db/exec/exec",
-                     "db/index/index_descriptor",
-                     "db/query/query",
-                     "db/repl/repl_settings",
-                     "db/repl/network_interface_impl",
-                     "db/repl/replication_executor",
-                     "db/repl/repl_coordinator_impl",
-                     "db/repl/topology_coordinator_impl",
-                     "db/repl/replset_commands",
-                     "db/repl/repl_coordinator_global",
-                     "db/repl/replication_executor",
-                     "db/repl/rslog",
-                     'db/startup_warnings_mongod',
-                     'db/stats/top',
-                     'db/storage/devnull/storage_devnull',
-                     'db/storage/in_memory/storage_in_memory',
-                     'db/storage/kv_heap/storage_kv_heap',
-                     'db/storage/mmap_v1/storage_mmapv1',
-                     'db/storage/storage_engine_lock_file',
-                     'db/storage/storage_engine_metadata',
-                     'mmap',
-                     'elapsed_tracker',
-                     '$BUILD_DIR/third_party/shim_snappy']
-
-if has_option("PerconaFT"):
-    serveronlyLibdeps.append( 'db/storage/tokuft/storage_tokuft' )
-
-if wiredtiger:
-    serveronlyLibdeps.append( 'db/storage/wiredtiger/storage_wiredtiger' )
-    serveronlyLibdeps.append( '$BUILD_DIR/third_party/shim_wiredtiger')
-
-serveronlyEnv.Library("serveronly", serverOnlyFiles,
-                      LIBDEPS=serveronlyLibdeps )
-
-env.Library("message_server_port", "util/net/message_server_port.cpp")
-
-env.Library("signal_handlers_synchronous",
-            ['util/signal_handlers_synchronous.cpp',
-             'util/allocator.cpp',],
-            LIBDEPS=["stacktrace", "util/foundation"]
-            )
-
-env.Library("signal_handlers",
-            ["util/signal_handlers.cpp",],
-            LIBDEPS=["util/foundation", "signal_handlers_synchronous"]
-            )
-
-# These files go into mongos and mongod only, not into the shell or any tools.
-mongodAndMongosFiles = [
-    "db/initialize_server_global_state.cpp",
-    "db/server_extra_log_context.cpp",
-    "db/dbwebserver.cpp",
-    ]
-env.Library("mongodandmongos", mongodAndMongosFiles,
-            LIBDEPS=["message_server_port", "signal_handlers"])
-
-env.Library("mongodwebserver",
-            [
-             "db/clientlistplugin.cpp",
-             "db/restapi.cpp",
-             "db/stats/snapshots_webplugins.cpp",
-             ],
-            LIBDEPS=["coredb", "mongodandmongos"])
-
-mongodOnlyFiles = [ "db/db.cpp", "db/mongod_options_init.cpp" ]
-
-# ----- TARGETS ------
-
-env.Library(
-    target='coreserver',
-    source=[
-        'db/conn_pool_options.cpp',
-        'db/log_process_details.cpp',
-        'db/stats/counters.cpp',
-        'util/net/miniwebserver.cpp',
-    ],
-    LIBDEPS=[
-        'mongocommon',
-        'util/decorable',
-    ],
-)
-
-# mongod options
-env.Library("mongod_options", ["db/mongod_options.cpp"],
-            LIBDEPS=['server_options',
-                     'mongocommon',
-                     'serveronly',
-                     'coreserver',
-                     'coredb',
-                     '$BUILD_DIR/mongo/util/options_parser/options_parser_init'])
-
-# main db target
-mongod = env.Install(
-    '#/',
-    env.Program(
-        "mongod",
-        mongodOnlyFiles,
-        LIBDEPS=[
-            "coredb",
-            "coreserver",
-            "mongodandmongos",
-            "mongodwebserver",
-            "ntservice",
-            "serveronly",
-            "mongod_options",
-        ]))
-Default( mongod )
-=======
 env.Default(env.Install('#/', mongod))
->>>>>>> 51ad8eff
 
 # tools
 rewrittenTools = [ "mongodump", "mongorestore", "mongoexport", "mongoimport", "mongostat", "mongotop", "bsondump", "mongofiles", "mongooplog" ]
