--- conflicted
+++ resolved
@@ -221,13 +221,39 @@
     return false;
 }
 
+static StatusWith<boost::optional<const std::set<RoleName>&>> _userRoles(
+    OperationContext* opCtx, const UserRequest& userReq, std::set<RoleName>& roles) {
+    if (userReq.roles) {
+        return userReq.roles.get();
+    }
+    // no roles in userReq but probably roles can be fetched from LDAP
+    auto* ldapManager = LDAPManager::get(opCtx->getServiceContext());
+    if (ldapManager && userReq.name.getDB() == "$external"_sd &&
+        !ldapGlobalParams.ldapQueryTemplate->empty()) {
+
+        stdx::unordered_set<RoleName> uroles;
+        auto status = ldapManager->queryUserRoles(userReq.name, uroles);
+        if (!status.isOK())
+            return status;
+        roles.insert(uroles.cbegin(), uroles.cend());
+        return roles;
+    }
+    return boost::optional<const std::set<RoleName>&>{};
+}
+
 StatusWith<User> AuthzManagerExternalStateLocal::getUserObject(OperationContext* opCtx,
                                                                const UserRequest& userReq) try {
     const UserName& userName = userReq.name;
     std::vector<RoleName> directRoles;
     User user(userReq.name);
 
-    if (!userReq.roles) {
+    std::set<RoleName> externalRoles;
+    auto rolesStatus = _userRoles(opCtx, userReq, externalRoles);
+    if (!rolesStatus.isOK())
+        return rolesStatus.getStatus();
+    const auto& roles = rolesStatus.getValue();
+
+    if (!roles) {
         // Normal path: Acquire a user from the local store by UserName.
         BSONObj userDoc;
         auto status = findOne(
@@ -250,7 +276,7 @@
         // a base user definition with a set of immediate roles.
         // We're being asked to use the local roles collection to derive privileges,
         // subordinate roles, and authentication restrictions.
-        directRoles = std::vector<RoleName>(userReq.roles->cbegin(), userReq.roles->cend());
+        directRoles = std::vector<RoleName>(roles->cbegin(), roles->cend());
         User::CredentialData credentials;
         credentials.isExternal = true;
         user.setCredentials(credentials);
@@ -275,31 +301,13 @@
     std::vector<RoleName> directRoles;
     BSONObjBuilder resultBuilder;
 
-    if (!userReq.roles) {
-<<<<<<< HEAD
-        auto ldapManager = LDAPManager::get(opCtx->getServiceContext());
-        if (ldapManager
-            && userName.getDB() == "$external"_sd
-            && !ldapGlobalParams.ldapQueryTemplate->empty()) {
-
-            stdx::unordered_set<RoleName> roles;
-            status = ldapManager->queryUserRoles(userName, roles);
-            if (!status.isOK())
-                return status;
-            // Construct external user with roles returned from LDAP
-            BSONArrayBuilder userRoles;
-            for (const RoleName& role : roles) {
-                userRoles << BSON("role" << role.getRole() << "db" << role.getDB());
-            }
-            *result = BSON("_id" << userName.getUser() << "user" << userName.getUser() << "db"
-                                 << userName.getDB() << "credentials" << BSON("external" << true)
-                                 << "roles" << userRoles.arr());
-        } else {
-            status = _getUserDocument(opCtx, userName, result);
-            if (!status.isOK())
-                return status;
-        }
-=======
+    std::set<RoleName> externalRoles;
+    auto rolesStatus = _userRoles(opCtx, userReq, externalRoles);
+    if (!rolesStatus.isOK())
+        return rolesStatus.getStatus();
+    const auto& roles = rolesStatus.getValue();
+
+    if (!roles) {
         BSONObj userDoc;
         auto status = findOne(
             opCtx, AuthorizationManager::usersCollectionNamespace, userName.toBSON(), &userDoc);
@@ -313,7 +321,6 @@
         }
 
         directRoles = filterAndMapRole(&resultBuilder, userDoc, ResolveRoleOption::kAll, false);
->>>>>>> a08a00b6
     } else {
         // We are able to artifically construct the external user from the request
         resultBuilder.append("_id", userName.getUser());
@@ -321,7 +328,7 @@
         resultBuilder.append("db", userName.getDB());
         resultBuilder.append("credentials", BSON("external" << true));
 
-        directRoles = std::vector<RoleName>(userReq.roles->cbegin(), userReq.roles->cend());
+        directRoles = std::vector<RoleName>(roles->cbegin(), roles->cend());
         BSONArrayBuilder rolesBuilder(resultBuilder.subarrayStart("roles"));
         for (const RoleName& role : directRoles) {
             rolesBuilder.append(role.toBSON());
