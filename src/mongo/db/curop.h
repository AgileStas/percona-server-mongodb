/**
 *    Copyright (C) 2018-present MongoDB, Inc.
 *
 *    This program is free software: you can redistribute it and/or modify
 *    it under the terms of the Server Side Public License, version 1,
 *    as published by MongoDB, Inc.
 *
 *    This program is distributed in the hope that it will be useful,
 *    but WITHOUT ANY WARRANTY; without even the implied warranty of
 *    MERCHANTABILITY or FITNESS FOR A PARTICULAR PURPOSE.  See the
 *    Server Side Public License for more details.
 *
 *    You should have received a copy of the Server Side Public License
 *    along with this program. If not, see
 *    <http://www.mongodb.com/licensing/server-side-public-license>.
 *
 *    As a special exception, the copyright holders give permission to link the
 *    code of portions of this program with the OpenSSL library under certain
 *    conditions as described in each individual source file and distribute
 *    linked combinations including the program with the OpenSSL library. You
 *    must comply with the Server Side Public License in all respects for
 *    all of the code used other than as permitted herein. If you modify file(s)
 *    with this exception, you may extend this exception to your version of the
 *    file(s), but you are not obligated to do so. If you do not wish to do so,
 *    delete this exception statement from your version. If you delete this
 *    exception statement from all source files in the program, then also delete
 *    it in the license file.
 */


#pragma once

#include "mongo/config.h"
#include "mongo/db/auth/authorization_session.h"
#include "mongo/db/catalog/collection_catalog.h"
#include "mongo/db/clientcursor.h"
#include "mongo/db/commands.h"
#include "mongo/db/cursor_id.h"
#include "mongo/db/operation_context.h"
#include "mongo/db/profile_filter.h"
#include "mongo/db/server_options.h"
#include "mongo/db/write_concern_options.h"
#include "mongo/logv2/attribute_storage.h"
#include "mongo/logv2/log_component.h"
#include "mongo/platform/atomic_word.h"
#include "mongo/util/progress_meter.h"
#include "mongo/util/time_support.h"

#ifndef MONGO_CONFIG_USE_RAW_LATCHES
#include "mongo/util/diagnostic_info.h"
#endif

namespace mongo {

class Client;
class CurOp;
class OperationContext;
struct PlanSummaryStats;

/* lifespan is different than CurOp because of recursives with DBDirectClient */
class OpDebug {
public:
    /**
     * Holds counters for execution statistics that are meaningful both for multi-statement
     * transactions and for individual operations outside of a transaction.
     */
    class AdditiveMetrics {
    public:
        AdditiveMetrics() = default;
        AdditiveMetrics(const AdditiveMetrics& other) {
            this->add(other);
        }

        AdditiveMetrics& operator=(const AdditiveMetrics& other) {
            reset();
            add(other);
            return *this;
        }

        /**
         * Adds all the fields of another AdditiveMetrics object together with the fields of this
         * AdditiveMetrics instance.
         */
        void add(const AdditiveMetrics& otherMetrics);

        /**
         * Resets all members to the default state.
         */
        void reset();

        /**
         * Returns true if the AdditiveMetrics object we are comparing has the same field values as
         * this AdditiveMetrics instance.
         */
        bool equals(const AdditiveMetrics& otherMetrics) const;

        /**
         * Increments writeConflicts by n.
         */
        void incrementWriteConflicts(long long n);

        /**
         * Increments keysInserted by n.
         */
        void incrementKeysInserted(long long n);

        /**
         * Increments keysDeleted by n.
         */
        void incrementKeysDeleted(long long n);

        /**
         * Increments ninserted by n.
         */
        void incrementNinserted(long long n);

        /**
         * Increments prepareReadConflicts by n.
         */
        void incrementPrepareReadConflicts(long long n);

        /**
         * Generates a string showing all non-empty fields. For every non-empty field field1,
         * field2, ..., with corresponding values value1, value2, ..., we will output a string in
         * the format: "<field1>:<value1> <field2>:<value2> ...".
         */
        std::string report() const;
        BSONObj reportBSON() const;

        void report(logv2::DynamicAttributes* pAttrs) const;

        boost::optional<long long> keysExamined;
        boost::optional<long long> docsExamined;

        // Number of records that match the query.
        boost::optional<long long> nMatched;
        // Number of records written (no no-ops).
        boost::optional<long long> nModified;
        boost::optional<long long> ninserted;
        boost::optional<long long> ndeleted;

        // Number of index keys inserted.
        boost::optional<long long> keysInserted;
        // Number of index keys removed.
        boost::optional<long long> keysDeleted;

        // The following fields are atomic because they are reported by CurrentOp. This is an
        // exception to the prescription that OpDebug only be used by the owning thread because
        // these metrics are tracked over the course of a transaction by SingleTransactionStats,
        // which is built on OpDebug.

        // Number of read conflicts caused by a prepared transaction.
        AtomicWord<long long> prepareReadConflicts{0};
        AtomicWord<long long> writeConflicts{0};
    };

    OpDebug() = default;

    std::string report(OperationContext* opCtx, const SingleThreadedLockStats* lockStats) const;

    void report(OperationContext* opCtx,
                const SingleThreadedLockStats* lockStats,
                logv2::DynamicAttributes* pAttrs) const;

    /**
     * Appends information about the current operation to "builder"
     *
     * @param curop reference to the CurOp that owns this OpDebug
     * @param lockStats lockStats object containing locking information about the operation
     */
    void append(OperationContext* opCtx,
                const SingleThreadedLockStats& lockStats,
                FlowControlTicketholder::CurOp flowControlStats,
                BSONObjBuilder& builder) const;

    static std::function<BSONObj(ProfileFilter::Args args)> appendStaged(StringSet requestedFields,
                                                                         bool needWholeDocument);
    static void appendUserInfo(const CurOp&, BSONObjBuilder&, AuthorizationSession*);

    /**
     * Copies relevant plan summary metrics to this OpDebug instance.
     */
    void setPlanSummaryMetrics(const PlanSummaryStats& planSummaryStats);

    /**
     * The resulting object has zeros omitted. As is typical in this file.
     */
    static BSONObj makeFlowControlObject(FlowControlTicketholder::CurOp flowControlStats);

    /**
     * Make object from $search stats with non-populated values omitted.
     */
    BSONObj makeMongotDebugStatsObject() const;

    // -------------------

    // basic options
    // _networkOp represents the network-level op code: OP_QUERY, OP_GET_MORE, OP_MSG, etc.
    NetworkOp networkOp{opInvalid};  // only set this through setNetworkOp_inlock() to keep synced
    // _logicalOp is the logical operation type, ie 'dbQuery' regardless of whether this is an
    // OP_QUERY find, a find command using OP_QUERY, or a find command using OP_MSG.
    // Similarly, the return value will be dbGetMore for both OP_GET_MORE and getMore command.
    LogicalOp logicalOp{LogicalOp::opInvalid};  // only set this through setNetworkOp_inlock()
    bool iscommand{false};

    // detailed options
    long long cursorid{-1};
    long long ntoreturn{-1};
    long long ntoskip{-1};
    bool exhaust{false};

    // For search using mongot.
    boost::optional<long long> mongotCursorId{boost::none};
    boost::optional<long long> msWaitingForMongot{boost::none};

    bool hasSortStage{false};  // true if the query plan involves an in-memory sort

    bool usedDisk{false};  // true if the given query used disk

    // True if the plan came from the multi-planner (not from the plan cache and not a query with a
    // single solution).
    bool fromMultiPlanner{false};

    // True if a replan was triggered during the execution of this operation.
    std::optional<std::string> replanReason;

    bool upsert{false};  // true if the update actually did an insert
    bool cursorExhausted{
        false};  // true if the cursor has been closed at end a find/getMore operation

    BSONObj execStats;  // Owned here.

    // The hash of the PlanCache key for the query being run. This may change depending on what
    // indexes are present.
    boost::optional<uint32_t> planCacheKey;
    // The hash of the query's "stable" key. This represents the query's shape.
    boost::optional<uint32_t> queryHash;

    // Details of any error (whether from an exception or a command returning failure).
    Status errInfo = Status::OK();

    // response info
    long long executionTimeMicros{0};
    long long nreturned{-1};
    int responseLength{-1};

    // Shard targeting info.
    int nShards{-1};

    // Stores the duration of time spent blocked on prepare conflicts.
    Milliseconds prepareConflictDurationMillis{0};

    // Stores the amount of the data processed by the throttle cursors in MB/sec.
    boost::optional<float> dataThroughputLastSecond;
    boost::optional<float> dataThroughputAverage;

    // Used to track the amount of time spent waiting for a response from remote operations.
    boost::optional<Microseconds> remoteOpWaitTime;

    // Stores additive metrics.
    AdditiveMetrics additiveMetrics;

    // Stores storage statistics.
    std::shared_ptr<StorageStats> storageStats;

    bool waitingForFlowControl{false};

    // Records the WC that was waited on during the operation. (The WC in opCtx can't be used
    // because it's only set while the Command itself executes.)
    boost::optional<WriteConcernOptions> writeConcern;

    // Whether this is an oplog getMore operation for replication oplog fetching.
    bool isReplOplogFetching{false};
};

/**
 * Container for data used to report information about an OperationContext.
 *
 * Every OperationContext in a server with CurOp support has a stack of CurOp
 * objects. The entry at the top of the stack is used to record timing and
 * resource statistics for the executing operation or suboperation.
 *
 * All of the accessor methods on CurOp may be called by the thread executing
 * the associated OperationContext at any time, or by other threads that have
 * locked the context's owning Client object.
 *
 * The mutator methods on CurOp whose names end _inlock may only be called by the thread
 * executing the associated OperationContext and Client, and only when that thread has also
 * locked the Client object.  All other mutators may only be called by the thread executing
 * CurOp, but do not require holding the Client lock.  The exception to this is the kill()
 * method, which is self-synchronizing.
 *
 * The OpDebug member of a CurOp, accessed via the debug() accessor should *only* be accessed
 * from the thread executing an operation, and as a result its fields may be accessed without
 * any synchronization.
 */
class CurOp {
    CurOp(const CurOp&) = delete;
    CurOp& operator=(const CurOp&) = delete;

public:
    static CurOp* get(const OperationContext* opCtx);
    static CurOp* get(const OperationContext& opCtx);

    /**
     * Writes a report of the operation being executed by the given client to the supplied
     * BSONObjBuilder, in a format suitable for display in currentOp. Does not include a lockInfo
     * report, since this may be called in either a mongoD or mongoS context and the latter does not
     * supply lock stats. The client must be locked before calling this method.
     */
    static void reportCurrentOpForClient(OperationContext* opCtx,
                                         Client* client,
                                         bool truncateOps,
                                         bool backtraceMode,
                                         BSONObjBuilder* infoBuilder);

    /**
     * Serializes the fields of a GenericCursor which do not appear elsewhere in the currentOp
     * output. If 'maxQuerySize' is given, truncates the cursor's originatingCommand but preserves
     * the comment.
     */
    static BSONObj truncateAndSerializeGenericCursor(GenericCursor* cursor,
                                                     boost::optional<size_t> maxQuerySize);

    /**
     * Constructs a nested CurOp at the top of the given "opCtx"'s CurOp stack.
     */
    explicit CurOp(OperationContext* opCtx);
    ~CurOp();

    /**
     * Fills out CurOp and OpDebug with basic info common to all commands. We require the NetworkOp
     * in order to distinguish which protocol delivered this request, e.g. OP_QUERY or OP_MSG. This
     * is set early in the request processing backend and does not typically need to be called
     * thereafter. Locks the client as needed to apply the specified settings.
     */
    void setGenericOpRequestDetails(OperationContext* opCtx,
                                    const NamespaceString& nss,
                                    const Command* command,
                                    BSONObj cmdObj,
                                    NetworkOp op);

    /**
     * Marks the operation end time, records the length of the client response if a valid response
     * exists, and then - subject to the current values of slowMs and sampleRate - logs this CurOp
     * to file under the given LogComponent. Returns 'true' if, in addition to being logged, this
     * operation should also be profiled.
     */
    bool completeAndLogOperation(OperationContext* opCtx,
                                 logv2::LogComponent logComponent,
                                 boost::optional<size_t> responseLength = boost::none,
                                 boost::optional<long long> slowMsOverride = boost::none,
                                 bool forceLog = false);

    bool haveOpDescription() const {
        return !_opDescription.isEmpty();
    }

    /**
     * The BSONObj returned may not be owned by CurOp. Callers should call getOwned() if they plan
     * to reference beyond the lifetime of this CurOp instance.
     */
    BSONObj opDescription() const {
        return _opDescription;
    }

    /**
     * Returns an owned BSONObj representing the original command. Used only by the getMore
     * command.
     */
    BSONObj originatingCommand() const {
        return _originatingCommand;
    }

    void enter_inlock(const char* ns, int dbProfileLevel);

    /**
     * Sets the type of the current network operation.
     */
    void setNetworkOp_inlock(NetworkOp op) {
        _networkOp = op;
        _debug.networkOp = op;
    }

    /**
     * Sets the type of the current logical operation.
     */
    void setLogicalOp_inlock(LogicalOp op) {
        _logicalOp = op;
        _debug.logicalOp = op;
    }

    /**
     * Marks the current operation as being a command.
     */
    void markCommand_inlock() {
        _isCommand = true;
    }

    /**
     * Returns a structure containing data used for profiling, accessed only by a thread
     * currently executing the operation context associated with this CurOp.
     */
    OpDebug& debug() {
        return _debug;
    }

    /**
     * Gets the name of the namespace on which the current operation operates.
     */
    std::string getNS() const {
        return _ns;
    }

    /**
     * Gets the name of the namespace on which the current operation operates.
     */
    NamespaceString getNSS() const {
        return NamespaceString{_ns};
    }

    /**
     * Returns true if the elapsed time of this operation is such that it should be profiled or
     * profile level is set to 2. Uses total time if the operation is done, current elapsed time
     * otherwise.
     *
     * When a custom filter is set, we conservatively assume it would match this operation.
     */
<<<<<<< HEAD
    bool shouldDBProfile(bool shouldSample = true) {
        // If profiling rate limit feature is enabled then we have different logic
        if (serverGlobalParams.rateLimit > 1)
            return _shouldDBProfileWithRateLimit();

=======
    bool shouldDBProfile(OperationContext* opCtx) {
>>>>>>> 15e73dc5
        // Profile level 2 should override any sample rate or slowms settings.
        if (_dbprofile >= 2)
            return true;

        if (_dbprofile <= 0)
            return false;

        if (CollectionCatalog::get(opCtx).getDatabaseProfileSettings(getNSS().db()).filter)
            return true;

        return elapsedTimeExcludingPauses() >= Milliseconds{serverGlobalParams.slowMS};
    }

    /**
     * Raises the profiling level for this operation to "dbProfileLevel" if it was previously
     * less than "dbProfileLevel".
     *
     * This belongs on OpDebug, and so does not have the _inlock suffix.
     */
    void raiseDbProfileLevel(int dbProfileLevel);

    /**
     * Gets the network operation type. No lock is required if called by the thread executing
     * the operation, but the lock must be held if called from another thread.
     */
    NetworkOp getNetworkOp() const {
        return _networkOp;
    }

    /**
     * Gets the logical operation type. No lock is required if called by the thread executing
     * the operation, but the lock must be held if called from another thread.
     */
    LogicalOp getLogicalOp() const {
        return _logicalOp;
    }

    /**
     * Returns true if this CurOp represents a non-command OP_QUERY request.
     */
    bool isLegacyQuery() const {
        return _networkOp == NetworkOp::dbQuery && !isCommand();
    }

    /**
     * Returns true if the current operation is known to be a command.
     */
    bool isCommand() const {
        return _isCommand;
    }

    //
    // Methods for getting/setting elapsed time. Note that the observed elapsed time may be
    // negative, if the system time has been reset during the course of this operation.
    //

    void ensureStarted();
    bool isStarted() const {
        return _start > 0;
    }
    long long startTime() {  // micros
        ensureStarted();
        return _start;
    }
    void done() {
        _end = curTimeMicros64();
    }
    bool isDone() const {
        return _end > 0;
    }
    bool isPaused() {
        return _lastPauseTime != 0;
    }

    /**
     * Stops the operation latency timer from "ticking". Time spent paused is not included in the
     * latencies returned by elapsedTimeExcludingPauses().
     *
     * Illegal to call if either the CurOp has not been started, or the CurOp is already in a paused
     * state.
     */
    void pauseTimer() {
        invariant(isStarted());
        invariant(_lastPauseTime == 0);
        _lastPauseTime = curTimeMicros64();
    }

    /**
     * Starts the operation latency timer "ticking" again. Illegal to call if the CurOp has not been
     * started and then subsequently paused.
     */
    void resumeTimer() {
        invariant(isStarted());
        invariant(_lastPauseTime > 0);
        _totalPausedDuration +=
            Microseconds{static_cast<long long>(curTimeMicros64()) - _lastPauseTime};
        _lastPauseTime = 0;
    }

    /**
     * Ensures that remoteOpWait will be recorded in the OpDebug.
     *
     * This method is separate from startRemoteOpWait because operation types that do record
     * remoteOpWait, such as a getMore of a sharded aggregation, should always include the
     * remoteOpWait field even if its value is zero. An operation should call
     * enableRecordRemoteOpWait() to declare that it wants to report remoteOpWait, and call
     * startRemoteOpWaitTimer()/stopRemoteOpWaitTimer() to measure the time.
     *
     * This timer uses the same clock source as elapsedTimeTotal().
     */
    void enableRecordRemoteOpWait() {
        if (!_debug.remoteOpWaitTime) {
            _debug.remoteOpWaitTime.emplace(0);
        }
    }

    /**
     * Starts the remoteOpWait timer.
     *
     * Does nothing if enableRecordRemoteOpWait() was not called.
     */
    void startRemoteOpWaitTimer() {
        invariant(isStarted());
        invariant(!isDone());
        invariant(!isPaused());
        invariant(!_remoteOpStartTime);
        if (_debug.remoteOpWaitTime) {
            _remoteOpStartTime.emplace(elapsedTimeTotal());
        }
    }

    /**
     * Stops the remoteOpWait timer.
     *
     * Does nothing if enableRecordRemoteOpWait() was not called.
     */
    void stopRemoteOpWaitTimer() {
        invariant(isStarted());
        invariant(!isDone());
        invariant(!isPaused());
        if (_debug.remoteOpWaitTime) {
            Microseconds end = elapsedTimeTotal();
            invariant(_remoteOpStartTime);
            // A backward shift of the realtime system clock could lead to a negative delta.
            Microseconds delta = std::max((end - *_remoteOpStartTime), Microseconds{0});
            *_debug.remoteOpWaitTime += delta;
            _remoteOpStartTime = boost::none;
        }
        invariant(!_remoteOpStartTime);
    }

    /**
     * If this op has been marked as done(), returns the wall clock duration between being marked as
     * started with ensureStarted() and the call to done().
     *
     * Otherwise, returns the wall clock duration between the start time and now.
     *
     * If this op has not yet been started, returns 0.
     */
    Microseconds elapsedTimeTotal() {
        if (!isStarted()) {
            return Microseconds{0};
        }

        if (!_end) {
            return Microseconds{static_cast<long long>(curTimeMicros64() - startTime())};
        } else {
            return Microseconds{static_cast<long long>(_end - startTime())};
        }
    }

    /**
     * Returns the total elapsed duration minus any time spent in a paused state. See
     * elapsedTimeTotal() for the definition of the total duration and pause/resumeTimer() for
     * details on pausing.
     *
     * If this op has not yet been started, returns 0.
     *
     * Illegal to call while the timer is paused.
     */
    Microseconds elapsedTimeExcludingPauses() {
        invariant(!_lastPauseTime);
        if (!isStarted()) {
            return Microseconds{0};
        }

        return elapsedTimeTotal() - _totalPausedDuration;
    }

    /**
     * 'opDescription' must be either an owned BSONObj or guaranteed to outlive the OperationContext
     * it is associated with.
     */
    void setOpDescription_inlock(const BSONObj& opDescription) {
        _opDescription = opDescription;
    }

    /**
     * Sets the original command object.
     */
    void setOriginatingCommand_inlock(const BSONObj& commandObj) {
        _originatingCommand = commandObj.getOwned();
    }

    const Command* getCommand() const {
        return _command;
    }
    void setCommand_inlock(const Command* command) {
        _command = command;
    }

    /**
     * Returns whether the current operation is a read, write, or command.
     */
    Command::ReadWriteType getReadWriteType() const;

    /**
     * Appends information about this CurOp to "builder". If "truncateOps" is true, appends a string
     * summary of any objects which exceed the threshold size. If truncateOps is false, append the
     * entire object.
     *
     * If called from a thread other than the one executing the operation associated with this
     * CurOp, it is necessary to lock the associated Client object before executing this method.
     */
    void reportState(OperationContext* opCtx, BSONObjBuilder* builder, bool truncateOps = false);

    /**
     * Sets the message for this CurOp.
     */
    void setMessage_inlock(StringData message);

    /**
     * Sets the message and the progress meter for this CurOp.
     *
     * While it is necessary to hold the lock while this method executes, the
     * "hit" and "finished" methods of ProgressMeter may be called safely from
     * the thread executing the operation without locking the Client.
     */
    ProgressMeter& setProgress_inlock(StringData name,
                                      unsigned long long progressMeterTotal = 0,
                                      int secondsBetween = 3);
    /**
     * Gets the message for this CurOp.
     */
    const std::string& getMessage() const {
        return _message;
    }
    const ProgressMeter& getProgressMeter() {
        return _progressMeter;
    }
    CurOp* parent() const {
        return _parent;
    }
    boost::optional<GenericCursor> getGenericCursor_inlock() const {
        return _genericCursor;
    }

    void yielded(int numYields = 1) {
        _numYields += numYields;
    }  // Should be _inlock()?

    /**
     * Returns the number of times yielded() was called.  Callers on threads other
     * than the one executing the operation must lock the client.
     */
    int numYields() const {
        return _numYields;
    }

    /**
     * this should be used very sparingly
     * generally the Context should set this up
     * but sometimes you want to do it ahead of time
     */
    void setNS_inlock(StringData ns);

    StringData getPlanSummary() const {
        return _planSummary;
    }

    void setPlanSummary_inlock(StringData summary) {
        _planSummary = summary.toString();
    }

    void setPlanSummary_inlock(std::string summary) {
        _planSummary = std::move(summary);
    }

    void setGenericCursor_inlock(GenericCursor gc);

    boost::optional<SingleThreadedLockStats> getLockStatsBase() const {
        return _lockStatsBase;
    }

private:
    class CurOpStack;

    static const OperationContext::Decoration<CurOpStack> _curopStack;

    CurOp(OperationContext*, CurOpStack*);

    CurOpStack* _stack;
    CurOp* _parent{nullptr};
    const Command* _command{nullptr};

    // The time at which this CurOp instance was marked as started.
    long long _start{0};

    // The time at which this CurOp instance was marked as done.
    long long _end{0};

    // The time at which this CurOp instance had its timer paused, or 0 if the timer is not
    // currently paused.
    long long _lastPauseTime{0};

    // The cumulative duration for which the timer has been paused.
    Microseconds _totalPausedDuration{0};

    // The elapsedTimeTotal() value at which the remoteOpWait timer was started, or empty if the
    // remoteOpWait timer is not currently running.
    boost::optional<Microseconds> _remoteOpStartTime;

    // _networkOp represents the network-level op code: OP_QUERY, OP_GET_MORE, OP_MSG, etc.
    NetworkOp _networkOp{opInvalid};  // only set this through setNetworkOp_inlock() to keep synced
    // _logicalOp is the logical operation type, ie 'dbQuery' regardless of whether this is an
    // OP_QUERY find, a find command using OP_QUERY, or a find command using OP_MSG.
    // Similarly, the return value will be dbGetMore for both OP_GET_MORE and getMore command.
    LogicalOp _logicalOp{LogicalOp::opInvalid};  // only set this through setNetworkOp_inlock()

    bool _isCommand{false};
    int _dbprofile{0};  // 0=off, 1=slow, 2=all
    std::string _ns;
    BSONObj _opDescription;
    BSONObj _originatingCommand;  // Used by getMore to display original command.
    OpDebug _debug;
    std::string _message;
    ProgressMeter _progressMeter;
    int _numYields{0};
    // A GenericCursor containing information about the active cursor for a getMore operation.
    boost::optional<GenericCursor> _genericCursor;

    std::string _planSummary;
    boost::optional<SingleThreadedLockStats>
        _lockStatsBase;  // This is the snapshot of lock stats taken when curOp is constructed.

    // auxilliary method used from shouldDBProfile
    // allows us to remove random.h dependency from header
    // assumes rate limiter feature is enabled
    // (serverGlobalParams.rateLimit > 1)
    bool _shouldDBProfileWithRateLimit();

};

/**
 * Upconverts a legacy query object such that it matches the format of the find command.
 */
BSONObj upconvertQueryEntry(const BSONObj& query,
                            const NamespaceString& nss,
                            int ntoreturn,
                            int ntoskip);

/**
 * Generates a getMore command object from the specified namespace, cursor ID and batchsize.
 */
BSONObj upconvertGetMoreEntry(const NamespaceString& nss, CursorId cursorId, int ntoreturn);

}  // namespace mongo<|MERGE_RESOLUTION|>--- conflicted
+++ resolved
@@ -426,15 +426,11 @@
      *
      * When a custom filter is set, we conservatively assume it would match this operation.
      */
-<<<<<<< HEAD
-    bool shouldDBProfile(bool shouldSample = true) {
+    bool shouldDBProfile(OperationContext* opCtx) {
         // If profiling rate limit feature is enabled then we have different logic
         if (serverGlobalParams.rateLimit > 1)
             return _shouldDBProfileWithRateLimit();
 
-=======
-    bool shouldDBProfile(OperationContext* opCtx) {
->>>>>>> 15e73dc5
         // Profile level 2 should override any sample rate or slowms settings.
         if (_dbprofile >= 2)
             return true;
