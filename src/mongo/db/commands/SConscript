# -*- mode: python -*-

Import("env")
Import("has_option")

env = env.Clone()

env.Library(
    target="test_commands_enabled",
    source=[
        "test_commands_enabled.cpp",
        env.Idlc('test_commands_enabled.idl')[0],
    ],
    LIBDEPS_PRIVATE=[
        '$BUILD_DIR/mongo/idl/server_parameter',
        "server_status_core",
    ]
)

env.Library(
    target='server_status_core',
    source=[
        'server_status_internal.cpp',
        'server_status_metric.cpp',
    ],
    LIBDEPS=[
        '$BUILD_DIR/mongo/base',
    ]
)

env.Library(
    target='server_status',
    source=[
        'server_status.cpp',
    ],
    LIBDEPS=[
        '$BUILD_DIR/mongo/db/commands',
    ],
    LIBDEPS_PRIVATE=[
        '$BUILD_DIR/mongo/db/auth/auth',
        '$BUILD_DIR/mongo/db/auth/authprivilege',
        '$BUILD_DIR/mongo/db/server_options_core',
        '$BUILD_DIR/mongo/db/stats/counters',
        '$BUILD_DIR/mongo/util/processinfo',
        '$BUILD_DIR/mongo/util/net/http_client',
        'server_status_core',
    ],
)

env.Library(
    target='server_status_servers',
    source=[
        'server_status_servers.cpp',
    ],
    LIBDEPS_PRIVATE=[
        '$BUILD_DIR/mongo/db/stats/counters',
        '$BUILD_DIR/mongo/transport/message_compressor',
        '$BUILD_DIR/mongo/transport/service_executor',
        '$BUILD_DIR/mongo/util/net/ssl_manager',
        'server_status',
        'server_status_core',
    ],
)

env.Library(
    target="write_commands_common",
    source=[
        "write_commands/write_commands_common.cpp",
    ],
    LIBDEPS=[
        '$BUILD_DIR/mongo/db/auth/auth',
        '$BUILD_DIR/mongo/base',
        '$BUILD_DIR/mongo/db/auth/authprivilege',
        '$BUILD_DIR/mongo/db/commands',
        '$BUILD_DIR/mongo/db/ops/write_ops_parsers',
    ],
)

env.Library(
    target="feature_compatibility_parsers",
    source=[
        "feature_compatibility_version_parser.cpp",
        "feature_compatibility_version_command_parser.cpp",
    ],
    LIBDEPS=[
        '$BUILD_DIR/mongo/base',
        '$BUILD_DIR/mongo/db/command_generic_argument',
        '$BUILD_DIR/mongo/db/namespace_string',
    ],
)

# Commands available in every process that executes commands
env.Library(
    target='core',
    source=[
        'end_sessions_command.cpp',
        'fail_point_cmd.cpp',
        'find_and_modify_common.cpp',
        'generic.cpp',
        'hashcmd.cpp',
        'kill_all_sessions_by_pattern_command.cpp',
        'kill_all_sessions_command.cpp',
        'kill_sessions_command.cpp',
        'kill_operations_command.cpp',
        'parameters.cpp',
        'refresh_logical_session_cache_now.cpp',
        'refresh_sessions_command.cpp',
        'rename_collection_common.cpp',
        'start_session_command.cpp',
        env.Idlc('parameters.idl')[0],
        env.Idlc('sessions_commands.idl')[0],
        env.Idlc('kill_operations.idl')[0],
    ],
    LIBDEPS_PRIVATE=[
        '$BUILD_DIR/mongo/bson/mutable/mutable_bson',
        '$BUILD_DIR/mongo/db/auth/auth',
        '$BUILD_DIR/mongo/db/auth/authprivilege',
        '$BUILD_DIR/mongo/db/commands',
        '$BUILD_DIR/mongo/db/common',
        '$BUILD_DIR/mongo/db/kill_sessions',
        '$BUILD_DIR/mongo/db/logical_session_cache_impl',
        '$BUILD_DIR/mongo/db/logical_session_cache',
        '$BUILD_DIR/mongo/db/logical_session_id_helpers',
        '$BUILD_DIR/mongo/db/logical_session_id',
        '$BUILD_DIR/mongo/db/mongohasher',
        '$BUILD_DIR/mongo/db/operation_killer',
        '$BUILD_DIR/mongo/db/server_options_core',
        '$BUILD_DIR/mongo/idl/server_parameter',
        '$BUILD_DIR/mongo/logger/parse_log_component_settings',
        '$BUILD_DIR/mongo/rpc/protocol',
        'test_commands_enabled',
    ],
)

# Commands available in all mongodb server processes (mongod, mongos, etc.)
env.Library(
    target='servers',
    source=[
        'conn_pool_stats.cpp',
        'conn_pool_sync.cpp',
        'connection_status.cpp',
        'drop_connections_command.cpp',
        'generic_servers.cpp',
        'isself.cpp',
        'logical_session_server_status_section.cpp',
        'mr_common.cpp',
        'reap_logical_session_cache_now.cpp',
        'traffic_recording_cmds.cpp',
        'user_management_commands_common.cpp',
        env.Idlc('drop_connections.idl')[0],
        env.Idlc('rwc_defaults_commands.idl')[0],
    ],
    LIBDEPS=[
        '$BUILD_DIR/mongo/db/read_write_concern_defaults',
    ],
    LIBDEPS_PRIVATE=[
        '$BUILD_DIR/mongo/client/clientdriver_minimal',
        '$BUILD_DIR/mongo/db/commands',
        '$BUILD_DIR/mongo/db/common',
        '$BUILD_DIR/mongo/db/log_process_details',
        '$BUILD_DIR/mongo/db/logical_session_cache_impl',
        '$BUILD_DIR/mongo/db/logical_session_cache',
        '$BUILD_DIR/mongo/db/logical_session_id_helpers',
        '$BUILD_DIR/mongo/db/logical_session_id',
        '$BUILD_DIR/mongo/db/pipeline/pipeline',
        '$BUILD_DIR/mongo/db/repl/isself',
        '$BUILD_DIR/mongo/db/repl/repl_coordinator_interface',
        '$BUILD_DIR/mongo/db/session_catalog',
        '$BUILD_DIR/mongo/db/traffic_recorder',
        '$BUILD_DIR/mongo/executor/egress_tag_closer_manager',
        '$BUILD_DIR/mongo/executor/task_executor_pool',
        '$BUILD_DIR/mongo/rpc/client_metadata',
        '$BUILD_DIR/mongo/s/coreshard',
        '$BUILD_DIR/mongo/s/sharding_legacy_api',
        '$BUILD_DIR/mongo/scripting/scripting_common',
        '$BUILD_DIR/mongo/util/ntservice',
        'authentication_commands',
        'core',
        'feature_compatibility_parsers',
        'server_status',
        'test_commands_enabled',
    ]
)

env.Library(
    target="authentication_commands",
    source=[
        'authentication_commands.cpp',
    ],
    LIBDEPS_PRIVATE=[
        '$BUILD_DIR/mongo/db/audit',
        '$BUILD_DIR/mongo/db/auth/sasl_options',
        '$BUILD_DIR/mongo/db/auth/user_document_parser',
        '$BUILD_DIR/mongo/db/commands',
        '$BUILD_DIR/mongo/db/stats/counters',
        '$BUILD_DIR/mongo/util/net/ssl_manager',
    ]
)

env.Library(
    target="mongod_fsync",
    source=[
        "fsync.cpp",
    ],
    LIBDEPS_PRIVATE=[
        '$BUILD_DIR/mongo/db/auth/authprivilege',
        '$BUILD_DIR/mongo/db/commands',
        '$BUILD_DIR/mongo/db/concurrency/write_conflict_exception',
        '$BUILD_DIR/mongo/db/curop',
        '$BUILD_DIR/mongo/db/storage/backup_cursor_hooks',
        'fsync_locked',
    ]
)

env.Library(
    target="mongod_fcv",
    source=[
        "feature_compatibility_version.cpp",
        env.Idlc('feature_compatibility_version.idl')[0],
    ],
    LIBDEPS=[
        'feature_compatibility_parsers',
    ],
    LIBDEPS_PRIVATE=[
        '$BUILD_DIR/mongo/db/commands',
        '$BUILD_DIR/mongo/db/dbdirectclient',
        '$BUILD_DIR/mongo/db/kill_sessions_local',
        '$BUILD_DIR/mongo/idl/server_parameter',
        '$BUILD_DIR/mongo/executor/egress_tag_closer_manager',
    ],
)

env.Library(
    target='fsync_locked',
    source=[
        'fsync_locked.cpp',
    ],
    LIBDEPS=[
    ],
)

env.Library(
    target='list_databases_command',
    source=[
        env.Idlc('list_databases.idl')[0],
    ],
    LIBDEPS_PRIVATE=[
        '$BUILD_DIR/mongo/base',
        '$BUILD_DIR/mongo/idl/idl_parser',
    ],
)

# Commands that are present in both mongod and embedded
env.Library(
    target="standalone",
    source=[
        "count_cmd.cpp",
        "create_indexes.cpp",
        "current_op.cpp",
        "dbcommands.cpp",
        "distinct.cpp",
        "drop_indexes.cpp",
        "explain_cmd.cpp",
        "find_and_modify.cpp",
        "find_cmd.cpp",
        "get_last_error.cpp",
        "getmore_cmd.cpp",
        "http_client.cpp",
        env.Idlc('http_client.idl')[0],
        "index_filter_commands.cpp",
        "kill_op.cpp",
        "killcursors_cmd.cpp",
        "lock_info.cpp",
        "list_collections.cpp",
        "list_databases.cpp",
        "list_indexes.cpp",
        "pipeline_command.cpp",
        "plan_cache_clear_command.cpp",
        "plan_cache_commands.cpp",
        "rename_collection_cmd.cpp",
        "run_aggregate.cpp",
        "sleep_command.cpp",
        "validate.cpp",
        "whats_my_sni_command.cpp",
        "write_commands/write_commands.cpp",
        env.Idlc('create.idl')[0],
    ],
    LIBDEPS_PRIVATE=[
        '$BUILD_DIR/mongo/base',
        '$BUILD_DIR/mongo/db/background',
        '$BUILD_DIR/mongo/db/catalog/catalog_helpers',
        '$BUILD_DIR/mongo/db/catalog/collection_catalog_helper',
        '$BUILD_DIR/mongo/db/catalog/collection_query_info',
        '$BUILD_DIR/mongo/db/catalog/collection_validation',
        '$BUILD_DIR/mongo/db/catalog/database_holder',
        '$BUILD_DIR/mongo/db/catalog/index_key_validate',
        '$BUILD_DIR/mongo/db/catalog/multi_index_block',
        '$BUILD_DIR/mongo/db/command_can_run_here',
        '$BUILD_DIR/mongo/db/commands',
        '$BUILD_DIR/mongo/db/concurrency/lock_manager',
        '$BUILD_DIR/mongo/db/concurrency/write_conflict_exception',
        '$BUILD_DIR/mongo/db/curop_failpoint_helpers',
        '$BUILD_DIR/mongo/db/index_builds_coordinator_interface',
        '$BUILD_DIR/mongo/db/ops/write_ops_exec',
        '$BUILD_DIR/mongo/db/pipeline/process_interface/mongo_process_interface',
        '$BUILD_DIR/mongo/db/query/command_request_response',
        '$BUILD_DIR/mongo/db/query_exec',
        '$BUILD_DIR/mongo/db/repl/replica_set_messages',
        '$BUILD_DIR/mongo/db/rw_concern_d',
        '$BUILD_DIR/mongo/db/stats/counters',
        '$BUILD_DIR/mongo/db/stats/server_read_concern_write_concern_metrics',
        '$BUILD_DIR/mongo/db/storage/storage_engine_common',
        '$BUILD_DIR/mongo/db/transaction',
        '$BUILD_DIR/mongo/db/views/views_mongod',
        '$BUILD_DIR/mongo/util/net/http_client',
        'core',
        'current_op_common',
        'fsync_locked',
        'kill_common',
        'list_collections_filter',
        'list_databases_command',
        'rename_collection_idl',
        'test_commands_enabled',
        'write_commands_common',
    ],
)

# Commands required by the shell to connect
env.Library(
    target="shell_protocol",
    source=[
        "test_commands.cpp",
        "whats_my_uri_cmd.cpp",
    ],
    LIBDEPS_PRIVATE=[
        '$BUILD_DIR/mongo/db/catalog/catalog_helpers',
        '$BUILD_DIR/mongo/db/catalog/collection',
        '$BUILD_DIR/mongo/db/commands',
        'test_commands_enabled',
    ],
)

env.Library(
    target='set_index_commit_quorum_idl',
    source=[
        env.Idlc('set_index_commit_quorum.idl')[0],
    ],
    LIBDEPS_PRIVATE=[
        '$BUILD_DIR/mongo/db/catalog/commit_quorum_options',
        '$BUILD_DIR/mongo/db/rw_concern_d',
        '$BUILD_DIR/mongo/idl/idl_parser',
    ],
)

<<<<<<< HEAD
mongodOptionalLibdeps = []
if has_option('hotbackup'):
    mongodOptionalLibdeps.append('$BUILD_DIR/mongo/db/backup/backup')
=======
env.Library(
    target='rename_collection_idl',
    source=[
        env.Idlc('rename_collection.idl')[0],
    ],
    LIBDEPS_PRIVATE=[
        '$BUILD_DIR/mongo/idl/idl_parser',
    ],
)
>>>>>>> 56655b06

# Commands that should only be present in mongod
env.Library(
    target="mongod",
    source=[
        "apply_ops_cmd.cpp",
        "collection_to_capped.cpp",
        "compact.cpp",
        "cpuload.cpp",
        "dbcheck.cpp",
        "dbcommands_d.cpp",
        "dbhash.cpp",
        "driverHelpers.cpp",
        "haystack.cpp",
        "internal_rename_if_options_and_indexes_match_cmd.cpp",
        "map_reduce_command.cpp",
        "map_reduce_finish_command.cpp",
        "mr.cpp",
        "oplog_application_checks.cpp",
        "oplog_note.cpp",
        'read_write_concern_defaults_server_status.cpp',
        "resize_oplog.cpp",
        env.Idlc("resize_oplog.idl")[0],
        'rwc_defaults_commands.cpp',
        "set_feature_compatibility_version_command.cpp",
        "set_index_commit_quorum_command.cpp",
        "sharded_index_consistency_server_status.cpp",
        "shutdown_d.cpp",
        "snapshot_management.cpp",
        "top_command.cpp",
        "txn_cmds.cpp",
        "user_management_commands.cpp",
        "vote_commit_index_build_command.cpp",
        env.Idlc('internal_rename_if_options_and_indexes_match.idl')[0],
        env.Idlc('vote_commit_index_build.idl')[0],
    ],
    LIBDEPS=[
        'txn_cmd_request',
    ],
    LIBDEPS_PRIVATE=[
        '$BUILD_DIR/mongo/base',
        '$BUILD_DIR/mongo/client/clientdriver_minimal',
        '$BUILD_DIR/mongo/db/auth/auth',
        '$BUILD_DIR/mongo/db/auth/authprivilege',
        '$BUILD_DIR/mongo/db/auth/role_graph',
        '$BUILD_DIR/mongo/db/auth/sasl_options',
        '$BUILD_DIR/mongo/db/auth/user',
        '$BUILD_DIR/mongo/db/auth/user_document_parser',
        '$BUILD_DIR/mongo/db/background',
        '$BUILD_DIR/mongo/db/catalog/catalog_control',
        '$BUILD_DIR/mongo/db/catalog/catalog_helpers',
        '$BUILD_DIR/mongo/db/catalog/collection_catalog_helper',
        '$BUILD_DIR/mongo/db/catalog/index_key_validate',
        '$BUILD_DIR/mongo/db/cloner',
        '$BUILD_DIR/mongo/db/commands',
        '$BUILD_DIR/mongo/db/curop_failpoint_helpers',
        '$BUILD_DIR/mongo/db/dbhelpers',
        '$BUILD_DIR/mongo/db/exec/stagedebug_cmd',
        '$BUILD_DIR/mongo/db/index_builds_coordinator_interface',
        '$BUILD_DIR/mongo/db/pipeline/pipeline',
        '$BUILD_DIR/mongo/db/pipeline/process_interface/mongo_process_interface',
        '$BUILD_DIR/mongo/db/repl/dbcheck',
        '$BUILD_DIR/mongo/db/repl/oplog',
        '$BUILD_DIR/mongo/db/repl/repl_coordinator_interface',
        '$BUILD_DIR/mongo/db/rw_concern_d',
        '$BUILD_DIR/mongo/db/s/sharding_runtime_d',
        '$BUILD_DIR/mongo/db/server_options_core',
        '$BUILD_DIR/mongo/idl/idl_parser',
        '$BUILD_DIR/mongo/s/sharding_legacy_api',
        '$BUILD_DIR/mongo/util/net/ssl_manager',
        'core',
        'kill_common',
        'map_reduce_agg',
        'mongod_fcv',
        'mongod_fsync',
        'profile_common',
        'server_status',
        'servers',
        'set_index_commit_quorum_idl',
        'shell_protocol',
        'standalone',
        'test_commands_enabled',
    ] + mongodOptionalLibdeps,
)

env.Library(
    target='kill_common',
    source=[
        'killcursors_common.cpp',
        'kill_op_cmd_base.cpp'
    ],
    LIBDEPS=[
        '$BUILD_DIR/mongo/db/auth/authprivilege',
        '$BUILD_DIR/mongo/db/audit',
        '$BUILD_DIR/mongo/db/commands',
        '$BUILD_DIR/mongo/db/operation_killer',
        '$BUILD_DIR/mongo/db/auth/authorization_manager_global',
        '$BUILD_DIR/mongo/db/query/command_request_response',
    ],
)

env.Library(
    target='current_op_common',
    source=[
        'current_op_common.cpp'
    ],
    LIBDEPS=[
        '$BUILD_DIR/mongo/db/commands',
    ],
    LIBDEPS_PRIVATE=[
        '$BUILD_DIR/mongo/db/namespace_string',
        '$BUILD_DIR/mongo/db/pipeline/aggregation_request',
        '$BUILD_DIR/mongo/db/query/command_request_response',
        '$BUILD_DIR/mongo/db/service_context',
        'test_commands_enabled'
    ],
)

env.Library(
    target='profile_common',
    source=[
        'profile_common.cpp',
        env.Idlc('profile.idl')[0],
    ],
    LIBDEPS=[
        '$BUILD_DIR/mongo/db/commands',
    ],
    LIBDEPS_PRIVATE=[
        '$BUILD_DIR/mongo/db/auth/auth',
        '$BUILD_DIR/mongo/db/auth/authprivilege',
        '$BUILD_DIR/mongo/db/server_options_core',
    ],
)

env.Library(
    target="list_collections_filter",
    source=[
        'list_collections_filter.cpp',
    ],
    LIBDEPS=[
        '$BUILD_DIR/mongo/base',
    ],
)

env.Library(
    target='txn_cmd_request',
    source=[
        env.Idlc("txn_cmds.idl")[0],
        env.Idlc("txn_two_phase_commit_cmds.idl")[0],
    ],
    LIBDEPS=[
        '$BUILD_DIR/mongo/base',
        '$BUILD_DIR/mongo/idl/idl_parser',
    ]
)

env.Library(
    target='map_reduce_parser',
    source=[
        'map_reduce_out_options.cpp',
        env.Idlc('map_reduce.idl')[0],
    ],
    LIBDEPS=[
        '$BUILD_DIR/mongo/db/write_concern_options',
        '$BUILD_DIR/mongo/idl/idl_parser',
    ]
)

env.Library(
    target='map_reduce_agg',
    source=[
        'map_reduce_agg.cpp',
    ],
    LIBDEPS=[
        '$BUILD_DIR/mongo/db/commands/servers',
        '$BUILD_DIR/mongo/db/db_raii',
        '$BUILD_DIR/mongo/db/index/index_access_methods',
        '$BUILD_DIR/mongo/db/pipeline/process_interface/mongo_process_interface',
        '$BUILD_DIR/mongo/db/pipeline/process_interface/mongod_process_interface_factory',
        '$BUILD_DIR/mongo/db/query_exec',
        '$BUILD_DIR/mongo/db/query/map_reduce_output_format',
        '$BUILD_DIR/mongo/idl/idl_parser',
        'map_reduce_parser'
    ]
)

env.CppUnitTest(
    target="map_reduce_agg_test",
    source=[
        "map_reduce_agg_test.cpp",
        "map_reduce_parse_test.cpp",
    ],
    LIBDEPS=[
        '$BUILD_DIR/mongo/db/auth/authmocks',
        '$BUILD_DIR/mongo/db/query/query_test_service_context',
        'map_reduce_agg',
    ]
)

env.CppUnitTest(
    target="command_mirroring_test",
    source=[
        'command_mirroring_test.cpp',
    ],
    LIBDEPS=[
        '$BUILD_DIR/mongo/base',
        '$BUILD_DIR/mongo/db/auth/authorization_manager_global',
        '$BUILD_DIR/mongo/db/auth/authmocks',
        '$BUILD_DIR/mongo/db/commands/standalone',
        '$BUILD_DIR/mongo/db/service_context',
        '$BUILD_DIR/mongo/unittest/unittest',
    ],
)

env.CppUnitTest(
    target="db_commands_test",
    source=[
        "index_filter_commands_test.cpp",
        "list_collections_filter_test.cpp",
        "mr_test.cpp",
        "plan_cache_commands_test.cpp",
    ],
    LIBDEPS=[
        "$BUILD_DIR/mongo/db/auth/authmocks",
        "$BUILD_DIR/mongo/db/commands/list_collections_filter",
        "$BUILD_DIR/mongo/db/query/query_planner",
        "$BUILD_DIR/mongo/db/query/query_test_service_context",
        "$BUILD_DIR/mongo/db/repl/drop_pending_collection_reaper",
        "$BUILD_DIR/mongo/db/repl/replmocks",
        "$BUILD_DIR/mongo/db/repl/storage_interface_impl",
        "$BUILD_DIR/mongo/db/service_context_d",
        "$BUILD_DIR/mongo/db/service_context_d_test_fixture",
        "mongod",
        "servers",
        "standalone",
    ],
)<|MERGE_RESOLUTION|>--- conflicted
+++ resolved
@@ -352,21 +352,19 @@
     ],
 )
 
-<<<<<<< HEAD
+env.Library(
+    target='rename_collection_idl',
+    source=[
+        env.Idlc('rename_collection.idl')[0],
+    ],
+    LIBDEPS_PRIVATE=[
+        '$BUILD_DIR/mongo/idl/idl_parser',
+    ],
+)
+
 mongodOptionalLibdeps = []
 if has_option('hotbackup'):
     mongodOptionalLibdeps.append('$BUILD_DIR/mongo/db/backup/backup')
-=======
-env.Library(
-    target='rename_collection_idl',
-    source=[
-        env.Idlc('rename_collection.idl')[0],
-    ],
-    LIBDEPS_PRIVATE=[
-        '$BUILD_DIR/mongo/idl/idl_parser',
-    ],
-)
->>>>>>> 56655b06
 
 # Commands that should only be present in mongod
 env.Library(
