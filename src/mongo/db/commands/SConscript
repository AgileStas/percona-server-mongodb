--- conflicted
+++ resolved
@@ -140,16 +140,9 @@
         '$BUILD_DIR/mongo/s/coreshard',
         '$BUILD_DIR/mongo/scripting/scripting_common',
         '$BUILD_DIR/mongo/util/ntservice',
-<<<<<<< HEAD
-        '$BUILD_DIR/mongo/util/processinfo',
-        'feature_compatibility_version_parser',
-        'server_status_core',
-    ] + coredbOptionalLibdeps,
-=======
         'core',
         'feature_compatibility_parsers',
-    ]
->>>>>>> 5430880b
+    ] + coredbOptionalLibdeps,
 )
 
 env.Library(
