/**
 *    Copyright (C) 2014 MongoDB Inc.
 *
 *    This program is free software: you can redistribute it and/or  modify
 *    it under the terms of the GNU Affero General Public License, version 3,
 *    as published by the Free Software Foundation.
 *
 *    This program is distributed in the hope that it will be useful,
 *    but WITHOUT ANY WARRANTY; without even the implied warranty of
 *    MERCHANTABILITY or FITNESS FOR A PARTICULAR PURPOSE.  See the
 *    GNU Affero General Public License for more details.
 *
 *    You should have received a copy of the GNU Affero General Public License
 *    along with this program.  If not, see <http://www.gnu.org/licenses/>.
 *
 *    As a special exception, the copyright holders give permission to link the
 *    code of portions of this program with the OpenSSL library under certain
 *    conditions as described in each individual source file and distribute
 *    linked combinations including the program with the OpenSSL library. You
 *    must comply with the GNU Affero General Public License in all respects for
 *    all of the code used other than as permitted herein. If you modify file(s)
 *    with this exception, you may extend this exception to your version of the
 *    file(s), but you are not obligated to do so. If you do not wish to do so,
 *    delete this exception statement from your version. If you delete this
 *    exception statement from all source files in the program, then also delete
 *    it in the license file.
 */

#include "mongo/platform/basic.h"

#include "mongo/db/storage/devnull/devnull_kv_engine.h"

#include "mongo/base/disallow_copying.h"
#include "mongo/db/storage/in_memory/in_memory_record_store.h"
#include "mongo/db/storage/record_store.h"
#include "mongo/db/storage/sorted_data_interface.h"

namespace mongo {

<<<<<<< HEAD
    class EmptyRecordIterator: public RecordIterator {
    public:
        virtual bool isEOF() { return true; }
        virtual RecordId curr() { return RecordId(); }
        virtual RecordId getNext() { return RecordId(); }
        virtual void invalidate(const RecordId& dl) { }
        virtual void saveState() { }
        virtual bool restoreState(OperationContext* txn) { return false; }
        virtual RecordData dataFor( const RecordId& loc ) const {
            invariant( false );
        }
    };

    class DevNullRecordStore : public RecordStore {
    public:
        DevNullRecordStore( const StringData& ns, const CollectionOptions& options )
            : RecordStore( ns ), _options( options ) {
            _numInserts = 0;
            _dummy = BSON( "_id" << 1 );
        }

        virtual const char* name() const { return "devnull"; }

        virtual void setCappedDeleteCallback(CappedDocumentDeleteCallback*){}

        virtual long long dataSize( OperationContext* txn ) const { return 0; }

        virtual long long numRecords( OperationContext* txn ) const { return 0; }

        virtual bool isCapped() const { return _options.capped; }

        virtual int64_t storageSize( OperationContext* txn,
                                     BSONObjBuilder* extraInfo = NULL,
                                     int infoLevel = 0 ) const {
            return 0;
        }

        virtual RecordData dataFor( OperationContext* txn, const RecordId& loc) const {
            return RecordData( _dummy.objdata(), _dummy.objsize() );
        }

        virtual bool findRecord( OperationContext* txn, const RecordId& loc, RecordData* rd, bool skipPessimisticLocking=false ) const {
            return false;
        }

        virtual void deleteRecord( OperationContext* txn, const RecordId& dl ) {}

        virtual StatusWith<RecordId> insertRecord( OperationContext* txn,
                                                  const char* data,
                                                  int len,
                                                  bool enforceQuota ) {
            _numInserts++;
            return StatusWith<RecordId>( RecordId( 6, 4 ) );
        }

        virtual StatusWith<RecordId> insertRecord( OperationContext* txn,
                                                  const DocWriter* doc,
                                                  bool enforceQuota ) {
            _numInserts++;
            return StatusWith<RecordId>( RecordId( 6, 4 ) );
        }

        virtual StatusWith<RecordId> updateRecord( OperationContext* txn,
                                                  const RecordId& oldLocation,
                                                  const char* data,
                                                  int len,
                                                  bool enforceQuota,
                                                  UpdateNotifier* notifier ) {
            return StatusWith<RecordId>( oldLocation );
        }

        virtual bool updateWithDamagesSupported() const {
            return false;
        }

        virtual Status updateWithDamages( OperationContext* txn,
                                          const RecordId& loc,
                                          const RecordData& oldRec,
                                          const char* damageSource,
                                          const mutablebson::DamageVector& damages ) {
            invariant(false);
        }

        virtual RecordIterator* getIterator( OperationContext* txn,
                                             const RecordId& start,
                                             const CollectionScanParams::Direction& dir ) const {
            return new EmptyRecordIterator();
        }

        virtual RecordIterator* getIteratorForRepair( OperationContext* txn ) const {
            return new EmptyRecordIterator();
        }

        virtual std::vector<RecordIterator*> getManyIterators( OperationContext* txn ) const {
            std::vector<RecordIterator*> v;
            v.push_back( new EmptyRecordIterator() );
            return v;
        }

        virtual Status truncate( OperationContext* txn ) { return Status::OK(); }

        virtual void temp_cappedTruncateAfter(OperationContext* txn,
                                              RecordId end,
                                              bool inclusive) { }

        virtual Status validate( OperationContext* txn,
                                 bool full, bool scanData,
                                 ValidateAdaptor* adaptor,
                                 ValidateResults* results, BSONObjBuilder* output ) {
            return Status::OK();
        }

        virtual void appendCustomStats( OperationContext* txn,
                                        BSONObjBuilder* result,
                                        double scale ) const {
            result->appendNumber( "numInserts", _numInserts );
        }

        virtual Status touch( OperationContext* txn, BSONObjBuilder* output ) const {
            return Status::OK();
        }

        virtual void updateStatsAfterRepair(OperationContext* txn,
                                            long long numRecords,
                                            long long dataSize) {
        }

    private:
        CollectionOptions _options;
        long long _numInserts;
        BSONObj _dummy;
    };

    class DevNullSortedDataBuilderInterface : public SortedDataBuilderInterface {
        MONGO_DISALLOW_COPYING(DevNullSortedDataBuilderInterface);

    public:
        DevNullSortedDataBuilderInterface() { }

        virtual Status addKey(const BSONObj& key, const RecordId& loc) {
            return Status::OK();
        }
    };

    class DevNullSortedDataInterface : public SortedDataInterface {
    public:
        virtual ~DevNullSortedDataInterface() { }

        virtual SortedDataBuilderInterface* getBulkBuilder(OperationContext* txn,
                                                           bool dupsAllowed) {
            return new DevNullSortedDataBuilderInterface();
        }

        virtual Status insert(OperationContext* txn,
                              const BSONObj& key,
                              const RecordId& loc,
                              bool dupsAllowed) { return Status::OK(); }

        virtual void unindex(OperationContext* txn,
                             const BSONObj& key,
                             const RecordId& loc,
                             bool dupsAllowed) { }

        virtual Status dupKeyCheck(OperationContext* txn,
                                   const BSONObj& key,
                                   const RecordId& loc) { return Status::OK(); }

        virtual void fullValidate(OperationContext* txn, bool full, long long* numKeysOut,
                                  BSONObjBuilder* output) const { }

        virtual bool appendCustomStats(OperationContext* txn, BSONObjBuilder* output, double scale)
            const {
            return false;
        }

        virtual long long getSpaceUsedBytes( OperationContext* txn ) const { return 0; }

        virtual bool isEmpty(OperationContext* txn) { return true; }

        virtual SortedDataInterface::Cursor* newCursor(OperationContext* txn, int direction) const {
            return NULL;
        }
=======
class EmptyRecordIterator : public RecordIterator {
public:
    virtual bool isEOF() {
        return true;
    }
    virtual RecordId curr() {
        return RecordId();
    }
    virtual RecordId getNext() {
        return RecordId();
    }
    virtual void invalidate(const RecordId& dl) {}
    virtual void saveState() {}
    virtual bool restoreState(OperationContext* txn) {
        return false;
    }
    virtual RecordData dataFor(const RecordId& loc) const {
        invariant(false);
    }
};

class DevNullRecordStore : public RecordStore {
public:
    DevNullRecordStore(const StringData& ns, const CollectionOptions& options)
        : RecordStore(ns), _options(options) {
        _numInserts = 0;
        _dummy = BSON("_id" << 1);
    }

    virtual const char* name() const {
        return "devnull";
    }

    virtual void setCappedDeleteCallback(CappedDocumentDeleteCallback*) {}

    virtual long long dataSize(OperationContext* txn) const {
        return 0;
    }

    virtual long long numRecords(OperationContext* txn) const {
        return 0;
    }

    virtual bool isCapped() const {
        return _options.capped;
    }

    virtual int64_t storageSize(OperationContext* txn,
                                BSONObjBuilder* extraInfo = NULL,
                                int infoLevel = 0) const {
        return 0;
    }

    virtual RecordData dataFor(OperationContext* txn, const RecordId& loc) const {
        return RecordData(_dummy.objdata(), _dummy.objsize());
    }

    virtual bool findRecord(OperationContext* txn, const RecordId& loc, RecordData* rd) const {
        return false;
    }

    virtual void deleteRecord(OperationContext* txn, const RecordId& dl) {}

    virtual StatusWith<RecordId> insertRecord(OperationContext* txn,
                                              const char* data,
                                              int len,
                                              bool enforceQuota) {
        _numInserts++;
        return StatusWith<RecordId>(RecordId(6, 4));
    }

    virtual StatusWith<RecordId> insertRecord(OperationContext* txn,
                                              const DocWriter* doc,
                                              bool enforceQuota) {
        _numInserts++;
        return StatusWith<RecordId>(RecordId(6, 4));
    }

    virtual StatusWith<RecordId> updateRecord(OperationContext* txn,
                                              const RecordId& oldLocation,
                                              const char* data,
                                              int len,
                                              bool enforceQuota,
                                              UpdateNotifier* notifier) {
        return StatusWith<RecordId>(oldLocation);
    }

    virtual bool updateWithDamagesSupported() const {
        return false;
    }

    virtual Status updateWithDamages(OperationContext* txn,
                                     const RecordId& loc,
                                     const RecordData& oldRec,
                                     const char* damageSource,
                                     const mutablebson::DamageVector& damages) {
        invariant(false);
    }

    virtual RecordIterator* getIterator(OperationContext* txn,
                                        const RecordId& start,
                                        const CollectionScanParams::Direction& dir) const {
        return new EmptyRecordIterator();
    }
>>>>>>> 1ef45a23

    virtual RecordIterator* getIteratorForRepair(OperationContext* txn) const {
        return new EmptyRecordIterator();
    }

    virtual std::vector<RecordIterator*> getManyIterators(OperationContext* txn) const {
        std::vector<RecordIterator*> v;
        v.push_back(new EmptyRecordIterator());
        return v;
    }

    virtual Status truncate(OperationContext* txn) {
        return Status::OK();
    }

    virtual void temp_cappedTruncateAfter(OperationContext* txn, RecordId end, bool inclusive) {}

    virtual Status validate(OperationContext* txn,
                            bool full,
                            bool scanData,
                            ValidateAdaptor* adaptor,
                            ValidateResults* results,
                            BSONObjBuilder* output) {
        return Status::OK();
    }

    virtual void appendCustomStats(OperationContext* txn,
                                   BSONObjBuilder* result,
                                   double scale) const {
        result->appendNumber("numInserts", _numInserts);
    }

    virtual Status touch(OperationContext* txn, BSONObjBuilder* output) const {
        return Status::OK();
    }

    virtual void updateStatsAfterRepair(OperationContext* txn,
                                        long long numRecords,
                                        long long dataSize) {}

private:
    CollectionOptions _options;
    long long _numInserts;
    BSONObj _dummy;
};

class DevNullSortedDataBuilderInterface : public SortedDataBuilderInterface {
    MONGO_DISALLOW_COPYING(DevNullSortedDataBuilderInterface);

public:
    DevNullSortedDataBuilderInterface() {}

    virtual Status addKey(const BSONObj& key, const RecordId& loc) {
        return Status::OK();
    }
};

class DevNullSortedDataInterface : public SortedDataInterface {
public:
    virtual ~DevNullSortedDataInterface() {}

    virtual SortedDataBuilderInterface* getBulkBuilder(OperationContext* txn, bool dupsAllowed) {
        return new DevNullSortedDataBuilderInterface();
    }

    virtual Status insert(OperationContext* txn,
                          const BSONObj& key,
                          const RecordId& loc,
                          bool dupsAllowed) {
        return Status::OK();
    }

    virtual void unindex(OperationContext* txn,
                         const BSONObj& key,
                         const RecordId& loc,
                         bool dupsAllowed) {}

    virtual Status dupKeyCheck(OperationContext* txn, const BSONObj& key, const RecordId& loc) {
        return Status::OK();
    }

    virtual void fullValidate(OperationContext* txn,
                              bool full,
                              long long* numKeysOut,
                              BSONObjBuilder* output) const {}

    virtual bool appendCustomStats(OperationContext* txn,
                                   BSONObjBuilder* output,
                                   double scale) const {
        return false;
    }

    virtual long long getSpaceUsedBytes(OperationContext* txn) const {
        return 0;
    }

    virtual bool isEmpty(OperationContext* txn) {
        return true;
    }

    virtual SortedDataInterface::Cursor* newCursor(OperationContext* txn, int direction) const {
        return NULL;
    }

    virtual Status initAsEmpty(OperationContext* txn) {
        return Status::OK();
    }
};


RecordStore* DevNullKVEngine::getRecordStore(OperationContext* opCtx,
                                             const StringData& ns,
                                             const StringData& ident,
                                             const CollectionOptions& options) {
    if (ident == "_mdb_catalog") {
        return new InMemoryRecordStore(ns, &_catalogInfo);
    }
    return new DevNullRecordStore(ns, options);
}

SortedDataInterface* DevNullKVEngine::getSortedDataInterface(OperationContext* opCtx,
                                                             const StringData& ident,
                                                             const IndexDescriptor* desc) {
    return new DevNullSortedDataInterface();
}
}<|MERGE_RESOLUTION|>--- conflicted
+++ resolved
@@ -37,190 +37,6 @@
 
 namespace mongo {
 
-<<<<<<< HEAD
-    class EmptyRecordIterator: public RecordIterator {
-    public:
-        virtual bool isEOF() { return true; }
-        virtual RecordId curr() { return RecordId(); }
-        virtual RecordId getNext() { return RecordId(); }
-        virtual void invalidate(const RecordId& dl) { }
-        virtual void saveState() { }
-        virtual bool restoreState(OperationContext* txn) { return false; }
-        virtual RecordData dataFor( const RecordId& loc ) const {
-            invariant( false );
-        }
-    };
-
-    class DevNullRecordStore : public RecordStore {
-    public:
-        DevNullRecordStore( const StringData& ns, const CollectionOptions& options )
-            : RecordStore( ns ), _options( options ) {
-            _numInserts = 0;
-            _dummy = BSON( "_id" << 1 );
-        }
-
-        virtual const char* name() const { return "devnull"; }
-
-        virtual void setCappedDeleteCallback(CappedDocumentDeleteCallback*){}
-
-        virtual long long dataSize( OperationContext* txn ) const { return 0; }
-
-        virtual long long numRecords( OperationContext* txn ) const { return 0; }
-
-        virtual bool isCapped() const { return _options.capped; }
-
-        virtual int64_t storageSize( OperationContext* txn,
-                                     BSONObjBuilder* extraInfo = NULL,
-                                     int infoLevel = 0 ) const {
-            return 0;
-        }
-
-        virtual RecordData dataFor( OperationContext* txn, const RecordId& loc) const {
-            return RecordData( _dummy.objdata(), _dummy.objsize() );
-        }
-
-        virtual bool findRecord( OperationContext* txn, const RecordId& loc, RecordData* rd, bool skipPessimisticLocking=false ) const {
-            return false;
-        }
-
-        virtual void deleteRecord( OperationContext* txn, const RecordId& dl ) {}
-
-        virtual StatusWith<RecordId> insertRecord( OperationContext* txn,
-                                                  const char* data,
-                                                  int len,
-                                                  bool enforceQuota ) {
-            _numInserts++;
-            return StatusWith<RecordId>( RecordId( 6, 4 ) );
-        }
-
-        virtual StatusWith<RecordId> insertRecord( OperationContext* txn,
-                                                  const DocWriter* doc,
-                                                  bool enforceQuota ) {
-            _numInserts++;
-            return StatusWith<RecordId>( RecordId( 6, 4 ) );
-        }
-
-        virtual StatusWith<RecordId> updateRecord( OperationContext* txn,
-                                                  const RecordId& oldLocation,
-                                                  const char* data,
-                                                  int len,
-                                                  bool enforceQuota,
-                                                  UpdateNotifier* notifier ) {
-            return StatusWith<RecordId>( oldLocation );
-        }
-
-        virtual bool updateWithDamagesSupported() const {
-            return false;
-        }
-
-        virtual Status updateWithDamages( OperationContext* txn,
-                                          const RecordId& loc,
-                                          const RecordData& oldRec,
-                                          const char* damageSource,
-                                          const mutablebson::DamageVector& damages ) {
-            invariant(false);
-        }
-
-        virtual RecordIterator* getIterator( OperationContext* txn,
-                                             const RecordId& start,
-                                             const CollectionScanParams::Direction& dir ) const {
-            return new EmptyRecordIterator();
-        }
-
-        virtual RecordIterator* getIteratorForRepair( OperationContext* txn ) const {
-            return new EmptyRecordIterator();
-        }
-
-        virtual std::vector<RecordIterator*> getManyIterators( OperationContext* txn ) const {
-            std::vector<RecordIterator*> v;
-            v.push_back( new EmptyRecordIterator() );
-            return v;
-        }
-
-        virtual Status truncate( OperationContext* txn ) { return Status::OK(); }
-
-        virtual void temp_cappedTruncateAfter(OperationContext* txn,
-                                              RecordId end,
-                                              bool inclusive) { }
-
-        virtual Status validate( OperationContext* txn,
-                                 bool full, bool scanData,
-                                 ValidateAdaptor* adaptor,
-                                 ValidateResults* results, BSONObjBuilder* output ) {
-            return Status::OK();
-        }
-
-        virtual void appendCustomStats( OperationContext* txn,
-                                        BSONObjBuilder* result,
-                                        double scale ) const {
-            result->appendNumber( "numInserts", _numInserts );
-        }
-
-        virtual Status touch( OperationContext* txn, BSONObjBuilder* output ) const {
-            return Status::OK();
-        }
-
-        virtual void updateStatsAfterRepair(OperationContext* txn,
-                                            long long numRecords,
-                                            long long dataSize) {
-        }
-
-    private:
-        CollectionOptions _options;
-        long long _numInserts;
-        BSONObj _dummy;
-    };
-
-    class DevNullSortedDataBuilderInterface : public SortedDataBuilderInterface {
-        MONGO_DISALLOW_COPYING(DevNullSortedDataBuilderInterface);
-
-    public:
-        DevNullSortedDataBuilderInterface() { }
-
-        virtual Status addKey(const BSONObj& key, const RecordId& loc) {
-            return Status::OK();
-        }
-    };
-
-    class DevNullSortedDataInterface : public SortedDataInterface {
-    public:
-        virtual ~DevNullSortedDataInterface() { }
-
-        virtual SortedDataBuilderInterface* getBulkBuilder(OperationContext* txn,
-                                                           bool dupsAllowed) {
-            return new DevNullSortedDataBuilderInterface();
-        }
-
-        virtual Status insert(OperationContext* txn,
-                              const BSONObj& key,
-                              const RecordId& loc,
-                              bool dupsAllowed) { return Status::OK(); }
-
-        virtual void unindex(OperationContext* txn,
-                             const BSONObj& key,
-                             const RecordId& loc,
-                             bool dupsAllowed) { }
-
-        virtual Status dupKeyCheck(OperationContext* txn,
-                                   const BSONObj& key,
-                                   const RecordId& loc) { return Status::OK(); }
-
-        virtual void fullValidate(OperationContext* txn, bool full, long long* numKeysOut,
-                                  BSONObjBuilder* output) const { }
-
-        virtual bool appendCustomStats(OperationContext* txn, BSONObjBuilder* output, double scale)
-            const {
-            return false;
-        }
-
-        virtual long long getSpaceUsedBytes( OperationContext* txn ) const { return 0; }
-
-        virtual bool isEmpty(OperationContext* txn) { return true; }
-
-        virtual SortedDataInterface::Cursor* newCursor(OperationContext* txn, int direction) const {
-            return NULL;
-        }
-=======
 class EmptyRecordIterator : public RecordIterator {
 public:
     virtual bool isEOF() {
@@ -278,7 +94,7 @@
         return RecordData(_dummy.objdata(), _dummy.objsize());
     }
 
-    virtual bool findRecord(OperationContext* txn, const RecordId& loc, RecordData* rd) const {
+    virtual bool findRecord( OperationContext* txn, const RecordId& loc, RecordData* rd, bool skipPessimisticLocking=false ) const {
         return false;
     }
 
@@ -325,7 +141,6 @@
                                         const CollectionScanParams::Direction& dir) const {
         return new EmptyRecordIterator();
     }
->>>>>>> 1ef45a23
 
     virtual RecordIterator* getIteratorForRepair(OperationContext* txn) const {
         return new EmptyRecordIterator();
