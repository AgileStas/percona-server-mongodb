// kv_storage_engine.cpp

/**
 *    Copyright (C) 2014 MongoDB Inc.
 *
 *    This program is free software: you can redistribute it and/or  modify
 *    it under the terms of the GNU Affero General Public License, version 3,
 *    as published by the Free Software Foundation.
 *
 *    This program is distributed in the hope that it will be useful,
 *    but WITHOUT ANY WARRANTY; without even the implied warranty of
 *    MERCHANTABILITY or FITNESS FOR A PARTICULAR PURPOSE.  See the
 *    GNU Affero General Public License for more details.
 *
 *    You should have received a copy of the GNU Affero General Public License
 *    along with this program.  If not, see <http://www.gnu.org/licenses/>.
 *
 *    As a special exception, the copyright holders give permission to link the
 *    code of portions of this program with the OpenSSL library under certain
 *    conditions as described in each individual source file and distribute
 *    linked combinations including the program with the OpenSSL library. You
 *    must comply with the GNU Affero General Public License in all respects for
 *    all of the code used other than as permitted herein. If you modify file(s)
 *    with this exception, you may extend this exception to your version of the
 *    file(s), but you are not obligated to do so. If you do not wish to do so,
 *    delete this exception statement from your version. If you delete this
 *    exception statement from all source files in the program, then also delete
 *    it in the license file.
 */

#define MONGO_LOG_DEFAULT_COMPONENT ::mongo::logger::LogComponent::kStorage

#include "mongo/db/storage/kv/kv_storage_engine.h"

#include "mongo/db/storage/kv/kv_close_all_databases.h"
#include "mongo/db/operation_context_noop.h"
#include "mongo/db/storage/kv/kv_database_catalog_entry.h"
#include "mongo/db/storage/kv/kv_engine.h"
#include "mongo/util/assert_util.h"
#include "mongo/util/log.h"
#include "mongo/util/mongoutils/str.h"

namespace mongo {

using std::string;
using std::vector;

namespace {
const std::string catalogInfo = "_mdb_catalog";
}

class KVStorageEngine::RemoveDBChange : public RecoveryUnit::Change {
public:
    RemoveDBChange(KVStorageEngine* engine, const StringData& db, KVDatabaseCatalogEntry* entry)
        : _engine(engine), _db(db.toString()), _entry(entry) {}

    virtual void commit() {
        delete _entry;
    }

    virtual void rollback() {
        boost::mutex::scoped_lock lk(_engine->_dbsLock);
        _engine->_dbs[_db] = _entry;
    }

    KVStorageEngine* const _engine;
    const std::string _db;
    KVDatabaseCatalogEntry* const _entry;
};

KVStorageEngine::KVStorageEngine(KVEngine* engine, const KVStorageEngineOptions& options)
    : _options(options), _engine(engine), _supportsDocLocking(_engine->supportsDocLocking()) {
    uassert(28601,
            "Storage engine does not support --directoryperdb",
            !(options.directoryPerDB && !engine->supportsDirectoryPerDB()));

    OperationContextNoop opCtx(_engine->newRecoveryUnit());

    if (options.forRepair && engine->hasIdent(&opCtx, catalogInfo)) {
        log() << "Repairing catalog metadata";
        // TODO should also validate all BSON in the catalog.
        engine->repairIdent(&opCtx, catalogInfo);
    }

    {
        WriteUnitOfWork uow(&opCtx);

        Status status =
            _engine->createRecordStore(&opCtx, catalogInfo, catalogInfo, CollectionOptions());
        // BadValue is usually caused by invalid configuration string.
        // We still fassert() but without a stack trace.
        if (status.code() == ErrorCodes::BadValue) {
            fassertFailedNoTrace(28562);
        }
        fassert(28520, status);

        _catalogRecordStore.reset(
            _engine->getRecordStore(&opCtx, catalogInfo, catalogInfo, CollectionOptions()));
        _catalog.reset(new KVCatalog(_catalogRecordStore.get(),
                                     _supportsDocLocking,
                                     _options.directoryPerDB,
                                     _options.directoryForIndexes));
        _catalog->init(&opCtx);

        std::vector<std::string> collections;
        _catalog->getAllCollections(&collections);

        for (size_t i = 0; i < collections.size(); i++) {
            std::string coll = collections[i];
            NamespaceString nss(coll);
            string dbName = nss.db().toString();

            // No rollback since this is only for committed dbs.
            KVDatabaseCatalogEntry*& db = _dbs[dbName];
            if (!db) {
                db = new KVDatabaseCatalogEntry(dbName, this);
            }

            db->initCollection(&opCtx, coll, options.forRepair);
        }

        uow.commit();
    }

<<<<<<< HEAD
    void KVStorageEngine::cleanShutdown() {
        closeAllDatabasesWrapper();

        for ( DBMap::const_iterator it = _dbs.begin(); it != _dbs.end(); ++it ) {
            delete it->second;
        }
        _dbs.clear();

        _catalog.reset( NULL );
        _catalogRecordStore.reset( NULL );

        _engine->cleanShutdown();
        // intentionally not deleting _engine
    }
=======
    opCtx.recoveryUnit()->commitAndRestart();
>>>>>>> 1ef45a23

    // now clean up orphaned idents

    {
        // get all idents
        std::set<std::string> allIdents;
        {
            std::vector<std::string> v = _engine->getAllIdents(&opCtx);
            allIdents.insert(v.begin(), v.end());
            allIdents.erase(catalogInfo);
        }

        // remove ones still in use
        {
            vector<string> idents = _catalog->getAllIdents(&opCtx);
            for (size_t i = 0; i < idents.size(); i++) {
                allIdents.erase(idents[i]);
            }
        }

        for (std::set<std::string>::const_iterator it = allIdents.begin(); it != allIdents.end();
             ++it) {
            const std::string& toRemove = *it;
            if (!_catalog->isUserDataIdent(toRemove))
                continue;
            log() << "dropping unused ident: " << toRemove;
            WriteUnitOfWork wuow(&opCtx);
            _engine->dropIdent(&opCtx, toRemove);
            wuow.commit();
        }
    }
}

void KVStorageEngine::cleanShutdown() {
    for (DBMap::const_iterator it = _dbs.begin(); it != _dbs.end(); ++it) {
        delete it->second;
    }
    _dbs.clear();

    _catalog.reset(NULL);
    _catalogRecordStore.reset(NULL);

    _engine->cleanShutdown();
    // intentionally not deleting _engine
}

KVStorageEngine::~KVStorageEngine() {}

void KVStorageEngine::finishInit() {}

RecoveryUnit* KVStorageEngine::newRecoveryUnit() {
    if (!_engine) {
        // shutdown
        return NULL;
    }
    return _engine->newRecoveryUnit();
}

void KVStorageEngine::listDatabases(std::vector<std::string>* out) const {
    boost::mutex::scoped_lock lk(_dbsLock);
    for (DBMap::const_iterator it = _dbs.begin(); it != _dbs.end(); ++it) {
        if (it->second->isEmpty())
            continue;
        out->push_back(it->first);
    }
}

DatabaseCatalogEntry* KVStorageEngine::getDatabaseCatalogEntry(OperationContext* opCtx,
                                                               const StringData& dbName) {
    boost::mutex::scoped_lock lk(_dbsLock);
    KVDatabaseCatalogEntry*& db = _dbs[dbName.toString()];
    if (!db) {
        // Not registering change since db creation is implicit and never rolled back.
        db = new KVDatabaseCatalogEntry(dbName, this);
    }
    return db;
}

Status KVStorageEngine::closeDatabase(OperationContext* txn, const StringData& db) {
    // This is ok to be a no-op as there is no database layer in kv.
    return Status::OK();
}

Status KVStorageEngine::dropDatabase(OperationContext* txn, const StringData& db) {
    KVDatabaseCatalogEntry* entry;
    {
        boost::mutex::scoped_lock lk(_dbsLock);
        DBMap::const_iterator it = _dbs.find(db.toString());
        if (it == _dbs.end())
            return Status(ErrorCodes::NamespaceNotFound, "db not found to drop");
        entry = it->second;
    }

    // This is called outside of a WUOW since MMAPv1 has unfortunate behavior around dropping
    // databases. We need to create one here since we want db dropping to all-or-nothing
    // wherever possible. Eventually we want to move this up so that it can include the logOp
    // inside of the WUOW, but that would require making DB dropping happen inside the Dur
    // system for MMAPv1.
    WriteUnitOfWork wuow(txn);

    std::list<std::string> toDrop;
    entry->getCollectionNamespaces(&toDrop);

    for (std::list<std::string>::iterator it = toDrop.begin(); it != toDrop.end(); ++it) {
        string coll = *it;
        entry->dropCollection(txn, coll);
    }
    toDrop.clear();
    entry->getCollectionNamespaces(&toDrop);
    invariant(toDrop.empty());

    {
        boost::mutex::scoped_lock lk(_dbsLock);
        txn->recoveryUnit()->registerChange(new RemoveDBChange(this, db, entry));
        _dbs.erase(db.toString());
    }

    wuow.commit();
    return Status::OK();
}

int KVStorageEngine::flushAllFiles(bool sync) {
    return _engine->flushAllFiles(sync);
}

bool KVStorageEngine::isDurable() const {
    return _engine->isDurable();
}

Status KVStorageEngine::repairRecordStore(OperationContext* txn, const std::string& ns) {
    Status status = _engine->repairIdent(txn, _catalog->getCollectionIdent(ns));
    if (!status.isOK())
        return status;

    _dbs[nsToDatabase(ns)]->reinitCollectionAfterRepair(txn, ns);
    return Status::OK();
}
}<|MERGE_RESOLUTION|>--- conflicted
+++ resolved
@@ -122,24 +122,7 @@
         uow.commit();
     }
 
-<<<<<<< HEAD
-    void KVStorageEngine::cleanShutdown() {
-        closeAllDatabasesWrapper();
-
-        for ( DBMap::const_iterator it = _dbs.begin(); it != _dbs.end(); ++it ) {
-            delete it->second;
-        }
-        _dbs.clear();
-
-        _catalog.reset( NULL );
-        _catalogRecordStore.reset( NULL );
-
-        _engine->cleanShutdown();
-        // intentionally not deleting _engine
-    }
-=======
     opCtx.recoveryUnit()->commitAndRestart();
->>>>>>> 1ef45a23
 
     // now clean up orphaned idents
 
@@ -174,6 +157,7 @@
 }
 
 void KVStorageEngine::cleanShutdown() {
+    closeAllDatabasesWrapper();
     for (DBMap::const_iterator it = _dbs.begin(); it != _dbs.end(); ++it) {
         delete it->second;
     }
