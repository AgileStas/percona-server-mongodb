/**
 *    Copyright (C) 2018-present MongoDB, Inc.
 *
 *    This program is free software: you can redistribute it and/or modify
 *    it under the terms of the Server Side Public License, version 1,
 *    as published by MongoDB, Inc.
 *
 *    This program is distributed in the hope that it will be useful,
 *    but WITHOUT ANY WARRANTY; without even the implied warranty of
 *    MERCHANTABILITY or FITNESS FOR A PARTICULAR PURPOSE.  See the
 *    Server Side Public License for more details.
 *
 *    You should have received a copy of the Server Side Public License
 *    along with this program. If not, see
 *    <http://www.mongodb.com/licensing/server-side-public-license>.
 *
 *    As a special exception, the copyright holders give permission to link the
 *    code of portions of this program with the OpenSSL library under certain
 *    conditions as described in each individual source file and distribute
 *    linked combinations including the program with the OpenSSL library. You
 *    must comply with the Server Side Public License in all respects for
 *    all of the code used other than as permitted herein. If you modify file(s)
 *    with this exception, you may extend this exception to your version of the
 *    file(s), but you are not obligated to do so. If you do not wish to do so,
 *    delete this exception statement from your version. If you delete this
 *    exception statement from all source files in the program, then also delete
 *    it in the license file.
 */

#define MONGO_LOG_DEFAULT_COMPONENT ::mongo::logger::LogComponent::kStorage
#define LOG_FOR_RECOVERY(level) \
    MONGO_LOG_COMPONENT(level, ::mongo::logger::LogComponent::kStorageRecovery)
#define LOG_FOR_ROLLBACK(level) \
    MONGO_LOG_COMPONENT(level, ::mongo::logger::LogComponent::kReplicationRollback)

#include "mongo/platform/basic.h"

#ifdef _WIN32
#define NVALGRIND
#endif

#include <memory>
#include <regex>

#include "mongo/db/storage/wiredtiger/wiredtiger_kv_engine.h"

#include <boost/filesystem.hpp>
#include <boost/filesystem/operations.hpp>
#include <boost/filesystem/path.hpp>
#include <boost/system/error_code.hpp>
#include <fmt/format.h>
#include <valgrind/valgrind.h>

#include "mongo/base/error_codes.h"
#include "mongo/bson/bsonobjbuilder.h"
#include "mongo/db/bson/dotted_path_support.h"
#include "mongo/db/catalog/collection.h"
#include "mongo/db/catalog/collection_catalog_entry.h"
#include "mongo/db/client.h"
#include "mongo/db/commands/server_status_metric.h"
#include "mongo/db/concurrency/locker.h"
#include "mongo/db/concurrency/write_conflict_exception.h"
#include "mongo/db/encryption/encryption_options.h"
#include "mongo/db/global_settings.h"
#include "mongo/db/index/index_descriptor.h"
#include "mongo/db/repl/repl_settings.h"
#include "mongo/db/repl/replication_coordinator.h"
#include "mongo/db/server_options.h"
#include "mongo/db/service_context.h"
#include "mongo/db/snapshot_window_options.h"
#include "mongo/db/storage/journal_listener.h"
#include "mongo/db/storage/storage_file_util.h"
#include "mongo/db/storage/storage_options.h"
#include "mongo/db/storage/storage_repair_observer.h"
#include "mongo/db/storage/wiredtiger/wiredtiger_cursor.h"
#include "mongo/db/storage/wiredtiger/wiredtiger_customization_hooks.h"
#include "mongo/db/storage/wiredtiger/wiredtiger_encryption_hooks.h"
#include "mongo/db/storage/wiredtiger/wiredtiger_extensions.h"
#include "mongo/db/storage/wiredtiger/wiredtiger_global_options.h"
#include "mongo/db/storage/wiredtiger/wiredtiger_index.h"
#include "mongo/db/storage/wiredtiger/wiredtiger_parameters_gen.h"
#include "mongo/db/storage/wiredtiger/wiredtiger_record_store.h"
#include "mongo/db/storage/wiredtiger/wiredtiger_recovery_unit.h"
#include "mongo/db/storage/wiredtiger/wiredtiger_session_cache.h"
#include "mongo/db/storage/wiredtiger/wiredtiger_size_storer.h"
#include "mongo/platform/atomic_word.h"
#include "mongo/util/background.h"
#include "mongo/util/concurrency/idle_thread_block.h"
#include "mongo/util/concurrency/ticketholder.h"
#include "mongo/util/debug_util.h"
#include "mongo/util/exit.h"
#include "mongo/util/log.h"
#include "mongo/util/processinfo.h"
#include "mongo/util/scopeguard.h"
#include "mongo/util/time_support.h"

#if !defined(__has_feature)
#define __has_feature(x) 0
#endif

using namespace fmt::literals;

namespace mongo {

bool WiredTigerFileVersion::shouldDowngrade(bool readOnly,
                                            bool repairMode,
                                            bool hasRecoveryTimestamp) {
    if (readOnly) {
        // A read-only state must not have upgraded. Nor could it downgrade.
        return false;
    }

    const auto replCoord = repl::ReplicationCoordinator::get(getGlobalServiceContext());
    const auto memberState = replCoord->getMemberState();
    if (memberState.arbiter()) {
        // SERVER-35361: Arbiters will no longer downgrade their data files. To downgrade
        // binaries, the user must delete the dbpath. It's not particularly expensive for a
        // replica set to re-initialize an arbiter that comes online.
        return false;
    }

    if (!serverGlobalParams.featureCompatibility.isVersionInitialized()) {
        // If the FCV document hasn't been read, trust the WT compatibility. MongoD will
        // downgrade to the same compatibility it discovered on startup.
        return _startupVersion == StartupVersion::IS_40 ||
            _startupVersion == StartupVersion::IS_36 || _startupVersion == StartupVersion::IS_34;
    }

    if (serverGlobalParams.featureCompatibility.getVersion() !=
        ServerGlobalParams::FeatureCompatibility::Version::kFullyDowngradedTo40) {
        // Only consider downgrading when FCV is set to 4.0
        return false;
    }

    if (getGlobalReplSettings().usingReplSets()) {
        // If this process is run with `--replSet`, it must have run any startup replication
        // recovery and downgrading at this point is safe.
        return true;
    }

    if (hasRecoveryTimestamp) {
        // If we're not running with `--replSet`, don't allow downgrades if the node needed to run
        // replication recovery. Having a recovery timestamp implies recovery must be run, but it
        // was not.
        return false;
    }

    // If there is no `recoveryTimestamp`, then the data should be consistent with the top of
    // oplog and downgrading can proceed. This is expected for standalone datasets that use FCV.
    return true;
}

std::string WiredTigerFileVersion::getDowngradeString() {
    if (!serverGlobalParams.featureCompatibility.isVersionInitialized()) {
        invariant(_startupVersion != StartupVersion::IS_42);

        switch (_startupVersion) {
            case StartupVersion::IS_34:
                return "compatibility=(release=2.9)";
            case StartupVersion::IS_36:
                return "compatibility=(release=3.0)";
            case StartupVersion::IS_40:
                return "compatibility=(release=3.1)";
            default:
                MONGO_UNREACHABLE;
        }
    }
    return "compatibility=(release=3.1)";
}

using std::set;
using std::string;

namespace dps = ::mongo::dotted_path_support;

class WiredTigerKVEngine::WiredTigerSessionSweeper : public BackgroundJob {
public:
    explicit WiredTigerSessionSweeper(WiredTigerSessionCache* sessionCache)
        : BackgroundJob(false /* deleteSelf */), _sessionCache(sessionCache) {}

    virtual string name() const {
        return "WTIdleSessionSweeper";
    }

    virtual void run() {
        ThreadClient tc(name(), getGlobalServiceContext());
        LOG(1) << "starting " << name() << " thread";

        while (!_shuttingDown.load()) {
            {
                stdx::unique_lock<stdx::mutex> lock(_mutex);
                MONGO_IDLE_THREAD_BLOCK;
                // Check every 10 seconds or sooner in the debug builds
                _condvar.wait_for(lock, stdx::chrono::seconds(kDebugBuild ? 1 : 10));
            }

            _sessionCache->closeExpiredIdleSessions(gWiredTigerSessionCloseIdleTimeSecs.load() *
                                                    1000);
        }
        LOG(1) << "stopping " << name() << " thread";
    }

    void shutdown() {
        _shuttingDown.store(true);
        {
            stdx::unique_lock<stdx::mutex> lock(_mutex);
            // Wake up the session sweeper thread early, we do not want the shutdown
            // to wait for us too long.
            _condvar.notify_one();
        }
        wait();
    }

private:
    WiredTigerSessionCache* _sessionCache;
    AtomicWord<bool> _shuttingDown{false};

    stdx::mutex _mutex;  // protects _condvar
    // The session sweeper thread idles on this condition variable for a particular time duration
    // between cleaning up expired sessions. It can be triggered early to expediate shutdown.
    stdx::condition_variable _condvar;
};

class WiredTigerKVEngine::WiredTigerJournalFlusher : public BackgroundJob {
public:
    explicit WiredTigerJournalFlusher(WiredTigerSessionCache* sessionCache)
        : BackgroundJob(false /* deleteSelf */), _sessionCache(sessionCache) {}

    virtual string name() const {
        return "WTJournalFlusher";
    }

    virtual void run() {
        ThreadClient tc(name(), getGlobalServiceContext());
        LOG(1) << "starting " << name() << " thread";

        while (!_shuttingDown.load()) {
            try {
                const bool forceCheckpoint = false;
                const bool stableCheckpoint = false;
                _sessionCache->waitUntilDurable(forceCheckpoint, stableCheckpoint);
            } catch (const AssertionException& e) {
                invariant(e.code() == ErrorCodes::ShutdownInProgress);
            }

            int ms = storageGlobalParams.journalCommitIntervalMs.load();

            MONGO_IDLE_THREAD_BLOCK;
            sleepmillis(ms);
        }
        LOG(1) << "stopping " << name() << " thread";
    }

    void shutdown() {
        _shuttingDown.store(true);
        wait();
    }

private:
    WiredTigerSessionCache* _sessionCache;
    AtomicWord<bool> _shuttingDown{false};
};

std::string toString(const StorageEngine::OldestActiveTransactionTimestampResult& r) {
    if (r.isOK()) {
        if (r.getValue()) {
            // Timestamp.
            return r.getValue().value().toString();
        } else {
            // boost::none.
            return "null";
        }
    } else {
        return r.getStatus().toString();
    }
}

class WiredTigerKVEngine::WiredTigerCheckpointThread : public BackgroundJob {
public:
    explicit WiredTigerCheckpointThread(WiredTigerKVEngine* wiredTigerKVEngine,
                                        WiredTigerSessionCache* sessionCache)
        : BackgroundJob(false /* deleteSelf */),
          _wiredTigerKVEngine(wiredTigerKVEngine),
          _sessionCache(sessionCache) {}

    virtual string name() const {
        return "WTCheckpointThread";
    }

    virtual void run() {
        ThreadClient tc(name(), getGlobalServiceContext());
        LOG(1) << "starting " << name() << " thread";

        while (!_shuttingDown.load()) {
            {
                stdx::unique_lock<stdx::mutex> lock(_mutex);
                MONGO_IDLE_THREAD_BLOCK;
                _condvar.wait_for(lock,
                                  stdx::chrono::seconds(static_cast<std::int64_t>(
                                      wiredTigerGlobalOptions.checkpointDelaySecs)));
            }

            // Might have been awakened by another thread shutting us down.
            if (_shuttingDown.load()) {
                break;
            }

            const Date_t startTime = Date_t::now();

            const Timestamp stableTimestamp = _wiredTigerKVEngine->getStableTimestamp();
            const Timestamp initialDataTimestamp = _wiredTigerKVEngine->getInitialDataTimestamp();

            // The amount of oplog to keep is primarily dictated by a user setting. However, in
            // unexpected cases, durable, recover to a timestamp storage engines may need to play
            // forward from an oplog entry that would otherwise be truncated by the user
            // setting. Furthermore, the entries in prepared or large transactions can refer to
            // previous entries in the same transaction.
            //
            // Live (replication) rollback will replay oplogs from exactly the stable timestamp.
            // With prepared or large transactions, it may require some additional entries prior to
            // the stable timestamp. These requirements are summarized in getOplogNeededForRollback.
            // Truncating the oplog at this point is sufficient for in-memory configurations, but
            // could cause an unrecoverable scenario if the node crashed and has to play from the
            // last stable checkpoint.
            //
            // By recording the oplog needed for rollback "now", then taking a stable checkpoint,
            // we can safely assume that the oplog needed for crash recovery has caught up to the
            // recorded value. After the checkpoint, this value will be published such that actors
            // which truncate the oplog can read an updated value.
            try {
                // Three cases:
                //
                // First, initialDataTimestamp is Timestamp(0, 1) -> Take full checkpoint. This is
                // when there is no consistent view of the data (i.e: during initial sync).
                //
                // Second, stableTimestamp < initialDataTimestamp: Skip checkpoints. The data on
                // disk is prone to being rolled back. Hold off on checkpoints.  Hope that the
                // stable timestamp surpasses the data on disk, allowing storage to persist newer
                // copies to disk.
                //
                // Third, stableTimestamp >= initialDataTimestamp: Take stable checkpoint. Steady
                // state case.
                if (initialDataTimestamp.asULL() <= 1) {
                    UniqueWiredTigerSession session = _sessionCache->getSession();
                    WT_SESSION* s = session->getSession();
                    invariantWTOK(s->checkpoint(s, "use_timestamp=false"));
                } else if (stableTimestamp < initialDataTimestamp) {
                    LOG_FOR_RECOVERY(2)
                        << "Stable timestamp is behind the initial data timestamp, skipping "
                           "a checkpoint. StableTimestamp: "
                        << stableTimestamp.toString()
                        << " InitialDataTimestamp: " << initialDataTimestamp.toString();
                } else {
                    auto oplogNeededForRollback = _wiredTigerKVEngine->getOplogNeededForRollback();

                    LOG_FOR_RECOVERY(2)
                        << "Performing stable checkpoint. StableTimestamp: " << stableTimestamp
                        << ", OplogNeededForRollback: " << toString(oplogNeededForRollback);

                    UniqueWiredTigerSession session = _sessionCache->getSession();
                    WT_SESSION* s = session->getSession();
                    invariantWTOK(s->checkpoint(s, "use_timestamp=true"));

                    if (oplogNeededForRollback.isOK()) {
                        // Now that the checkpoint is durable, publish the oplog needed to recover
                        // from it.
                        stdx::lock_guard<stdx::mutex> lk(_oplogNeededForCrashRecoveryMutex);
                        _oplogNeededForCrashRecovery.store(
                            oplogNeededForRollback.getValue().asULL());
                    }
                }
                // Do KeysDB checkpoint
                auto encryptionKeyDB = _sessionCache->getKVEngine()->getEncryptionKeyDB();
                if (encryptionKeyDB) {
                    std::unique_ptr<WiredTigerSession> sess = std::make_unique<WiredTigerSession>(encryptionKeyDB->getConnection());
                    WT_SESSION* s = sess->getSession();
                    invariantWTOK(s->checkpoint(s, "use_timestamp=false"));
                }

                const auto secondsElapsed = durationCount<Seconds>(Date_t::now() - startTime);
                if (secondsElapsed >= 30) {
                    LOG(1) << "Checkpoint took " << secondsElapsed << " seconds to complete.";
                }
            } catch (const WriteConflictException&) {
                // Temporary: remove this after WT-3483
                warning() << "Checkpoint encountered a write conflict exception.";
            } catch (const AssertionException& exc) {
                invariant(ErrorCodes::isShutdownError(exc.code()), exc.what());
            }
        }
        LOG(1) << "stopping " << name() << " thread";
    }

    /**
     * Returns true if we have already triggered taking the first checkpoint.
     */
    bool hasTriggeredFirstStableCheckpoint() {
        return _hasTriggeredFirstStableCheckpoint;
    }

    /**
     * Triggers taking the first stable checkpoint, which is when the stable timestamp advances past
     * the initial data timestamp.
     *
     * The checkpoint thread runs automatically every wiredTigerGlobalOptions.checkpointDelaySecs
     * seconds. This function avoids potentially waiting that full duration for a stable checkpoint,
     * initiating one immediately.
     *
     * Do not call this function if hasTriggeredFirstStableCheckpoint() returns true.
     */
    void triggerFirstStableCheckpoint(Timestamp prevStable,
                                      Timestamp initialData,
                                      Timestamp currStable) {
        invariant(!_hasTriggeredFirstStableCheckpoint);
        if (prevStable < initialData && currStable >= initialData) {
            _hasTriggeredFirstStableCheckpoint = true;
            log() << "Triggering the first stable checkpoint. Initial Data: " << initialData
                  << " PrevStable: " << prevStable << " CurrStable: " << currStable;
            stdx::unique_lock<stdx::mutex> lock(_mutex);
            _condvar.notify_one();
        }
    }

    std::uint64_t getOplogNeededForCrashRecovery() const {
        return _oplogNeededForCrashRecovery.load();
    }

    /*
     * Atomically assign _oplogNeededForCrashRecovery to a variable.
     * _oplogNeededForCrashRecovery will not change during assignment.
     */
    void assignOplogNeededForCrashRecoveryTo(boost::optional<Timestamp>* timestamp) {
        stdx::lock_guard<stdx::mutex> lk(_oplogNeededForCrashRecoveryMutex);
        *timestamp = Timestamp(_oplogNeededForCrashRecovery.load());
    }

    void shutdown() {
        _shuttingDown.store(true);
        {
            stdx::unique_lock<stdx::mutex> lock(_mutex);
            // Wake up the checkpoint thread early, to take a final checkpoint before shutting
            // down, if one has not coincidentally just been taken.
            _condvar.notify_one();
        }
        wait();
    }

private:
    WiredTigerKVEngine* _wiredTigerKVEngine;
    WiredTigerSessionCache* _sessionCache;

    stdx::mutex _mutex;  // protects _condvar
    // The checkpoint thread idles on this condition variable for a particular time duration between
    // taking checkpoints. It can be triggered early to expediate immediate checkpointing.
    stdx::condition_variable _condvar;

    AtomicWord<bool> _shuttingDown{false};

    bool _hasTriggeredFirstStableCheckpoint = false;

    stdx::mutex _oplogNeededForCrashRecoveryMutex;
    AtomicWord<std::uint64_t> _oplogNeededForCrashRecovery;
};

namespace {
TicketHolder openWriteTransaction(128);
TicketHolder openReadTransaction(128);
constexpr auto keydbDir = "key.db";
constexpr auto rotationDir = "key.db.rotation";
constexpr auto keydbBackupDir = "key.db.rotated";
}  // namespace

OpenWriteTransactionParam::OpenWriteTransactionParam(StringData name, ServerParameterType spt)
    : ServerParameter(name, spt), _data(&openWriteTransaction) {}

void OpenWriteTransactionParam::append(OperationContext* opCtx,
                                       BSONObjBuilder& b,
                                       const std::string& name) {
    b.append(name, _data->outof());
}

Status OpenWriteTransactionParam::setFromString(const std::string& str) {
    int num = 0;
    Status status = parseNumberFromString(str, &num);
    if (!status.isOK()) {
        return status;
    }
    if (num <= 0) {
        return {ErrorCodes::BadValue, str::stream() << name() << " has to be > 0"};
    }
    return _data->resize(num);
}

OpenReadTransactionParam::OpenReadTransactionParam(StringData name, ServerParameterType spt)
    : ServerParameter(name, spt), _data(&openReadTransaction) {}

void OpenReadTransactionParam::append(OperationContext* opCtx,
                                      BSONObjBuilder& b,
                                      const std::string& name) {
    b.append(name, _data->outof());
}

Status OpenReadTransactionParam::setFromString(const std::string& str) {
    int num = 0;
    Status status = parseNumberFromString(str, &num);
    if (!status.isOK()) {
        return status;
    }
    if (num <= 0) {
        return {ErrorCodes::BadValue, str::stream() << name() << " has to be > 0"};
    }
    return _data->resize(num);
}

namespace {

std::function<bool(StringData)> initRsOplogBackgroundThreadCallback = [](StringData) -> bool {
    fassertFailed(40358);
};

StatusWith<std::vector<std::string>> getDataFilesFromBackupCursor(WT_CURSOR* cursor,
                                                                  std::string dbPath,
                                                                  const char* statusPrefix) {
    int wtRet;
    std::vector<std::string> files;
    const char* filename;
    const auto directoryPath = boost::filesystem::path(dbPath);
    const auto wiredTigerLogFilePrefix = "WiredTigerLog";
    while ((wtRet = cursor->next(cursor)) == 0) {
        invariantWTOK(cursor->get_key(cursor, &filename));

        std::string name(filename);

        auto filePath = directoryPath;
        if (name.find(wiredTigerLogFilePrefix) == 0) {
            // TODO SERVER-13455:replace `journal/` with the configurable journal path.
            filePath /= boost::filesystem::path("journal");
        }
        filePath /= name;

        files.push_back(filePath.string());
    }
    if (wtRet != WT_NOTFOUND) {
        return wtRCToStatus(wtRet, statusPrefix);
    }
    return files;
}

}  // namespace

// Copy files and fill vectors for remove copied files and empty dirs
// Following files are excluded:
//   collection-*.wt
//   index-*.wt
//   collection/*.wt
//   index/*.wt
// Can throw standard exceptions
static void copy_keydb_files(const boost::filesystem::path& from,
                             const boost::filesystem::path& to,
                             std::vector<boost::filesystem::path>& emptyDirs,
                             std::vector<boost::filesystem::path>& copiedFiles,
                             bool* parent_empty = nullptr) {
    namespace fs = boost::filesystem;
    bool checkTo = true;
    bool empty = true;

    for(auto& p: fs::directory_iterator(from)) {
        if (fs::is_directory(p.status())) {
            copy_keydb_files(p.path(), to / p.path().filename(), emptyDirs, copiedFiles, &empty);
        } else {
            static std::regex rex{"/(collection|index)[-/][^/]+\\.wt$"};
            std::smatch sm;
            if (std::regex_search(p.path().string(), sm, rex)) {
                empty = false;
                if (parent_empty)
                    *parent_empty = false;
            } else {
                if (checkTo) {
                    checkTo = false;
                    if (!fs::exists(to))
                        fs::create_directories(to);
                }
                fs::copy_file(p.path(), to / p.path().filename(), fs::copy_option::none);
                copiedFiles.push_back(p.path());
            }
        }
    }

    if (empty)
        emptyDirs.push_back(from);
}

StringData WiredTigerKVEngine::kTableUriPrefix = "table:"_sd;

WiredTigerKVEngine::WiredTigerKVEngine(const std::string& canonicalName,
                                       const std::string& path,
                                       ClockSource* cs,
                                       const std::string& extraOpenOptions,
                                       size_t cacheSizeMB,
                                       size_t maxCacheOverflowFileSizeMB,
                                       bool durable,
                                       bool ephemeral,
                                       bool repair,
                                       bool readOnly)
    : _clockSource(cs),
      _oplogManager(std::make_unique<WiredTigerOplogManager>()),
      _canonicalName(canonicalName),
      _path(path),
      _sizeStorerSyncTracker(cs, 100000, Seconds(60)),
      _durable(durable),
      _ephemeral(ephemeral),
      _inRepairMode(repair),
      _readOnly(readOnly),
      _keepDataHistory(serverGlobalParams.enableMajorityReadConcern) {
    boost::filesystem::path journalPath = path;
    journalPath /= "journal";
    if (_durable) {
        if (!boost::filesystem::exists(journalPath)) {
            try {
                boost::filesystem::create_directory(journalPath);
            } catch (std::exception& e) {
                log() << "error creating journal dir " << journalPath.string() << ' ' << e.what();
                throw;
            }
        }
    }

    _previousCheckedDropsQueued = _clockSource->now();

    if (encryptionGlobalParams.enableEncryption) {
        namespace fs = boost::filesystem;
        bool just_created{false};
        fs::path keyDBPath = path;
        keyDBPath /= keydbDir;
        auto keyDBPathGuard = makeGuard([&] { if (just_created) fs::remove_all(keyDBPath); });
        if (!fs::exists(keyDBPath)) {
            fs::path betaKeyDBPath = path;
            betaKeyDBPath /= "keydb";
            if (!fs::exists(betaKeyDBPath)) {
                try {
                    fs::create_directory(keyDBPath);
                    just_created = true;
                } catch (std::exception& e) {
                    log() << "error creating KeyDB dir " << keyDBPath.string() << ' ' << e.what();
                    throw;
                }
            } else if (!storageGlobalParams.directoryperdb) {
                // --directoryperdb is not specified - just rename
                try {
                    fs::rename(betaKeyDBPath, keyDBPath);
                } catch (std::exception& e) {
                    log() << "error renaming KeyDB directory from " << betaKeyDBPath.string()
                          << " to " << keyDBPath.string() << ' ' << e.what();
                    throw;
                }
            } else {
                // --directoryperdb specified - there are chances betaKeyDBPath contains
                // user data from 'keydb' database
                // move everything except
                //   collection-*.wt
                //   index-*.wt
                //   collection/*.wt
                //   index/*.wt
                try {
                    std::vector<fs::path> emptyDirs;
                    std::vector<fs::path> copiedFiles;
                    copy_keydb_files(betaKeyDBPath, keyDBPath, emptyDirs, copiedFiles);
                    for (auto&& file : copiedFiles)
                        fs::remove(file);
                    for (auto&& dir : emptyDirs)
                        fs::remove(dir);
                } catch (std::exception& e) {
                    log() << "error moving KeyDB files from " << betaKeyDBPath.string()
                          << " to " << keyDBPath.string() << ' ' << e.what();
                    throw;
                }
            }
        }
        auto encryptionKeyDB = std::make_unique<EncryptionKeyDB>(just_created, keyDBPath.string());
        encryptionKeyDB->init();
        keyDBPathGuard.dismiss();
        // do master key rotation if necessary
        if (encryptionGlobalParams.vaultRotateMasterKey) {
            fs::path newKeyDBPath = path;
            newKeyDBPath /= rotationDir;
            if (fs::exists(newKeyDBPath)) {
                std::stringstream ss;
                ss << "Cannot do master key rotation. ";
                ss << "Rotation directory '" << newKeyDBPath << "' already exists.";
                throw std::runtime_error(ss.str());
            }
            try {
                fs::create_directory(newKeyDBPath);
            } catch (std::exception& e) {
                log() << "error creating rotation directory " << newKeyDBPath.string() << ' ' << e.what();
                throw;
            }
            auto rotationKeyDB = std::make_unique<EncryptionKeyDB>(newKeyDBPath.string(), true);
            rotationKeyDB->init();
            rotationKeyDB->clone(encryptionKeyDB.get());
            // store new key to the Vault
            rotationKeyDB->store_masterkey();
            // close key db instances and rename dirs
            encryptionKeyDB.reset(nullptr);
            rotationKeyDB.reset(nullptr);
            fs::path backupKeyDBPath = path;
            backupKeyDBPath /= keydbBackupDir;
            fs::remove_all(backupKeyDBPath);
            fs::rename(keyDBPath, backupKeyDBPath);
            fs::rename(newKeyDBPath, keyDBPath);
            throw std::runtime_error("master key rotation finished successfully");
        }
        _encryptionKeyDB = std::move(encryptionKeyDB);
        // add Percona encryption extension
        std::stringstream ss;
        ss << "local=(entry=percona_encryption_extension_init,early_load=true,config=(cipher=" << encryptionGlobalParams.encryptionCipherMode << "))";
        WiredTigerExtensions::get(getGlobalServiceContext())->addExtension(ss.str());
        // setup encryption hooks
        // WiredTigerEncryptionHooks instance should be created after EncryptionKeyDB (depends on it)
        if (encryptionGlobalParams.encryptionCipherMode == "AES256-CBC")
            EncryptionHooks::set(getGlobalServiceContext(), std::make_unique<WiredTigerEncryptionHooksCBC>());
        else // AES256-GCM
            EncryptionHooks::set(getGlobalServiceContext(), std::make_unique<WiredTigerEncryptionHooksGCM>());
    }

    std::stringstream ss;
    ss << "create,";
    ss << "cache_size=" << cacheSizeMB << "M,";
    ss << "cache_overflow=(file_max=" << maxCacheOverflowFileSizeMB << "M),";
    ss << "session_max=33000,";
    ss << "eviction=(threads_min=4,threads_max=4),";
    ss << "config_base=false,";
    ss << "statistics=(fast),";

    if (!WiredTigerSessionCache::isEngineCachingCursors()) {
        ss << "cache_cursors=false,";
    }

    // The setting may have a later setting override it if not using the journal.  We make it
    // unconditional here because even nojournal may need this setting if it is a transition
    // from using the journal.
    if (!_readOnly) {
        // If we're readOnly skip all WAL-related settings.
        ss << "log=(enabled=true,archive=true,path=journal,compressor=";
        ss << wiredTigerGlobalOptions.journalCompressor << "),";
        ss << "file_manager=(close_idle_time=100000),";  //~28 hours, will put better fix in 3.1.x
        ss << "statistics_log=(wait=" << wiredTigerGlobalOptions.statisticsLogDelaySecs << "),";

        if (shouldLog(::mongo::logger::LogComponent::kStorageRecovery,
                      logger::LogSeverity::Debug(3))) {
            ss << "verbose=[recovery_progress,checkpoint_progress,recovery],";
        } else {
            ss << "verbose=[recovery_progress,checkpoint_progress],";
        }

        // Enable debug write-ahead logging for all tables under debug build.
        if (kDebugBuild) {
            ss << "debug_mode=(table_logging=true),";
        }
    }
    ss << WiredTigerCustomizationHooks::get(getGlobalServiceContext())
              ->getTableCreateConfig("system");
    ss << WiredTigerExtensions::get(getGlobalServiceContext())->getOpenExtensionsConfig();
    ss << extraOpenOptions;
    if (_readOnly) {
        invariant(!_durable);
        ss << ",readonly=true,";
    }
    if (!_durable && !_readOnly) {
        // If we started without the journal, but previously used the journal then open with the
        // WT log enabled to perform any unclean shutdown recovery and then close and reopen in
        // the normal path without the journal.
        if (boost::filesystem::exists(journalPath)) {
            string config = ss.str();
            log() << "Detected WT journal files.  Running recovery from last checkpoint.";
            log() << "journal to nojournal transition config: " << config;
            int ret = wiredtiger_open(
                path.c_str(), _eventHandler.getWtEventHandler(), config.c_str(), &_conn);
            if (ret == EINVAL) {
                fassertFailedNoTrace(28717);
            } else if (ret != 0) {
                Status s(wtRCToStatus(ret));
                msgasserted(28718, s.reason());
            }
            invariantWTOK(_conn->close(_conn, nullptr));
            // After successful recovery, remove the journal directory.
            try {
                boost::filesystem::remove_all(journalPath);
            } catch (std::exception& e) {
                error() << "error removing journal dir " << journalPath.string() << ' ' << e.what();
                throw;
            }
        }
        // This setting overrides the earlier setting because it is later in the config string.
        ss << ",log=(enabled=false),";
    }

    string config = ss.str();
    log() << "wiredtiger_open config: " << config;
    _openWiredTiger(path, config);
    _eventHandler.setStartupSuccessful();
    _wtOpenConfig = config;

    {
        char buf[(2 * 8 /*bytes in hex*/) + 1 /*nul terminator*/];
        invariantWTOK(_conn->query_timestamp(_conn, buf, "get=recovery"));

        std::uint64_t tmp;
        fassert(50758, parseNumberFromStringWithBase(buf, 16, &tmp));
        _recoveryTimestamp = Timestamp(tmp);
        LOG_FOR_RECOVERY(0) << "WiredTiger recoveryTimestamp. Ts: " << _recoveryTimestamp;
    }

    _sessionCache.reset(new WiredTigerSessionCache(this));

    _sessionSweeper = std::make_unique<WiredTigerSessionSweeper>(_sessionCache.get());
    _sessionSweeper->go();

    if (_durable && !_ephemeral) {
        _journalFlusher = std::make_unique<WiredTigerJournalFlusher>(_sessionCache.get());
        _journalFlusher->go();
    }

    // Until the Replication layer installs a real callback, prevent truncating the oplog.
    setOldestActiveTransactionTimestampCallback(
        [](Timestamp) { return StatusWith(boost::make_optional(Timestamp::min())); });

    if (!_readOnly && !_ephemeral) {
        if (!_recoveryTimestamp.isNull()) {
            setInitialDataTimestamp(_recoveryTimestamp);
            setOldestTimestamp(_recoveryTimestamp, false);
            setStableTimestamp(_recoveryTimestamp, false);
        }

        _checkpointThread = std::make_unique<WiredTigerCheckpointThread>(this, _sessionCache.get());
        _checkpointThread->go();
    }

    _sizeStorerUri = _uri("sizeStorer");
    WiredTigerSession session(_conn);
    if (!_readOnly && repair && _hasUri(session.getSession(), _sizeStorerUri)) {
        log() << "Repairing size cache";

        auto status = _salvageIfNeeded(_sizeStorerUri.c_str());
        if (status.code() != ErrorCodes::DataModifiedByRepair)
            fassertNoTrace(28577, status);
    }

    _sizeStorer = std::make_unique<WiredTigerSizeStorer>(_conn, _sizeStorerUri, _readOnly);

    Locker::setGlobalThrottling(&openReadTransaction, &openWriteTransaction);
}


WiredTigerKVEngine::~WiredTigerKVEngine() {
    if (_conn) {
        cleanShutdown();
    }

<<<<<<< HEAD
    _sessionCache.reset(NULL);
    _encryptionKeyDB.reset(nullptr);
=======
    _sessionCache.reset(nullptr);
>>>>>>> 06ad4fcd
}

void WiredTigerKVEngine::appendGlobalStats(BSONObjBuilder& b) {
    BSONObjBuilder bb(b.subobjStart("concurrentTransactions"));
    {
        BSONObjBuilder bbb(bb.subobjStart("write"));
        bbb.append("out", openWriteTransaction.used());
        bbb.append("available", openWriteTransaction.available());
        bbb.append("totalTickets", openWriteTransaction.outof());
        bbb.done();
    }
    {
        BSONObjBuilder bbb(bb.subobjStart("read"));
        bbb.append("out", openReadTransaction.used());
        bbb.append("available", openReadTransaction.available());
        bbb.append("totalTickets", openReadTransaction.outof());
        bbb.done();
    }
    bb.done();
}

void WiredTigerKVEngine::_openWiredTiger(const std::string& path, const std::string& wtOpenConfig) {
    std::string configStr = wtOpenConfig + ",compatibility=(require_min=\"3.1.0\")";

    auto wtEventHandler = _eventHandler.getWtEventHandler();

    int ret = wiredtiger_open(path.c_str(), wtEventHandler, configStr.c_str(), &_conn);
    if (!ret) {
        _fileVersion = {WiredTigerFileVersion::StartupVersion::IS_40};
        return;
    }

    // Arbiters do not replicate the FCV document. Due to arbiter FCV semantics on 4.0, shutting
    // down a 4.0 arbiter may either downgrade the data files to WT compatibility 2.9 or 3.0. Thus,
    // 4.2 binaries must allow starting up on 2.9 and 3.0 files.
    configStr = wtOpenConfig + ",compatibility=(require_min=\"3.0.0\")";
    ret = wiredtiger_open(path.c_str(), wtEventHandler, configStr.c_str(), &_conn);
    if (!ret) {
        _fileVersion = {WiredTigerFileVersion::StartupVersion::IS_36};
        return;
    }

    configStr = wtOpenConfig + ",compatibility=(require_min=\"2.9.0\")";
    ret = wiredtiger_open(path.c_str(), wtEventHandler, configStr.c_str(), &_conn);
    if (!ret) {
        _fileVersion = {WiredTigerFileVersion::StartupVersion::IS_34};
        return;
    }

    warning() << "Failed to start up WiredTiger under any compatibility version.";
    if (ret == EINVAL) {
        fassertFailedNoTrace(28561);
    }

    if (ret == WT_TRY_SALVAGE) {
        warning() << "WiredTiger metadata corruption detected";

        if (!_inRepairMode) {
            severe() << kWTRepairMsg;
            fassertFailedNoTrace(50944);
        }
    }

    severe() << "Reason: " << wtRCToStatus(ret).reason();
    if (!_inRepairMode) {
        fassertFailedNoTrace(28595);
    }

    // Always attempt to salvage metadata regardless of error code when in repair mode.

    warning() << "Attempting to salvage WiredTiger metadata";
    configStr = wtOpenConfig + ",salvage=true";
    ret = wiredtiger_open(path.c_str(), wtEventHandler, configStr.c_str(), &_conn);
    if (!ret) {
        StorageRepairObserver::get(getGlobalServiceContext())
            ->onModification("WiredTiger metadata salvaged");
        return;
    }

    severe() << "Failed to salvage WiredTiger metadata: " + wtRCToStatus(ret).reason();
    fassertFailedNoTrace(50947);
}

void WiredTigerKVEngine::cleanShutdown() {
    log() << "WiredTigerKVEngine shutting down";
    if (!_readOnly)
        syncSizeInfo(true);
    if (!_conn) {
        return;
    }

    // these must be the last things we do before _conn->close();
    if (_sessionSweeper) {
        log() << "Shutting down session sweeper thread";
        _sessionSweeper->shutdown();
        log() << "Finished shutting down session sweeper thread";
    }
    if (_journalFlusher) {
        log() << "Shutting down journal flusher thread";
        _journalFlusher->shutdown();
        log() << "Finished shutting down journal flusher thread";
    }
    if (_checkpointThread) {
        log() << "Shutting down checkpoint thread";
        _checkpointThread->shutdown();
        log() << "Finished shutting down checkpoint thread";
    }
    LOG_FOR_RECOVERY(2) << "Shutdown timestamps. StableTimestamp: " << _stableTimestamp.load()
                        << " Initial data timestamp: " << _initialDataTimestamp.load();

    _sizeStorer.reset();
    _sessionCache->shuttingDown();

// We want WiredTiger to leak memory for faster shutdown except when we are running tools to look
// for memory leaks.
#if !__has_feature(address_sanitizer)
    bool leak_memory = true;
#else
    bool leak_memory = false;
#endif
    std::string closeConfig = "";

    if (RUNNING_ON_VALGRIND) {
        leak_memory = false;
    }

    if (leak_memory) {
        closeConfig = "leak_memory=true,";
    }

    if (_fileVersion.shouldDowngrade(_readOnly, _inRepairMode, !_recoveryTimestamp.isNull())) {
        log() << "Downgrading WiredTiger datafiles.";
        invariantWTOK(_conn->close(_conn, closeConfig.c_str()));

        invariantWTOK(wiredtiger_open(
            _path.c_str(), _eventHandler.getWtEventHandler(), _wtOpenConfig.c_str(), &_conn));
        LOG(1) << "Downgrade compatibility configuration: " << _fileVersion.getDowngradeString();
        invariantWTOK(_conn->reconfigure(_conn, _fileVersion.getDowngradeString().c_str()));
    }

    if (gTakeUnstableCheckpointOnShutdown) {
        closeConfig += "use_timestamp=false,";
    }

    invariantWTOK(_conn->close(_conn, closeConfig.c_str()));
    _conn = nullptr;
    _encryptionKeyDB.reset(nullptr);
}

Status WiredTigerKVEngine::okToRename(OperationContext* opCtx,
                                      StringData fromNS,
                                      StringData toNS,
                                      StringData ident,
                                      const RecordStore* originalRecordStore) const {
    syncSizeInfo(false);

    return Status::OK();
}

int64_t WiredTigerKVEngine::getIdentSize(OperationContext* opCtx, StringData ident) {
    WiredTigerSession* session = WiredTigerRecoveryUnit::get(opCtx)->getSession();
    return WiredTigerUtil::getIdentSize(session->getSession(), _uri(ident));
}

Status WiredTigerKVEngine::repairIdent(OperationContext* opCtx, StringData ident) {
    WiredTigerSession* session = WiredTigerRecoveryUnit::get(opCtx)->getSession();
    string uri = _uri(ident);
    session->closeAllCursors(uri);
    _sessionCache->closeAllCursors(uri);
    if (isEphemeral()) {
        return Status::OK();
    }
    _ensureIdentPath(ident);
    return _salvageIfNeeded(uri.c_str());
}

Status WiredTigerKVEngine::_salvageIfNeeded(const char* uri) {
    // Using a side session to avoid transactional issues
    WiredTigerSession sessionWrapper(_conn);
    WT_SESSION* session = sessionWrapper.getSession();

    int rc = (session->verify)(session, uri, nullptr);
    if (rc == 0) {
        log() << "Verify succeeded on uri " << uri << ". Not salvaging.";
        return Status::OK();
    }

    if (rc == EBUSY) {
        // SERVER-16457: verify and salvage are occasionally failing with EBUSY. For now we
        // lie and return OK to avoid breaking tests. This block should go away when that ticket
        // is resolved.
        error()
            << "Verify on " << uri << " failed with EBUSY. "
            << "This means the collection was being accessed. No repair is necessary unless other "
               "errors are reported.";
        return Status::OK();
    }

    if (rc == ENOENT) {
        warning() << "Data file is missing for " << uri
                  << ". Attempting to drop and re-create the collection.";

        return _rebuildIdent(session, uri);
    }

    log() << "Verify failed on uri " << uri << ". Running a salvage operation.";
    auto status = wtRCToStatus(session->salvage(session, uri, nullptr), "Salvage failed:");
    if (status.isOK()) {
        return {ErrorCodes::DataModifiedByRepair, str::stream() << "Salvaged data for " << uri};
    }

    warning() << "Salvage failed for uri " << uri << ": " << status.reason()
              << ". The file will be moved out of the way and a new ident will be created.";

    //  If the data is unsalvageable, we should completely rebuild the ident.
    return _rebuildIdent(session, uri);
}

Status WiredTigerKVEngine::_rebuildIdent(WT_SESSION* session, const char* uri) {
    invariant(_inRepairMode);

    invariant(std::string(uri).find(kTableUriPrefix.rawData()) == 0);

    const std::string identName(uri + kTableUriPrefix.size());
    auto filePath = getDataFilePathForIdent(identName);
    if (filePath) {
        const boost::filesystem::path corruptFile(filePath->string() + ".corrupt");
        warning() << "Moving data file " << filePath->string() << " to backup as "
                  << corruptFile.string();

        auto status = fsyncRename(filePath.get(), corruptFile);
        if (!status.isOK()) {
            return status;
        }
    }

    warning() << "Rebuilding ident " << identName;

    // This is safe to call after moving the file because it only reads from the metadata, and not
    // the data file itself.
    auto swMetadata = WiredTigerUtil::getMetadataRaw(session, uri);
    if (!swMetadata.isOK()) {
        error() << "Failed to get metadata for " << uri;
        return swMetadata.getStatus();
    }

    int rc = session->drop(session, uri, nullptr);
    if (rc != 0) {
        error() << "Failed to drop " << uri;
        return wtRCToStatus(rc);
    }

    rc = session->create(session, uri, swMetadata.getValue().c_str());
    if (rc != 0) {
        error() << "Failed to create " << uri << " with config: " << swMetadata.getValue();
        return wtRCToStatus(rc);
    }
    log() << "Successfully re-created " << uri << ".";
    return {ErrorCodes::DataModifiedByRepair,
            str::stream() << "Re-created empty data file for " << uri};
}

int WiredTigerKVEngine::flushAllFiles(OperationContext* opCtx, bool sync) {
    LOG(1) << "WiredTigerKVEngine::flushAllFiles";
    if (_ephemeral) {
        return 0;
    }
    syncSizeInfo(false);
    const bool forceCheckpoint = true;
    // If there's no journal, we must take a full checkpoint.
    const bool stableCheckpoint = _durable;
    _sessionCache->waitUntilDurable(forceCheckpoint, stableCheckpoint);

    return 1;
}

Status WiredTigerKVEngine::beginBackup(OperationContext* opCtx) {
    invariant(!_backupSession);

    // The inMemory Storage Engine cannot create a backup cursor.
    if (_ephemeral) {
        return Status::OK();
    }

    // Persist the sizeStorer information to disk before opening the backup cursor.
    syncSizeInfo(true);

    // This cursor will be freed by the backupSession being closed as the session is uncached
    auto session = std::make_unique<WiredTigerSession>(_conn);
    WT_CURSOR* c = nullptr;
    WT_SESSION* s = session->getSession();
    int ret = WT_OP_CHECK(s->open_cursor(s, "backup:", nullptr, nullptr, &c));
    if (ret != 0) {
        return wtRCToStatus(ret);
    }
    _backupSession = std::move(session);
    return Status::OK();
}

void WiredTigerKVEngine::endBackup(OperationContext* opCtx) {
    _backupSession.reset();
}

StatusWith<std::vector<std::string>> WiredTigerKVEngine::beginNonBlockingBackup(
    OperationContext* opCtx) {
    uassert(51034, "Cannot open backup cursor with in-memory mode.", !isEphemeral());

    // Oplog truncation thread won't remove oplog since the checkpoint pinned by the backup cursor.
    stdx::lock_guard<stdx::mutex> lock(_oplogPinnedByBackupMutex);
    _checkpointThread->assignOplogNeededForCrashRecoveryTo(&_oplogPinnedByBackup);
    auto pinOplogGuard = makeGuard([&] { _oplogPinnedByBackup = boost::none; });

    // Persist the sizeStorer information to disk before opening the backup cursor. We aren't
    // guaranteed to have the most up-to-date size information after the backup as writes can still
    // occur during a nonblocking backup.
    syncSizeInfo(true);

    // This cursor will be freed by the backupSession being closed as the session is uncached
    auto sessionRaii = std::make_unique<WiredTigerSession>(_conn);
    WT_CURSOR* cursor = nullptr;
    WT_SESSION* session = sessionRaii->getSession();
    int wtRet = session->open_cursor(session, "backup:", nullptr, nullptr, &cursor);
    if (wtRet != 0) {
        return wtRCToStatus(wtRet);
    }

    auto swFilesToCopy =
        getDataFilesFromBackupCursor(cursor, _path, "Error opening backup cursor.");

    if (!swFilesToCopy.isOK()) {
        return swFilesToCopy;
    }

    pinOplogGuard.dismiss();
    _backupSession = std::move(sessionRaii);
    _backupCursor = cursor;

    return swFilesToCopy;
}

void WiredTigerKVEngine::endNonBlockingBackup(OperationContext* opCtx) {
    _backupSession.reset();
    // Oplog truncation thread can now remove the pinned oplog.
    stdx::lock_guard<stdx::mutex> lock(_oplogPinnedByBackupMutex);
    _oplogPinnedByBackup = boost::none;
    _backupCursor = nullptr;
}

StatusWith<std::vector<std::string>> WiredTigerKVEngine::extendBackupCursor(
    OperationContext* opCtx) {
    uassert(51033, "Cannot extend backup cursor with in-memory mode.", !isEphemeral());
    invariant(_backupCursor);

    WT_CURSOR* cursor = nullptr;
    WT_SESSION* session = _backupSession->getSession();
    int wtRet = session->open_cursor(session, nullptr, _backupCursor, "target=(\"log:\")", &cursor);
    if (wtRet != 0) {
        return wtRCToStatus(wtRet);
    }

    auto swFilesToCopy =
        getDataFilesFromBackupCursor(cursor, _path, "Error extending backup cursor.");

    wtRet = cursor->close(cursor);
    if (wtRet != 0) {
        return wtRCToStatus(wtRet);
    }

    return swFilesToCopy;
}

// Can throw standard exceptions
static void copy_file_size(const boost::filesystem::path& srcFile, const boost::filesystem::path& destFile, boost::uintmax_t fsize) {
    constexpr int bufsize = 8 * 1024;
    auto buf = std::make_unique<char[]>(bufsize);
    auto bufptr = buf.get();

    std::ifstream src{};
    src.exceptions(std::ios::failbit | std::ios::badbit);
    src.open(srcFile.string(), std::ios::binary);

    std::ofstream dst{};
    dst.exceptions(std::ios::failbit | std::ios::badbit);
    dst.open(destFile.string(), std::ios::binary);

    while (fsize > 0) {
        boost::uintmax_t cnt = bufsize;
        if (fsize < bufsize)
            cnt = fsize;
        src.read(bufptr, cnt);
        dst.write(bufptr, cnt);
        fsize -= cnt;
    }
}

Status WiredTigerKVEngine::hotBackup(OperationContext* opCtx, const std::string& path) {
    // Nothing to backup for non-durable engine.
    if (!_durable) {
        return EngineExtension::hotBackup(opCtx, path);
    }

    namespace fs = boost::filesystem;
    int ret;

    // srcPath, destPath, session, cursor
    typedef std::tuple<fs::path, fs::path, std::shared_ptr<WiredTigerSession>, WT_CURSOR*> DBTuple;
    // list of DBs to backup
    std::vector<DBTuple> dbList;

    const char* journalDir = "journal";
    fs::path destPath{path};

    // Prevent any DB writes between two backup cursors
    std::unique_ptr<Lock::GlobalRead> global;
    if (_encryptionKeyDB) {
        global = std::make_unique<decltype(global)::element_type>(opCtx);
    }

    // Open backup cursor in new session, the session will kill the
    // cursor upon closing.
    {
        auto session = std::make_shared<WiredTigerSession>(_conn);
        WT_SESSION* s = session->getSession();
        ret = s->log_flush(s, "sync=off");
        if (ret != 0) {
            return wtRCToStatus(ret);
        }
        WT_CURSOR* c = nullptr;
        ret = s->open_cursor(s, "backup:", nullptr, nullptr, &c);
        if (ret != 0) {
            return wtRCToStatus(ret);
        }
        dbList.emplace_back(_path, destPath, session, c);
    }

    // Open backup cursor for keyDB
    if (_encryptionKeyDB) {
        try {
            fs::create_directory(destPath / keydbDir);
        } catch (const fs::filesystem_error& ex) {
            return Status(ErrorCodes::InvalidPath, str::stream() << ex.what());
        }
        auto session = std::make_shared<WiredTigerSession>(_encryptionKeyDB->getConnection());
        WT_SESSION* s = session->getSession();
        ret = s->log_flush(s, "sync=off");
        if (ret != 0) {
            return wtRCToStatus(ret);
        }
        WT_CURSOR* c = nullptr;
        ret = s->open_cursor(s, "backup:", nullptr, nullptr, &c);
        if (ret != 0) {
            return wtRCToStatus(ret);
        }
        dbList.emplace_back(fs::path{_path} / keydbDir, destPath / keydbDir, session, c);
    }

    // Populate list of files to copy
    typedef std::tuple<fs::path, fs::path, boost::uintmax_t> FileTuple;  // srcPath, destPath, filename, size to copy
    std::vector<FileTuple> filesList;
    for (auto&& db : dbList) {
        fs::path srcPath = std::get<0>(db);
        fs::path destPath = std::get<1>(db);
        WT_CURSOR* c = std::get<WT_CURSOR*>(db);

        const char* filename = NULL;
        while ((ret = c->next(c)) == 0 && (ret = c->get_key(c, &filename)) == 0) {
            fs::path srcFile{srcPath / filename};
            fs::path destFile{destPath / filename};

            if (fs::exists(srcFile)) {
                filesList.emplace_back(srcFile, destFile, fs::file_size(srcFile));
            } else {
                // WT-999: check journal folder.
                srcFile = srcPath / journalDir / filename;
                destFile = destPath / journalDir / filename;
                if (fs::exists(srcFile)) {
                    filesList.emplace_back(srcFile, destFile, fs::file_size(srcFile));
                } else {
                    return Status(ErrorCodes::InvalidPath,
                                  str::stream() << "Cannot find source file for backup :" << filename << ", source path: " << srcPath.string());
                }
            }
        }
        if (ret == WT_NOTFOUND)
            ret = 0;
        else
            return wtRCToStatus(ret);
    }

    // Release global lock (if it was created)
    global.reset();

    // We assume destination dir exists
    std::set<fs::path> existDirs{destPath};

    // WT-999: Create journal folder.
    try {
        fs::create_directory(destPath / journalDir);
        existDirs.insert(destPath / journalDir);
    } catch (const fs::filesystem_error& ex) {
        return Status(ErrorCodes::InvalidPath, str::stream() << ex.what());
    }

    // Do copy files
    for (auto&& file : filesList) {
        fs::path srcFile{std::get<0>(file)};
        fs::path destFile{std::get<1>(file)};
        auto fsize{std::get<2>(file)};

        try {
            // Try creating destination directories if needed.
            const fs::path destDir(destFile.parent_path());
            if (!existDirs.count(destDir)) {
                fs::create_directories(destDir);
                existDirs.insert(destDir);
            }
            // fs::copy_file(srcFile, destFile, fs::copy_option::none);
            // copy_file cannot copy part of file so we need to use
            // more fine-grained copy
            copy_file_size(srcFile, destFile, fsize);
        } catch (const fs::filesystem_error& ex) {
            return Status(ErrorCodes::InvalidPath, ex.what());
        } catch (const std::exception& ex) {
            return Status(ErrorCodes::InternalError, ex.what());
        }

    }

    return wtRCToStatus(ret);
}

void WiredTigerKVEngine::syncSizeInfo(bool sync) const {
    if (!_sizeStorer)
        return;

    try {
        _sizeStorer->flush(sync);
    } catch (const WriteConflictException&) {
        // ignore, we'll try again later.
    } catch (const AssertionException& ex) {
        // re-throw exception if it's not WT_CACHE_FULL.
        if (!_durable && ex.code() == ErrorCodes::ExceededMemoryLimit) {
            error() << "size storer failed to sync cache... ignoring: " << ex.what();
        } else {
            throw;
        }
    }
}

void WiredTigerKVEngine::setOldestActiveTransactionTimestampCallback(
    StorageEngine::OldestActiveTransactionTimestampCallback callback) {
    stdx::lock_guard<stdx::mutex> lk(_oldestActiveTransactionTimestampCallbackMutex);
    _oldestActiveTransactionTimestampCallback = std::move(callback);
};

RecoveryUnit* WiredTigerKVEngine::newRecoveryUnit() {
    return new WiredTigerRecoveryUnit(_sessionCache.get());
}

void WiredTigerKVEngine::setRecordStoreExtraOptions(const std::string& options) {
    _rsOptions = options;
}

void WiredTigerKVEngine::setSortedDataInterfaceExtraOptions(const std::string& options) {
    _indexOptions = options;
}

Status WiredTigerKVEngine::createGroupedRecordStore(OperationContext* opCtx,
                                                    StringData ns,
                                                    StringData ident,
                                                    const CollectionOptions& options,
                                                    KVPrefix prefix) {
    _ensureIdentPath(ident);
    WiredTigerSession session(_conn);

    const bool prefixed = prefix.isPrefixed();
    StatusWith<std::string> result = WiredTigerRecordStore::generateCreateString(
        _canonicalName, ns, options, _rsOptions, prefixed);
    if (!result.isOK()) {
        return result.getStatus();
    }
    std::string config = result.getValue();

    string uri = _uri(ident);
    WT_SESSION* s = session.getSession();
    LOG(2) << "WiredTigerKVEngine::createRecordStore ns: " << ns << " uri: " << uri
           << " config: " << config;
    return wtRCToStatus(s->create(s, uri.c_str(), config.c_str()));
}

Status WiredTigerKVEngine::recoverOrphanedIdent(OperationContext* opCtx,
                                                const NamespaceString& nss,
                                                StringData ident,
                                                const CollectionOptions& options) {
#ifdef _WIN32
    return {ErrorCodes::CommandNotSupported, "Orphan file recovery is not supported on Windows"};
#else
    invariant(_inRepairMode);

    // Moves the data file to a temporary name so that a new RecordStore can be created with the
    // same ident name. We will delete the new empty collection and rename the data file back so it
    // can be salvaged.

    boost::optional<boost::filesystem::path> identFilePath = getDataFilePathForIdent(ident);
    if (!identFilePath) {
        return {ErrorCodes::UnknownError, "Data file for ident " + ident + " not found"};
    }

    boost::system::error_code ec;
    invariant(boost::filesystem::exists(*identFilePath, ec));

    boost::filesystem::path tmpFile{*identFilePath};
    tmpFile += ".tmp";

    log() << "Renaming data file " + identFilePath->string() + " to temporary file " +
            tmpFile.string();
    auto status = fsyncRename(identFilePath.get(), tmpFile);
    if (!status.isOK()) {
        return status;
    }

    log() << "Creating new RecordStore for collection " << nss << " with UUID: " << options.uuid;

    status = createGroupedRecordStore(opCtx, nss.ns(), ident, options, KVPrefix::kNotPrefixed);
    if (!status.isOK()) {
        return status;
    }

    log() << "Moving orphaned data file back as " + identFilePath->string();

    boost::filesystem::remove(*identFilePath, ec);
    if (ec) {
        return {ErrorCodes::UnknownError, "Error deleting empty data file: " + ec.message()};
    }
    status = fsyncParentDirectory(*identFilePath);
    if (!status.isOK()) {
        return status;
    }

    status = fsyncRename(tmpFile, identFilePath.get());
    if (!status.isOK()) {
        return status;
    }

    log() << "Salvaging ident " + ident;

    WiredTigerSession sessionWrapper(_conn);
    WT_SESSION* session = sessionWrapper.getSession();
    status =
        wtRCToStatus(session->salvage(session, _uri(ident).c_str(), nullptr), "Salvage failed: ");
    if (status.isOK()) {
        return {ErrorCodes::DataModifiedByRepair,
                str::stream() << "Salvaged data for ident " << ident};
    }
    warning() << "Could not salvage data. Rebuilding ident: " << status.reason();

    //  If the data is unsalvageable, we should completely rebuild the ident.
    return _rebuildIdent(session, _uri(ident).c_str());
#endif
}

std::unique_ptr<RecordStore> WiredTigerKVEngine::getGroupedRecordStore(
    OperationContext* opCtx,
    StringData ns,
    StringData ident,
    const CollectionOptions& options,
    KVPrefix prefix) {

    WiredTigerRecordStore::Params params;
    params.ns = ns;
    params.ident = ident.toString();
    params.engineName = _canonicalName;
    params.isCapped = options.capped;
    params.isEphemeral = _ephemeral;
    params.cappedCallback = nullptr;
    params.sizeStorer = _sizeStorer.get();
    params.isReadOnly = _readOnly;

    params.cappedMaxSize = -1;
    if (options.capped) {
        if (options.cappedSize) {
            params.cappedMaxSize = options.cappedSize;
        } else {
            params.cappedMaxSize = kDefaultCappedSizeBytes;
        }
    }
    params.cappedMaxDocs = -1;
    if (options.capped && options.cappedMaxDocs)
        params.cappedMaxDocs = options.cappedMaxDocs;

    std::unique_ptr<WiredTigerRecordStore> ret;
    if (prefix == KVPrefix::kNotPrefixed) {
        ret = std::make_unique<StandardWiredTigerRecordStore>(this, opCtx, params);
    } else {
        ret = std::make_unique<PrefixedWiredTigerRecordStore>(this, opCtx, params, prefix);
    }
    ret->postConstructorInit(opCtx);

    return std::move(ret);
}

string WiredTigerKVEngine::_uri(StringData ident) const {
    invariant(ident.find(kTableUriPrefix) == string::npos);
    return kTableUriPrefix + ident.toString();
}

Status WiredTigerKVEngine::createGroupedSortedDataInterface(OperationContext* opCtx,
                                                            StringData ident,
                                                            const IndexDescriptor* desc,
                                                            KVPrefix prefix) {
    _ensureIdentPath(ident);

    std::string collIndexOptions;
    const Collection* collection = desc->getCollection();

    // Treat 'collIndexOptions' as an empty string when the collection member of 'desc' is NULL in
    // order to allow for unit testing WiredTigerKVEngine::createSortedDataInterface().
    if (collection) {
        const CollectionCatalogEntry* cce = collection->getCatalogEntry();
        const CollectionOptions collOptions = cce->getCollectionOptions(opCtx);

        if (!collOptions.indexOptionDefaults["storageEngine"].eoo()) {
            BSONObj storageEngineOptions = collOptions.indexOptionDefaults["storageEngine"].Obj();
            collIndexOptions =
                dps::extractElementAtPath(storageEngineOptions, _canonicalName + ".configString")
                    .valuestrsafe();
        }
    }

    StatusWith<std::string> result = WiredTigerIndex::generateCreateString(
        _canonicalName, _indexOptions, collIndexOptions, *desc, prefix.isPrefixed());
    if (!result.isOK()) {
        return result.getStatus();
    }

    std::string config = result.getValue();

    LOG(2) << "WiredTigerKVEngine::createSortedDataInterface ns: " << collection->ns()
           << " ident: " << ident << " config: " << config;
    return wtRCToStatus(WiredTigerIndex::Create(opCtx, _uri(ident), config));
}

std::unique_ptr<SortedDataInterface> WiredTigerKVEngine::getGroupedSortedDataInterface(
    OperationContext* opCtx, StringData ident, const IndexDescriptor* desc, KVPrefix prefix) {
    if (desc->unique()) {
        return std::make_unique<WiredTigerIndexUnique>(opCtx, _uri(ident), desc, prefix, _readOnly);
    }

    return std::make_unique<WiredTigerIndexStandard>(opCtx, _uri(ident), desc, prefix, _readOnly);
}

std::unique_ptr<RecordStore> WiredTigerKVEngine::makeTemporaryRecordStore(OperationContext* opCtx,
                                                                          StringData ident) {
    invariant(!_readOnly);

    _ensureIdentPath(ident);
    WiredTigerSession wtSession(_conn);

    CollectionOptions noOptions;
    StatusWith<std::string> swConfig = WiredTigerRecordStore::generateCreateString(
        _canonicalName, "" /* internal table */, noOptions, _rsOptions, false /* prefixed */);
    uassertStatusOK(swConfig.getStatus());

    std::string config = swConfig.getValue();

    std::string uri = _uri(ident);
    WT_SESSION* session = wtSession.getSession();
    LOG(2) << "WiredTigerKVEngine::createTemporaryRecordStore uri: " << uri
           << " config: " << config;
    uassertStatusOK(wtRCToStatus(session->create(session, uri.c_str(), config.c_str())));

    WiredTigerRecordStore::Params params;
    params.ns = "";
    params.ident = ident.toString();
    params.engineName = _canonicalName;
    params.isCapped = false;
    params.isEphemeral = _ephemeral;
    params.cappedCallback = nullptr;
    // Temporary collections do not need to persist size information to the size storer.
    params.sizeStorer = nullptr;
    params.isReadOnly = false;

    params.cappedMaxSize = -1;
    params.cappedMaxDocs = -1;

    std::unique_ptr<WiredTigerRecordStore> rs;
    rs = std::make_unique<StandardWiredTigerRecordStore>(this, opCtx, params);
    rs->postConstructorInit(opCtx);

    return std::move(rs);
}

void WiredTigerKVEngine::alterIdentMetadata(OperationContext* opCtx,
                                            StringData ident,
                                            const IndexDescriptor* desc) {
    WiredTigerSession session(_conn);
    std::string uri = _uri(ident);

    // Make the alter call to update metadata without taking exclusive lock to avoid conflicts with
    // concurrent operations.
    std::string alterString =
        WiredTigerIndex::generateAppMetadataString(*desc) + "exclusive_refreshed=false,";
    invariantWTOK(
        session.getSession()->alter(session.getSession(), uri.c_str(), alterString.c_str()));
}

Status WiredTigerKVEngine::dropIdent(OperationContext* opCtx, StringData ident) {
    string uri = _uri(ident);

    WiredTigerRecoveryUnit* ru = WiredTigerRecoveryUnit::get(opCtx);
    ru->getSessionNoTxn()->closeAllCursors(uri);
    _sessionCache->closeAllCursors(uri);

    WiredTigerSession session(_conn);

    int ret = session.getSession()->drop(
        session.getSession(), uri.c_str(), "force,checkpoint_wait=false");
    LOG(1) << "WT drop of " << uri << " res " << ret;

    if (ret == 0) {
        // yay, it worked
        return Status::OK();
    }

    if (ret == EBUSY) {
        // this is expected, queue it up
        {
            stdx::lock_guard<stdx::mutex> lk(_identToDropMutex);
            _identToDrop.push_front(uri);
        }
        _sessionCache->closeCursorsForQueuedDrops();
        return Status::OK();
    }

    if (ret == ENOENT) {
        return Status::OK();
    }

    invariantWTOK(ret);
    return Status::OK();
}

void WiredTigerKVEngine::keydbDropDatabase(const std::string& db) {
    if (_encryptionKeyDB) {
        int res = _encryptionKeyDB->delete_key_by_id(db);
        if (res) {
            // we cannot throw exceptions here because we are inside WUOW::commit
            // every other part of DB is already dropped so we just log error message
            error() << "failed to delete encryption key for db: " << db;
        }
    }
}

std::list<WiredTigerCachedCursor> WiredTigerKVEngine::filterCursorsWithQueuedDrops(
    std::list<WiredTigerCachedCursor>* cache) {
    std::list<WiredTigerCachedCursor> toDrop;

    stdx::lock_guard<stdx::mutex> lk(_identToDropMutex);
    if (_identToDrop.empty())
        return toDrop;

    for (auto i = cache->begin(); i != cache->end();) {
        if (!i->_cursor ||
            std::find(_identToDrop.begin(), _identToDrop.end(), std::string(i->_cursor->uri)) ==
                _identToDrop.end()) {
            ++i;
            continue;
        }
        toDrop.push_back(*i);
        i = cache->erase(i);
    }

    return toDrop;
}

bool WiredTigerKVEngine::haveDropsQueued() const {
    Date_t now = _clockSource->now();
    Milliseconds delta = now - _previousCheckedDropsQueued;

    if (!_readOnly && _sizeStorerSyncTracker.intervalHasElapsed()) {
        _sizeStorerSyncTracker.resetLastTime();
        syncSizeInfo(false);
    }

    // We only want to check the queue max once per second or we'll thrash
    if (delta < Milliseconds(1000))
        return false;

    _previousCheckedDropsQueued = now;

    // Don't wait for the mutex: if we can't get it, report that no drops are queued.
    stdx::unique_lock<stdx::mutex> lk(_identToDropMutex, stdx::defer_lock);
    return lk.try_lock() && !_identToDrop.empty();
}

void WiredTigerKVEngine::dropSomeQueuedIdents() {
    int numInQueue;

    WiredTigerSession session(_conn);

    {
        stdx::lock_guard<stdx::mutex> lk(_identToDropMutex);
        numInQueue = _identToDrop.size();
    }

    int numToDelete = 10;
    int tenPercentQueue = numInQueue * 0.1;
    if (tenPercentQueue > 10)
        numToDelete = tenPercentQueue;

    LOG(1) << "WT Queue is: " << numInQueue << " attempting to drop: " << numToDelete << " tables";
    for (int i = 0; i < numToDelete; i++) {
        string uri;
        {
            stdx::lock_guard<stdx::mutex> lk(_identToDropMutex);
            if (_identToDrop.empty())
                break;
            uri = _identToDrop.front();
            _identToDrop.pop_front();
        }
        int ret = session.getSession()->drop(
            session.getSession(), uri.c_str(), "force,checkpoint_wait=false");
        LOG(1) << "WT queued drop of  " << uri << " res " << ret;

        if (ret == EBUSY) {
            stdx::lock_guard<stdx::mutex> lk(_identToDropMutex);
            _identToDrop.push_back(uri);
        } else {
            invariantWTOK(ret);
        }
    }
}

bool WiredTigerKVEngine::supportsDocLocking() const {
    return true;
}

bool WiredTigerKVEngine::supportsDirectoryPerDB() const {
    return true;
}

bool WiredTigerKVEngine::hasIdent(OperationContext* opCtx, StringData ident) const {
    return _hasUri(WiredTigerRecoveryUnit::get(opCtx)->getSession()->getSession(), _uri(ident));
}

bool WiredTigerKVEngine::_hasUri(WT_SESSION* session, const std::string& uri) const {
    // can't use WiredTigerCursor since this is called from constructor.
    WT_CURSOR* c = nullptr;
    int ret = session->open_cursor(session, "metadata:create", nullptr, nullptr, &c);
    if (ret == ENOENT)
        return false;
    invariantWTOK(ret);
    ON_BLOCK_EXIT([&] { c->close(c); });

    c->set_key(c, uri.c_str());
    return c->search(c) == 0;
}

std::vector<std::string> WiredTigerKVEngine::getAllIdents(OperationContext* opCtx) const {
    std::vector<std::string> all;
    int ret;
    WiredTigerCursor cursor("metadata:create", WiredTigerSession::kMetadataTableId, false, opCtx);
    WT_CURSOR* c = cursor.get();
    if (!c)
        return all;

    while ((ret = c->next(c)) == 0) {
        const char* raw;
        c->get_key(c, &raw);
        StringData key(raw);
        size_t idx = key.find(':');
        if (idx == string::npos)
            continue;
        StringData type = key.substr(0, idx);
        if (type != "table")
            continue;

        StringData ident = key.substr(idx + 1);
        if (ident == "sizeStorer")
            continue;

        all.push_back(ident.toString());
    }

    fassert(50663, ret == WT_NOTFOUND);

    return all;
}

boost::optional<boost::filesystem::path> WiredTigerKVEngine::getDataFilePathForIdent(
    StringData ident) const {
    boost::filesystem::path identPath = _path;
    identPath /= ident.toString() + ".wt";

    boost::system::error_code ec;
    if (!boost::filesystem::exists(identPath, ec)) {
        return boost::none;
    }
    return identPath;
}

int WiredTigerKVEngine::reconfigure(const char* str) {
    return _conn->reconfigure(_conn, str);
}

void WiredTigerKVEngine::_ensureIdentPath(StringData ident) {
    size_t start = 0;
    size_t idx;
    while ((idx = ident.find('/', start)) != string::npos) {
        StringData dir = ident.substr(0, idx);

        boost::filesystem::path subdir = _path;
        subdir /= dir.toString();
        if (!boost::filesystem::exists(subdir)) {
            LOG(1) << "creating subdirectory: " << dir;
            try {
                boost::filesystem::create_directory(subdir);
            } catch (const std::exception& e) {
                error() << "error creating path " << subdir.string() << ' ' << e.what();
                throw;
            }
        }

        start = idx + 1;
    }
}

void WiredTigerKVEngine::setJournalListener(JournalListener* jl) {
    return _sessionCache->setJournalListener(jl);
}

void WiredTigerKVEngine::setInitRsOplogBackgroundThreadCallback(
    std::function<bool(StringData)> cb) {
    initRsOplogBackgroundThreadCallback = std::move(cb);
}

bool WiredTigerKVEngine::initRsOplogBackgroundThread(StringData ns) {
    return initRsOplogBackgroundThreadCallback(ns);
}

namespace {

MONGO_FAIL_POINT_DEFINE(WTPreserveSnapshotHistoryIndefinitely);
MONGO_FAIL_POINT_DEFINE(WTSetOldestTSToStableTS);

}  // namespace

void WiredTigerKVEngine::setStableTimestamp(Timestamp stableTimestamp, bool force) {
    if (stableTimestamp.isNull()) {
        return;
    }

    // Do not set the stable timestamp backward, unless 'force' is set.
    Timestamp prevStable(_stableTimestamp.load());
    if ((stableTimestamp < prevStable) && !force) {
        return;
    }

    // Communicate to WiredTiger what the "stable timestamp" is. Timestamp-aware checkpoints will
    // only persist to disk transactions committed with a timestamp earlier than the "stable
    // timestamp".
    //
    // After passing the "stable timestamp" to WiredTiger, communicate it to the
    // `CheckpointThread`. It's not obvious a stale stable timestamp in the `CheckpointThread` is
    // safe. Consider the following arguments:
    //
    // Setting the "stable timestamp" is only meaningful when the "initial data timestamp" is real
    // (i.e: not `kAllowUnstableCheckpointsSentinel`). In this normal case, the `stableTimestamp`
    // input must be greater than the current value. The only effect this can have in the
    // `CheckpointThread` is to transition it from a state of not taking any checkpoints, to
    // taking "stable checkpoints". In the transitioning case, it's imperative for the "stable
    // timestamp" to have first been communicated to WiredTiger.
    using namespace fmt::literals;
    std::string stableTSConfigString;
    auto ts = stableTimestamp.asULL();
    if (force) {
        stableTSConfigString =
            "force=true,oldest_timestamp={0:x},commit_timestamp={0:x},stable_timestamp={0:x}"_format(
                ts);
    } else {
        stableTSConfigString = "stable_timestamp={:x}"_format(ts);
    }
    invariantWTOK(_conn->set_timestamp(_conn, stableTSConfigString.c_str()));

    // After publishing a stable timestamp to WT, we can record the updated stable timestamp value
    // for the necessary oplog to keep.
    _stableTimestamp.store(stableTimestamp.asULL());
    if (_checkpointThread && !_checkpointThread->hasTriggeredFirstStableCheckpoint()) {
        _checkpointThread->triggerFirstStableCheckpoint(
            prevStable, Timestamp(_initialDataTimestamp.load()), stableTimestamp);
    }

    // If 'force' is set, then we have already set the oldest timestamp equal to the stable
    // timestamp, so there is nothing left to do.
    if (force) {
        return;
    }

    // Forward the oldest timestamp so that WiredTiger can clean up earlier timestamp data.
    setOldestTimestampFromStable();
}

void WiredTigerKVEngine::setOldestTimestampFromStable() {
    Timestamp stableTimestamp(_stableTimestamp.load());

    // Set the oldest timestamp to the stable timestamp to ensure that there is no lag window
    // between the two.
    if (MONGO_FAIL_POINT(WTSetOldestTSToStableTS)) {
        setOldestTimestamp(stableTimestamp, false);
        return;
    }

    // Calculate what the oldest_timestamp should be from the stable_timestamp. The oldest
    // timestamp should lag behind stable by 'targetSnapshotHistoryWindowInSeconds' to create a
    // window of available snapshots. If the lag window is not yet large enough, we will not
    // update/forward the oldest_timestamp yet and instead return early.
    Timestamp newOldestTimestamp = _calculateHistoryLagFromStableTimestamp(stableTimestamp);
    if (newOldestTimestamp.isNull()) {
        return;
    }

    setOldestTimestamp(newOldestTimestamp, false);
}

void WiredTigerKVEngine::setOldestTimestamp(Timestamp newOldestTimestamp, bool force) {
    if (MONGO_FAIL_POINT(WTPreserveSnapshotHistoryIndefinitely)) {
        return;
    }

    if (force) {
        auto oldestTSConfigString =
            "force=true,oldest_timestamp={0:x},commit_timestamp={0:x}"_format(
                newOldestTimestamp.asULL());
        invariantWTOK(_conn->set_timestamp(_conn, oldestTSConfigString.c_str()));
        _oldestTimestamp.store(newOldestTimestamp.asULL());
        LOG(2) << "oldest_timestamp and commit_timestamp force set to " << newOldestTimestamp;
    } else {
        auto oldestTSConfigString = "oldest_timestamp={:x}"_format(newOldestTimestamp.asULL());
        invariantWTOK(_conn->set_timestamp(_conn, oldestTSConfigString.c_str()));
        // set_timestamp above ignores backwards in time if 'force' is not set.
        if (_oldestTimestamp.load() < newOldestTimestamp.asULL())
            _oldestTimestamp.store(newOldestTimestamp.asULL());
        LOG(2) << "oldest_timestamp set to " << newOldestTimestamp;
    }
}

Timestamp WiredTigerKVEngine::_calculateHistoryLagFromStableTimestamp(Timestamp stableTimestamp) {
    // The oldest_timestamp should lag behind the stable_timestamp by
    // 'targetSnapshotHistoryWindowInSeconds' seconds.

    if (stableTimestamp.getSecs() <
        static_cast<unsigned>(snapshotWindowParams.targetSnapshotHistoryWindowInSeconds.load())) {
        // The history window is larger than the timestamp history thus far. We must wait for
        // the history to reach the window size before moving oldest_timestamp forward.
        return Timestamp();
    }

    Timestamp calculatedOldestTimestamp(
        stableTimestamp.getSecs() -
            snapshotWindowParams.targetSnapshotHistoryWindowInSeconds.load(),
        stableTimestamp.getInc());

    if (calculatedOldestTimestamp.asULL() <= _oldestTimestamp.load()) {
        // The stable_timestamp is not far enough ahead of the oldest_timestamp for the
        // oldest_timestamp to be moved forward: the window is still too small.
        return Timestamp();
    }

    return calculatedOldestTimestamp;
}

void WiredTigerKVEngine::setInitialDataTimestamp(Timestamp initialDataTimestamp) {
    LOG(2) << "Setting initial data timestamp. Value: " << initialDataTimestamp;
    _initialDataTimestamp.store(initialDataTimestamp.asULL());
}

bool WiredTigerKVEngine::supportsRecoverToStableTimestamp() const {
    if (!_keepDataHistory) {
        return false;
    }
    return true;
}

bool WiredTigerKVEngine::supportsRecoveryTimestamp() const {
    return true;
}

bool WiredTigerKVEngine::_canRecoverToStableTimestamp() const {
    static const std::uint64_t allowUnstableCheckpointsSentinel =
        static_cast<std::uint64_t>(Timestamp::kAllowUnstableCheckpointsSentinel.asULL());
    const std::uint64_t initialDataTimestamp = _initialDataTimestamp.load();
    // Illegal to be called when the dataset is incomplete.
    invariant(initialDataTimestamp > allowUnstableCheckpointsSentinel);
    return _stableTimestamp.load() >= initialDataTimestamp;
}

StatusWith<Timestamp> WiredTigerKVEngine::recoverToStableTimestamp(OperationContext* opCtx) {
    if (!supportsRecoverToStableTimestamp()) {
        severe() << "WiredTiger is configured to not support recover to a stable timestamp";
        fassertFailed(50665);
    }

    if (!_canRecoverToStableTimestamp()) {
        Timestamp stableTS(_stableTimestamp.load());
        Timestamp initialDataTS(_initialDataTimestamp.load());
        return Status(ErrorCodes::UnrecoverableRollbackError,
                      str::stream()
                          << "No stable timestamp available to recover to. Initial data timestamp: "
                          << initialDataTS.toString()
                          << ", Stable timestamp: "
                          << stableTS.toString());
    }

    LOG_FOR_ROLLBACK(2) << "WiredTiger::RecoverToStableTimestamp syncing size storer to disk.";
    syncSizeInfo(true);

    if (!_ephemeral) {
        LOG_FOR_ROLLBACK(2)
            << "WiredTiger::RecoverToStableTimestamp shutting down journal and checkpoint threads.";
        // Shutdown WiredTigerKVEngine owned accesses into the storage engine.
        if (_durable) {
            _journalFlusher->shutdown();
        }
        _checkpointThread->shutdown();
    }

    const Timestamp stableTimestamp(_stableTimestamp.load());
    const Timestamp initialDataTimestamp(_initialDataTimestamp.load());

    LOG_FOR_ROLLBACK(0) << "Rolling back to the stable timestamp. StableTimestamp: "
                        << stableTimestamp << " Initial Data Timestamp: " << initialDataTimestamp;
    int ret = _conn->rollback_to_stable(_conn, nullptr);
    if (ret) {
        return {ErrorCodes::UnrecoverableRollbackError,
                str::stream() << "Error rolling back to stable. Err: " << wiredtiger_strerror(ret)};
    }

    if (!_ephemeral) {
        if (_durable) {
            _journalFlusher = std::make_unique<WiredTigerJournalFlusher>(_sessionCache.get());
            _journalFlusher->go();
        }
        _checkpointThread = std::make_unique<WiredTigerCheckpointThread>(this, _sessionCache.get());
        _checkpointThread->go();
    }

    _sizeStorer = std::make_unique<WiredTigerSizeStorer>(_conn, _sizeStorerUri, _readOnly);

    return {stableTimestamp};
}

Timestamp WiredTigerKVEngine::getAllCommittedTimestamp() const {
    return Timestamp(_oplogManager->fetchAllCommittedValue(_conn));
}

Timestamp WiredTigerKVEngine::getOldestOpenReadTimestamp() const {
    // Return the minimum read timestamp of all open transactions.
    char buf[(2 * 8 /*bytes in hex*/) + 1 /*null terminator*/];
    auto wtstatus = _conn->query_timestamp(_conn, buf, "get=oldest_reader");
    if (wtstatus == WT_NOTFOUND) {
        return Timestamp();
    } else {
        invariantWTOK(wtstatus);
    }

    uint64_t tmp;
    fassert(38802, parseNumberFromStringWithBase(buf, 16, &tmp));
    return Timestamp(tmp);
}

boost::optional<Timestamp> WiredTigerKVEngine::getRecoveryTimestamp() const {
    if (!supportsRecoveryTimestamp()) {
        severe() << "WiredTiger is configured to not support providing a recovery timestamp";
        fassertFailed(50745);
    }

    if (_recoveryTimestamp.isNull()) {
        return boost::none;
    }

    return _recoveryTimestamp;
}

boost::optional<Timestamp> WiredTigerKVEngine::getLastStableRecoveryTimestamp() const {
    if (_ephemeral) {
        Timestamp stable(_stableTimestamp.load());
        Timestamp initialData(_initialDataTimestamp.load());
        if (stable.isNull() || stable < initialData) {
            return boost::none;
        }
        return stable;
    }

    const auto ret = _getCheckpointTimestamp();
    if (ret) {
        return Timestamp(ret);
    }

    if (!_recoveryTimestamp.isNull()) {
        return _recoveryTimestamp;
    }

    return boost::none;
}

StatusWith<Timestamp> WiredTigerKVEngine::getOplogNeededForRollback() const {
    // Get the current stable timestamp and use it throughout this function, ignoring updates from
    // another thread.
    auto stableTimestamp = _stableTimestamp.load();

    // Only one thread can set or execute this callback.
    stdx::lock_guard<stdx::mutex> lk(_oldestActiveTransactionTimestampCallbackMutex);
    boost::optional<Timestamp> oldestActiveTransactionTimestamp;
    if (_oldestActiveTransactionTimestampCallback) {
        auto status = _oldestActiveTransactionTimestampCallback(Timestamp(stableTimestamp));
        if (status.isOK()) {
            oldestActiveTransactionTimestamp.swap(status.getValue());
        } else {
            LOG(1) << "getting oldest active transaction timestamp: " << status.getStatus();
            return status.getStatus();
        }
    }

    if (oldestActiveTransactionTimestamp) {
        return std::min(oldestActiveTransactionTimestamp.value(), Timestamp(stableTimestamp));
    } else {
        return Timestamp(stableTimestamp);
    }
}

boost::optional<Timestamp> WiredTigerKVEngine::getOplogNeededForCrashRecovery() const {
    if (_ephemeral) {
        return boost::none;
    }

    if (_readOnly) {
        return boost::none;
    }

    return Timestamp(_checkpointThread->getOplogNeededForCrashRecovery());
}

Timestamp WiredTigerKVEngine::getPinnedOplog() const {
    {
        stdx::lock_guard<stdx::mutex> lock(_oplogPinnedByBackupMutex);
        if (!storageGlobalParams.allowOplogTruncation) {
            // If oplog truncation is not allowed, then return the min timestamp so that no history
            // is
            // ever allowed to be deleted.
            return Timestamp::min();
        }
        if (_oplogPinnedByBackup) {
            // All the oplog since `_oplogPinnedByBackup` should remain intact during the backup.
            return _oplogPinnedByBackup.get();
        }
    }

    auto oplogNeededForCrashRecovery = getOplogNeededForCrashRecovery();
    if (!_keepDataHistory) {
        // We use rollbackViaRefetch, so we only need to pin oplog for crash recovery.
        return oplogNeededForCrashRecovery.value_or(Timestamp::max());
    }

    if (oplogNeededForCrashRecovery) {
        return oplogNeededForCrashRecovery.value();
    }

    auto status = getOplogNeededForRollback();
    if (status.isOK()) {
        return status.getValue();
    }

    // If getOplogNeededForRollback fails, don't truncate any oplog right now.
    return Timestamp::min();
}

bool WiredTigerKVEngine::supportsReadConcernSnapshot() const {
    return true;
}

bool WiredTigerKVEngine::supportsReadConcernMajority() const {
    return _keepDataHistory;
}

void WiredTigerKVEngine::startOplogManager(OperationContext* opCtx,
                                           const std::string& uri,
                                           WiredTigerRecordStore* oplogRecordStore) {
    stdx::lock_guard<stdx::mutex> lock(_oplogManagerMutex);
    if (_oplogManagerCount == 0)
        _oplogManager->start(opCtx, uri, oplogRecordStore);
    _oplogManagerCount++;
}

void WiredTigerKVEngine::haltOplogManager() {
    stdx::unique_lock<stdx::mutex> lock(_oplogManagerMutex);
    invariant(_oplogManagerCount > 0);
    _oplogManagerCount--;
    if (_oplogManagerCount == 0) {
        _oplogManager->halt();
    }
}

void WiredTigerKVEngine::replicationBatchIsComplete() const {
    _oplogManager->triggerJournalFlush();
}

int64_t WiredTigerKVEngine::getCacheOverflowTableInsertCount(OperationContext* opCtx) const {
    WiredTigerSession* session = WiredTigerRecoveryUnit::get(opCtx)->getSessionNoTxn();
    invariant(session);

    int64_t insertCount = uassertStatusOK(WiredTigerUtil::getStatisticsValue(
        session->getSession(), "statistics:", "", WT_STAT_CONN_CACHE_LOOKASIDE_INSERT));

    return insertCount;
}

Timestamp WiredTigerKVEngine::getStableTimestamp() const {
    return Timestamp(_stableTimestamp.load());
}

Timestamp WiredTigerKVEngine::getOldestTimestamp() const {
    return Timestamp(_oldestTimestamp.load());
}

Timestamp WiredTigerKVEngine::getCheckpointTimestamp() const {
    return Timestamp(_getCheckpointTimestamp());
}

Timestamp WiredTigerKVEngine::getInitialDataTimestamp() const {
    return Timestamp(_initialDataTimestamp.load());
}

std::uint64_t WiredTigerKVEngine::_getCheckpointTimestamp() const {
    char buf[(2 * 8 /*bytes in hex*/) + 1 /*nul terminator*/];
    invariantWTOK(_conn->query_timestamp(_conn, buf, "get=last_checkpoint"));

    std::uint64_t tmp;
    fassert(50963, parseNumberFromStringWithBase(buf, 16, &tmp));
    return tmp;
}

}  // namespace mongo<|MERGE_RESOLUTION|>--- conflicted
+++ resolved
@@ -857,12 +857,8 @@
         cleanShutdown();
     }
 
-<<<<<<< HEAD
-    _sessionCache.reset(NULL);
+    _sessionCache.reset(nullptr);
     _encryptionKeyDB.reset(nullptr);
-=======
-    _sessionCache.reset(nullptr);
->>>>>>> 06ad4fcd
 }
 
 void WiredTigerKVEngine::appendGlobalStats(BSONObjBuilder& b) {
