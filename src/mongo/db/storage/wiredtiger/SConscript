# -*- mode: python -*-
Import("env")
Import("wiredtiger")
Import("get_option")

env = env.Clone()

using_ubsan = False
sanitizer_list = get_option('sanitize')
if sanitizer_list:
    using_ubsan = 'undefined' in sanitizer_list.split(',')

env.Library(
    target='storage_wiredtiger_customization_hooks',
    source= [
        'wiredtiger_customization_hooks.cpp',
        'wiredtiger_extensions.cpp',
    ],
    LIBDEPS= ['$BUILD_DIR/mongo/base',
              '$BUILD_DIR/mongo/db/service_context'],
<<<<<<< HEAD
    LIBDEPS_DEPENDENTS=[
        '$BUILD_DIR/mongo/mongodmain',
    ],
    #PROGDEPS_DEPENDENTS=[
    #    '$BUILD_DIR/mongo/mongos',
    #],
=======
    PROGDEPS_DEPENDENTS=[
        '$BUILD_DIR/mongo/mongod',
        '$BUILD_DIR/mongo/mongos',
    ],
>>>>>>> 55e72b01
)

if wiredtiger:
    wtEnv = env.Clone()
    wtEnv.InjectThirdPartyIncludePaths(libraries=['wiredtiger'])
    wtEnv.InjectThirdPartyIncludePaths(libraries=['zlib'])
    wtEnv.InjectThirdPartyIncludePaths(libraries=['valgrind'])

    # This is the smallest possible set of files that wraps WT
    wtEnv.Library(
        target='storage_wiredtiger_core',
        source= [
            'encryption_keydb.cpp',
            'wiredtiger_begin_transaction_block.cpp',
            'wiredtiger_cursor.cpp',
            'wiredtiger_global_options.cpp',
            'wiredtiger_index.cpp',
            'wiredtiger_kv_engine.cpp',
            'wiredtiger_oplog_manager.cpp',
            'wiredtiger_prepare_conflict.cpp',
            'wiredtiger_record_store.cpp',
            'wiredtiger_recovery_unit.cpp',
            'wiredtiger_session_cache.cpp',
            'wiredtiger_snapshot_manager.cpp',
            'wiredtiger_size_storer.cpp',
            'wiredtiger_util.cpp',
            ],
        LIBDEPS= [
            '$BUILD_DIR/mongo/base',
            '$BUILD_DIR/mongo/db/bson/dotted_path_support',
            '$BUILD_DIR/mongo/db/commands/test_commands_enabled',
            '$BUILD_DIR/mongo/db/catalog/collection',
            '$BUILD_DIR/mongo/db/catalog/collection_options',
            '$BUILD_DIR/mongo/db/concurrency/lock_manager',
            '$BUILD_DIR/mongo/db/concurrency/write_conflict_exception',
            '$BUILD_DIR/mongo/db/curop',
            '$BUILD_DIR/mongo/db/index/index_descriptor',
            '$BUILD_DIR/mongo/db/global_settings',
            '$BUILD_DIR/mongo/db/namespace_string',
            '$BUILD_DIR/mongo/db/repl/repl_coordinator_interface',
            '$BUILD_DIR/mongo/db/repl/repl_settings',
            '$BUILD_DIR/mongo/db/server_options_core',
            '$BUILD_DIR/mongo/db/service_context',
            '$BUILD_DIR/mongo/db/storage/index_entry_comparison',
            '$BUILD_DIR/mongo/db/storage/journal_listener',
            '$BUILD_DIR/mongo/db/storage/key_string',
            '$BUILD_DIR/mongo/db/storage/kv/kv_prefix',
            '$BUILD_DIR/mongo/db/storage/oplog_hack',
            '$BUILD_DIR/mongo/db/storage/storage_file_util',
            '$BUILD_DIR/mongo/db/storage/storage_options',
            '$BUILD_DIR/mongo/util/concurrency/ticketholder',
            '$BUILD_DIR/mongo/util/elapsed_tracker',
            '$BUILD_DIR/mongo/util/processinfo',
            '$BUILD_DIR/third_party/shim_snappy',
            '$BUILD_DIR/third_party/shim_wiredtiger',
            '$BUILD_DIR/third_party/shim_zlib',
            'storage_wiredtiger_customization_hooks',
            ],
        LIBDEPS_PRIVATE= [
            '$BUILD_DIR/mongo/db/snapshot_window_options',
            '$BUILD_DIR/mongo/db/storage/storage_repair_observer',
            '$BUILD_DIR/mongo/util/options_parser/options_parser',
            ],
        )

    wtEnv.Library(
        target='storage_wiredtiger',
        source=[
            'wiredtiger_init.cpp',
            'wiredtiger_options_init.cpp',
            'wiredtiger_parameters.cpp',
            'wiredtiger_record_store_mongod.cpp',
            'wiredtiger_server_status.cpp',
        ],
        LIBDEPS=[
            'storage_wiredtiger_core',
            'storage_wiredtiger_customization_hooks',
            '$BUILD_DIR/mongo/db/db_raii',
            '$BUILD_DIR/mongo/db/storage/kv/kv_engine',
            '$BUILD_DIR/mongo/db/storage/storage_engine_lock_file',
            '$BUILD_DIR/mongo/db/storage/storage_engine_metadata',
        ],
        LIBDEPS_PRIVATE=[
            '$BUILD_DIR/mongo/db/commands/server_status',
            '$BUILD_DIR/mongo/db/concurrency/lock_manager',
            '$BUILD_DIR/mongo/db/storage/storage_engine_common',
            '$BUILD_DIR/mongo/util/options_parser/options_parser',
        ],
    )

    wtEnv.Library(
        target='storage_wiredtiger_mock',
        source=[
            'wiredtiger_record_store_mock.cpp',
            ],
        LIBDEPS=['storage_wiredtiger_core',
             ]
        )

    wtEnv.CppUnitTest(
        target='storage_wiredtiger_init_test',
        source=['wiredtiger_init_test.cpp',
                ],
        LIBDEPS=[
            '$BUILD_DIR/mongo/db/auth/authmocks',
            '$BUILD_DIR/mongo/db/service_context',
            '$BUILD_DIR/mongo/db/service_context_d',
            '$BUILD_DIR/mongo/db/service_context_test_fixture',
            '$BUILD_DIR/mongo/db/storage/storage_engine_metadata',
            '$BUILD_DIR/mongo/db/storage/storage_options',
            '$BUILD_DIR/mongo/db/storage/wiredtiger/storage_wiredtiger',
            '$BUILD_DIR/mongo/db/storage/wiredtiger/storage_wiredtiger_core',
            ],
        )

    wtEnv.CppUnitTest(
        target='storage_wiredtiger_recovery_unit_test',
        source=[
            'wiredtiger_recovery_unit_test.cpp',
        ],
        LIBDEPS=[
            'storage_wiredtiger_mock',
            '$BUILD_DIR/mongo/db/storage/recovery_unit_test_harness',
            '$BUILD_DIR/mongo/util/clock_source_mock',
        ],
        LIBDEPS_PRIVATE=[
            '$BUILD_DIR/mongo/db/auth/authmocks',
            '$BUILD_DIR/mongo/db/index/index_access_methods',
            '$BUILD_DIR/mongo/db/repl/repl_coordinator_interface',
            '$BUILD_DIR/mongo/db/repl/replmocks',
        ],
    )

    wtEnv.Library(
        target='additional_wiredtiger_record_store_tests',
        source=[
            'record_store_test_oplog.cpp',
            'wiredtiger_record_store_test.cpp',
        ],
        LIBDEPS=[
            '$BUILD_DIR/mongo/db/storage/kv/kv_engine_core',
            '$BUILD_DIR/mongo/db/storage/record_store_test_harness',
            '$BUILD_DIR/mongo/util/clock_source_mock',
            'storage_wiredtiger_mock',
        ],
    )

    wtEnv.Library(
        target='additional_wiredtiger_index_tests',
        source=[
            'wiredtiger_index_test.cpp',
        ],
        LIBDEPS=[
            '$BUILD_DIR/mongo/db/storage/kv/kv_engine_core',
            '$BUILD_DIR/mongo/db/storage/sorted_data_interface_test_harness',
            'storage_wiredtiger_mock',
        ],
    )

    # All of these tests fail to compile under undefined behavior
    # sanitizer due to unexpressed circular dependency edges. In particular
    # they all need a definition from the 'catalog'.
    if not using_ubsan:
        wtEnv.CppUnitTest(
            target='storage_wiredtiger_record_store_test',
            source=[
                'wiredtiger_standard_record_store_test.cpp',
            ],
            LIBDEPS=[
                'additional_wiredtiger_record_store_tests',
            ],
            LIBDEPS_PRIVATE=[
                '$BUILD_DIR/mongo/db/auth/authmocks',
                '$BUILD_DIR/mongo/db/repl/repl_coordinator_interface',
                '$BUILD_DIR/mongo/db/repl/replmocks',
            ],
        )

        wtEnv.CppUnitTest(
            target='storage_wiredtiger_prefixed_record_store_test',
            source=[
                'wiredtiger_prefixed_record_store_test.cpp',
            ],
            LIBDEPS=[
                'additional_wiredtiger_record_store_tests',
            ],
            LIBDEPS_PRIVATE=[
                '$BUILD_DIR/mongo/db/auth/authmocks',
                '$BUILD_DIR/mongo/db/repl/repl_coordinator_interface',
                '$BUILD_DIR/mongo/db/repl/replmocks',
            ],
        )

        wtEnv.CppUnitTest(
            target='storage_wiredtiger_index_test',
            source=[
                'wiredtiger_standard_index_test.cpp',
            ],
            LIBDEPS=[
                'additional_wiredtiger_index_tests',
            ],
            LIBDEPS_PRIVATE=[
                '$BUILD_DIR/mongo/db/auth/authmocks',
            ]
        )

        wtEnv.CppUnitTest(
            target='storage_wiredtiger_prefixed_index_test',
            source=[
                'wiredtiger_prefixed_index_test.cpp',
            ],
            LIBDEPS=[
                'additional_wiredtiger_index_tests',
            ],
            LIBDEPS_PRIVATE=[
                '$BUILD_DIR/mongo/db/auth/authmocks',
            ]
        )

        wtEnv.CppUnitTest(
            target='storage_wiredtiger_kv_engine_test',
            source=[
                'wiredtiger_kv_engine_test.cpp',
            ],
            LIBDEPS=[
                '$BUILD_DIR/mongo/db/auth/authmocks',
                '$BUILD_DIR/mongo/db/storage/kv/kv_engine_test_harness',
                'storage_wiredtiger_mock',
            ],
            LIBDEPS_PRIVATE=[
                '$BUILD_DIR/mongo/db/repl/repl_coordinator_interface',
                '$BUILD_DIR/mongo/db/repl/replmocks',
                '$BUILD_DIR/mongo/db/service_context_test_fixture',
            ],
        )

        wtEnv.CppUnitTest(
            target='storage_wiredtiger_util_test',
            source=['wiredtiger_util_test.cpp',
                    ],
            LIBDEPS=[
                '$BUILD_DIR/mongo/db/service_context',
                '$BUILD_DIR/mongo/db/storage/kv/kv_engine_core',
                'storage_wiredtiger_mock',
                ],
            )<|MERGE_RESOLUTION|>--- conflicted
+++ resolved
@@ -18,19 +18,10 @@
     ],
     LIBDEPS= ['$BUILD_DIR/mongo/base',
               '$BUILD_DIR/mongo/db/service_context'],
-<<<<<<< HEAD
-    LIBDEPS_DEPENDENTS=[
-        '$BUILD_DIR/mongo/mongodmain',
-    ],
     #PROGDEPS_DEPENDENTS=[
+    #    '$BUILD_DIR/mongo/mongod',
     #    '$BUILD_DIR/mongo/mongos',
     #],
-=======
-    PROGDEPS_DEPENDENTS=[
-        '$BUILD_DIR/mongo/mongod',
-        '$BUILD_DIR/mongo/mongos',
-    ],
->>>>>>> 55e72b01
 )
 
 if wiredtiger:
