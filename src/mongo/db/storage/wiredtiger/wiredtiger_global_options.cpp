/**
 *    Copyright (C) 2018-present MongoDB, Inc.
 *
 *    This program is free software: you can redistribute it and/or modify
 *    it under the terms of the Server Side Public License, version 1,
 *    as published by MongoDB, Inc.
 *
 *    This program is distributed in the hope that it will be useful,
 *    but WITHOUT ANY WARRANTY; without even the implied warranty of
 *    MERCHANTABILITY or FITNESS FOR A PARTICULAR PURPOSE.  See the
 *    Server Side Public License for more details.
 *
 *    You should have received a copy of the Server Side Public License
 *    along with this program. If not, see
 *    <http://www.mongodb.com/licensing/server-side-public-license>.
 *
 *    As a special exception, the copyright holders give permission to link the
 *    code of portions of this program with the OpenSSL library under certain
 *    conditions as described in each individual source file and distribute
 *    linked combinations including the program with the OpenSSL library. You
 *    must comply with the Server Side Public License in all respects for
 *    all of the code used other than as permitted herein. If you modify file(s)
 *    with this exception, you may extend this exception to your version of the
 *    file(s), but you are not obligated to do so. If you do not wish to do so,
 *    delete this exception statement from your version. If you delete this
 *    exception statement from all source files in the program, then also delete
 *    it in the license file.
 */

#define MONGO_LOG_DEFAULT_COMPONENT ::mongo::logger::LogComponent::kStorage

#include "mongo/platform/basic.h"

#include "mongo/db/storage/wiredtiger/wiredtiger_global_options.h"

#include "mongo/util/log.h"

namespace moe = mongo::optionenvironment;

namespace mongo {

WiredTigerGlobalOptions wiredTigerGlobalOptions;

<<<<<<< HEAD
Status WiredTigerGlobalOptions::add(moe::OptionSection* options) {
    moe::OptionSection wiredTigerOptions("WiredTiger options");

    // WiredTiger storage engine options
    wiredTigerOptions.addOptionChaining("storage.wiredTiger.engineConfig.cacheSizeGB",
                                        "wiredTigerCacheSizeGB",
                                        moe::Double,
                                        "maximum amount of memory to allocate for cache; "
                                        "defaults to 1/2 of physical RAM");
    wiredTigerOptions
        .addOptionChaining("storage.wiredTiger.engineConfig.checkpointSizeMB",
                           "wiredTigerCheckpointSizeMB",
                           moe::Int,
                           "wait for this amount of data to be written to the database "
                           "between each checkpoint; valid values are between 32 and 2048; "
                           "defaults to 2048 (2GB)")
        .validRange(32, 2048)
        .setDefault(moe::Value(2048));
    wiredTigerOptions
        .addOptionChaining("storage.wiredTiger.engineConfig.statisticsLogDelaySecs",
                           "wiredTigerStatisticsLogDelaySecs",
                           moe::Int,
                           "seconds to wait between each write to a statistics file in the dbpath; "
                           "0 means do not log statistics")
        // FTDC supercedes WiredTiger's statistics logging.
        .hidden()
        .validRange(0, 100000)
        .setDefault(moe::Value(0));
    wiredTigerOptions
        .addOptionChaining("storage.wiredTiger.engineConfig.journalCompressor",
                           "wiredTigerJournalCompressor",
                           moe::String,
                           "use a compressor for log records [none|snappy|zlib|zstd]")
        .format("(:?none)|(:?snappy)|(:?zlib)|(:?zstd)", "(none/snappy/zlib/zstd)")
        .setDefault(moe::Value(std::string("snappy")));
    wiredTigerOptions.addOptionChaining("storage.wiredTiger.engineConfig.directoryForIndexes",
                                        "wiredTigerDirectoryForIndexes",
                                        moe::Switch,
                                        "Put indexes and data in different directories");
    wiredTigerOptions
        .addOptionChaining("storage.wiredTiger.engineConfig.configString",
                           "wiredTigerEngineConfigString",
                           moe::String,
                           "WiredTiger storage engine custom "
                           "configuration settings")
        .hidden();

    // WiredTiger collection options
    wiredTigerOptions
        .addOptionChaining("storage.wiredTiger.collectionConfig.blockCompressor",
                           "wiredTigerCollectionBlockCompressor",
                           moe::String,
                           "block compression algorithm for collection data "
                           "[none|snappy|zlib|zstd]")
        .format("(:?none)|(:?snappy)|(:?zlib)|(?:zstd)", "(none/snappy/zlib/zstd)")
        .setDefault(moe::Value(std::string("snappy")));
    wiredTigerOptions
        .addOptionChaining("storage.wiredTiger.collectionConfig.configString",
                           "wiredTigerCollectionConfigString",
                           moe::String,
                           "WiredTiger custom collection configuration settings")
        .hidden();


    // WiredTiger index options
    wiredTigerOptions
        .addOptionChaining("storage.wiredTiger.indexConfig.prefixCompression",
                           "wiredTigerIndexPrefixCompression",
                           moe::Bool,
                           "use prefix compression on row-store leaf pages")
        .setDefault(moe::Value(true));
    wiredTigerOptions
        .addOptionChaining("storage.wiredTiger.indexConfig.configString",
                           "wiredTigerIndexConfigString",
                           moe::String,
                           "WiredTiger custom index configuration settings")
        .hidden();

    return options->addSection(wiredTigerOptions);
}

Status WiredTigerGlobalOptions::store(const moe::Environment& params,
                                      const std::vector<std::string>& args) {
    // WiredTiger storage engine options
    if (params.count("storage.wiredTiger.engineConfig.cacheSizeGB")) {
        wiredTigerGlobalOptions.cacheSizeGB =
            params["storage.wiredTiger.engineConfig.cacheSizeGB"].as<double>();
    }
    if (params.count("storage.wiredTiger.engineConfig.checkpointSizeMB")) {
        wiredTigerGlobalOptions.checkpointSizeMB =
            params["storage.wiredTiger.engineConfig.checkpointSizeMB"].as<int>();
    }
=======
Status WiredTigerGlobalOptions::store(const moe::Environment& params) {
    // WiredTiger storage engine options
>>>>>>> a5fa3631
    if (params.count("storage.syncPeriodSecs")) {
        wiredTigerGlobalOptions.checkpointDelaySecs =
            static_cast<size_t>(params["storage.syncPeriodSecs"].as<double>());
    }

    if (!wiredTigerGlobalOptions.engineConfig.empty()) {
        log() << "Engine custom option: " << wiredTigerGlobalOptions.engineConfig;
    }

    if (!wiredTigerGlobalOptions.collectionConfig.empty()) {
        log() << "Collection custom option: " << wiredTigerGlobalOptions.collectionConfig;
    }

    if (!wiredTigerGlobalOptions.indexConfig.empty()) {
        log() << "Index custom option: " << wiredTigerGlobalOptions.indexConfig;
    }

    return Status::OK();
}

Status WiredTigerGlobalOptions::validateWiredTigerCompressor(const std::string& value) {
    constexpr auto kNone = "none"_sd;
    constexpr auto kSnappy = "snappy"_sd;
    constexpr auto kZlib = "zlib"_sd;
    constexpr auto kZstd = "zstd"_sd;

    if (!kNone.equalCaseInsensitive(value) && !kSnappy.equalCaseInsensitive(value) &&
        !kZlib.equalCaseInsensitive(value) && !kZstd.equalCaseInsensitive(value)) {
        return {ErrorCodes::BadValue,
                "Compression option must be one of: 'none', 'snappy', 'zlib', or 'zstd'"};
    }

    return Status::OK();
}

}  // namespace mongo<|MERGE_RESOLUTION|>--- conflicted
+++ resolved
@@ -41,103 +41,8 @@
 
 WiredTigerGlobalOptions wiredTigerGlobalOptions;
 
-<<<<<<< HEAD
-Status WiredTigerGlobalOptions::add(moe::OptionSection* options) {
-    moe::OptionSection wiredTigerOptions("WiredTiger options");
-
-    // WiredTiger storage engine options
-    wiredTigerOptions.addOptionChaining("storage.wiredTiger.engineConfig.cacheSizeGB",
-                                        "wiredTigerCacheSizeGB",
-                                        moe::Double,
-                                        "maximum amount of memory to allocate for cache; "
-                                        "defaults to 1/2 of physical RAM");
-    wiredTigerOptions
-        .addOptionChaining("storage.wiredTiger.engineConfig.checkpointSizeMB",
-                           "wiredTigerCheckpointSizeMB",
-                           moe::Int,
-                           "wait for this amount of data to be written to the database "
-                           "between each checkpoint; valid values are between 32 and 2048; "
-                           "defaults to 2048 (2GB)")
-        .validRange(32, 2048)
-        .setDefault(moe::Value(2048));
-    wiredTigerOptions
-        .addOptionChaining("storage.wiredTiger.engineConfig.statisticsLogDelaySecs",
-                           "wiredTigerStatisticsLogDelaySecs",
-                           moe::Int,
-                           "seconds to wait between each write to a statistics file in the dbpath; "
-                           "0 means do not log statistics")
-        // FTDC supercedes WiredTiger's statistics logging.
-        .hidden()
-        .validRange(0, 100000)
-        .setDefault(moe::Value(0));
-    wiredTigerOptions
-        .addOptionChaining("storage.wiredTiger.engineConfig.journalCompressor",
-                           "wiredTigerJournalCompressor",
-                           moe::String,
-                           "use a compressor for log records [none|snappy|zlib|zstd]")
-        .format("(:?none)|(:?snappy)|(:?zlib)|(:?zstd)", "(none/snappy/zlib/zstd)")
-        .setDefault(moe::Value(std::string("snappy")));
-    wiredTigerOptions.addOptionChaining("storage.wiredTiger.engineConfig.directoryForIndexes",
-                                        "wiredTigerDirectoryForIndexes",
-                                        moe::Switch,
-                                        "Put indexes and data in different directories");
-    wiredTigerOptions
-        .addOptionChaining("storage.wiredTiger.engineConfig.configString",
-                           "wiredTigerEngineConfigString",
-                           moe::String,
-                           "WiredTiger storage engine custom "
-                           "configuration settings")
-        .hidden();
-
-    // WiredTiger collection options
-    wiredTigerOptions
-        .addOptionChaining("storage.wiredTiger.collectionConfig.blockCompressor",
-                           "wiredTigerCollectionBlockCompressor",
-                           moe::String,
-                           "block compression algorithm for collection data "
-                           "[none|snappy|zlib|zstd]")
-        .format("(:?none)|(:?snappy)|(:?zlib)|(?:zstd)", "(none/snappy/zlib/zstd)")
-        .setDefault(moe::Value(std::string("snappy")));
-    wiredTigerOptions
-        .addOptionChaining("storage.wiredTiger.collectionConfig.configString",
-                           "wiredTigerCollectionConfigString",
-                           moe::String,
-                           "WiredTiger custom collection configuration settings")
-        .hidden();
-
-
-    // WiredTiger index options
-    wiredTigerOptions
-        .addOptionChaining("storage.wiredTiger.indexConfig.prefixCompression",
-                           "wiredTigerIndexPrefixCompression",
-                           moe::Bool,
-                           "use prefix compression on row-store leaf pages")
-        .setDefault(moe::Value(true));
-    wiredTigerOptions
-        .addOptionChaining("storage.wiredTiger.indexConfig.configString",
-                           "wiredTigerIndexConfigString",
-                           moe::String,
-                           "WiredTiger custom index configuration settings")
-        .hidden();
-
-    return options->addSection(wiredTigerOptions);
-}
-
-Status WiredTigerGlobalOptions::store(const moe::Environment& params,
-                                      const std::vector<std::string>& args) {
-    // WiredTiger storage engine options
-    if (params.count("storage.wiredTiger.engineConfig.cacheSizeGB")) {
-        wiredTigerGlobalOptions.cacheSizeGB =
-            params["storage.wiredTiger.engineConfig.cacheSizeGB"].as<double>();
-    }
-    if (params.count("storage.wiredTiger.engineConfig.checkpointSizeMB")) {
-        wiredTigerGlobalOptions.checkpointSizeMB =
-            params["storage.wiredTiger.engineConfig.checkpointSizeMB"].as<int>();
-    }
-=======
 Status WiredTigerGlobalOptions::store(const moe::Environment& params) {
     // WiredTiger storage engine options
->>>>>>> a5fa3631
     if (params.count("storage.syncPeriodSecs")) {
         wiredTigerGlobalOptions.checkpointDelaySecs =
             static_cast<size_t>(params["storage.syncPeriodSecs"].as<double>());
