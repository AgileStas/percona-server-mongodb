--- conflicted
+++ resolved
@@ -376,10 +376,7 @@
     - {code: 13436,name: NotMasterOrSecondary,categories: [NotMasterError,RetriableError]}
     - {code: 14031,name: OutOfDiskSpace}
     - {code: 17280,name: OSBELETE_KeyTooLong}
-<<<<<<< HEAD
+    - {code: 46841,name: ClientMarkedKilled,categories: [Interruption,CancelationError]}
 
     # Percona Server for MongoDB error codes
     - {code: 9390,name: LDAPLibraryError}
-=======
-    - {code: 46841,name: ClientMarkedKilled,categories: [Interruption,CancelationError]}
->>>>>>> 777f54aa
