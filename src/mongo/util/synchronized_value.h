--- conflicted
+++ resolved
@@ -42,43 +42,10 @@
     }
 };
 
-<<<<<<< HEAD
-/**
- * Const version of update_guard
- */
-template <class T>
-class const_update_guard {
-public:
-    /**
-     * Take lock on construction to guard value.
-     */
-    explicit const_update_guard(const T& value, Mutex& mtx) : _lock(mtx), _value(value) {}
-    ~const_update_guard() = default;
-
-    // Only move construction is permitted so that synchronized_value may return const_update_guard
-    const_update_guard(const_update_guard&&) = default;
-    const_update_guard& operator=(const_update_guard&&) = default;
-
-    // Disallow any copy
-    const_update_guard(const_update_guard const&) = delete;
-    const_update_guard& operator=(const_update_guard const&) = delete;
-
-    const T& operator*() const noexcept {
-        return _value;
-    }
-
-    const T* operator->() const noexcept {
-        return &_value;
-    }
-
-    operator const T() const {
-        return _value;
-=======
 struct RawSynchronizedValueMutexPolicy {
     using mutex_type = stdx::mutex;  // NOLINT
     static mutex_type construct() {
         return {};
->>>>>>> 9ec023a4
     }
 };
 
