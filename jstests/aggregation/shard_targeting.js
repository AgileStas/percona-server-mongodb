--- conflicted
+++ resolved
@@ -20,14 +20,11 @@
  * and will therefore invalidate the results of the test cases below, we tag this test to prevent it
  * running under the 'aggregation_facet_unwind' passthrough.
  *
-<<<<<<< HEAD
- * @tags: [do_not_wrap_aggregations_in_facets, rocks_requires_fcv36]
-=======
  * @tags: [
+ *   rocks_requires_fcv36,
  *   do_not_wrap_aggregations_in_facets,
  *   requires_spawning_own_processes,
  * ]
->>>>>>> c2b9acad
  */
 (function() {
     load("jstests/libs/profiler.js");  // For profilerHas*OrThrow helper functions.
