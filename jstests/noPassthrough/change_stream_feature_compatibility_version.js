// Test that $changeStreams usage is disallowed when the featureCompatibilityVersion is 3.4.
// and that existing streams close when FCV is set to 3.4
<<<<<<< HEAD
// @tags: [rocks_requires_fcv36]
=======
// @tags: [requires_majority_read_concern]
>>>>>>> 26284721
(function() {
    "use strict";

    load("jstests/replsets/rslib.js");  // For startSetIfSupportsReadMajority.

    const rst = new ReplSetTest({nodes: 1, nodeOptions: {enableMajorityReadConcern: ""}});
    if (!startSetIfSupportsReadMajority(rst)) {
        jsTestLog("Skipping test since storage engine doesn't support majority read concern.");
        rst.stopSet();
        return;
    }
    rst.initiate();
    const conn = rst.getPrimary();

    const testDB = conn.getDB("changeStreams_feature_compatibility_version");
    const coll = testDB.coll;
    assert.commandWorked(testDB.createCollection(coll.getName()));

    // Open a changeStream with (default) featureCompatibilityVersion 3.6.

    let res = assert.commandWorked(testDB.runCommand(
        {aggregate: coll.getName(), pipeline: [{$changeStream: {}}], cursor: {}}));

    // Make sure we can get a change from it.
    assert.writeOK(coll.insert({_id: 0}));
    res = assert.commandWorked(
        testDB.runCommand({getMore: res.cursor.id, collection: coll.getName()}));
    assert.neq(0, res.cursor.id);
    assert.eq(1, res.cursor.nextBatch.length);

    // Change stream should close when we read an oplog entry written with
    // featureCompatibilityVersion 3.4.
    assert.commandWorked(testDB.adminCommand({setFeatureCompatibilityVersion: "3.4"}));
    assert.writeOK(coll.insert({_id: 1}));
    res = assert.commandWorked(
        testDB.runCommand({getMore: res.cursor.id, collection: coll.getName()}));
    assert.eq(0, res.cursor.id);
    assert.eq(1, res.cursor.nextBatch.length);
    assert.eq("invalidate", res.cursor.nextBatch[0].operationType);

    // Opening new $changeStreams is not permitted when the featureCompatibilityVersion is 3.4.
    assert.commandFailedWithCode(
        testDB.runCommand({aggregate: coll.getName(), pipeline: [{$changeStream: {}}], cursor: {}}),
        ErrorCodes.InvalidOptions);

    rst.stopSet();
})();<|MERGE_RESOLUTION|>--- conflicted
+++ resolved
@@ -1,10 +1,6 @@
 // Test that $changeStreams usage is disallowed when the featureCompatibilityVersion is 3.4.
 // and that existing streams close when FCV is set to 3.4
-<<<<<<< HEAD
-// @tags: [rocks_requires_fcv36]
-=======
-// @tags: [requires_majority_read_concern]
->>>>>>> 26284721
+// @tags: [requires_majority_read_concern, rocks_requires_fcv36]
 (function() {
     "use strict";
 
