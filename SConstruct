# -*- mode: python; -*-

import atexit
import copy
import datetime
import errno
import json
import os
import re
import shlex
import shutil
import stat
import subprocess
import sys
import textwrap
import uuid
from glob import glob

from pkg_resources import parse_version

import SCons

# This must be first, even before EnsureSConsVersion, if
# we are to avoid bulk loading all tools in the DefaultEnvironment.
DefaultEnvironment(tools=[])

# These come from site_scons/mongo. Import these things
# after calling DefaultEnvironment, for the sake of paranoia.
import mongo
import mongo.platform as mongo_platform
import mongo.toolchain as mongo_toolchain
import mongo.generators as mongo_generators
import mongo.install_actions as install_actions

EnsurePythonVersion(3, 6)
EnsureSConsVersion(3, 1, 1)

# Monkey patch SCons.FS.File.release_target_info to be a no-op.
# See https://github.com/SCons/scons/issues/3454
def release_target_info_noop(self):
    pass
SCons.Node.FS.File.release_target_info = release_target_info_noop

from buildscripts import utils
from buildscripts import moduleconfig

import psutil

scons_invocation = '{} {}'.format(sys.executable, ' '.join(sys.argv))
print('scons: running with args {}'.format(scons_invocation))

atexit.register(mongo.print_build_failures)

def add_option(name, **kwargs):

    if 'dest' not in kwargs:
        kwargs['dest'] = name

    if 'metavar' not in kwargs and kwargs.get('type', None) == 'choice':
        kwargs['metavar'] = '[' + '|'.join(kwargs['choices']) + ']'

    AddOption('--' + name, **kwargs)

def get_option(name):
    return GetOption(name)

def has_option(name):
    optval = GetOption(name)
    # Options with nargs=0 are true when their value is the empty tuple. Otherwise,
    # if the value is falsish (empty string, None, etc.), coerce to False.
    return True if optval == () else bool(optval)

def use_system_version_of_library(name):
    return has_option('use-system-all') or has_option('use-system-' + name)

# Returns true if we have been configured to use a system version of any C++ library. If you
# add a new C++ library dependency that may be shimmed out to the system, add it to the below
# list.
def using_system_version_of_cxx_libraries():
    cxx_library_names = ["tcmalloc", "boost"]
    return True in [use_system_version_of_library(x) for x in cxx_library_names]

def make_variant_dir_generator():
    memoized_variant_dir = [False]
    def generate_variant_dir(target, source, env, for_signature):
        if not memoized_variant_dir[0]:
            memoized_variant_dir[0] = env.subst('$BUILD_ROOT/$VARIANT_DIR')
        return memoized_variant_dir[0]
    return generate_variant_dir


# Always randomize the build order to shake out missing edges, and to help the cache:
# http://scons.org/doc/production/HTML/scons-user/ch24s06.html
SetOption('random', 1)

# Options TODOs:
#
# - We should either alphabetize the entire list of options, or split them into logical groups
#   with clear boundaries, and then alphabetize the groups. There is no way in SCons though to
#   inform it of options groups.
#
# - Many of these options are currently only either present or absent. This is not good for
#   scripting the build invocation because it means you need to interpolate in the presence of
#   the whole option. It is better to make all options take an optional on/off or true/false
#   using the nargs='const' mechanism.
#

add_option('ninja',
    choices=['enabled', 'disabled'],
    default='disabled',
    nargs='?',
    const='enabled',
    type='choice',
    help='Enable the build.ninja generator tool stable or canary version',
)

add_option('force-jobs',
    help='Allow more jobs than available cpu\'s when icecream is not enabled.',
    nargs=0
)

add_option('build-tools',
    choices=['stable', 'next'],
    default='stable',
    type='choice',
    help='Enable experimental build tools',
)

add_option('legacy-tarball',
    choices=['true', 'false'],
    default='false',
    const='true',
    nargs='?',
    type='choice',
    help='Build a tarball matching the old MongoDB dist targets',
)

add_option('lint-scope',
    choices=['all', 'changed'],
    default='all',
    type='choice',
    help='Lint files in the current git diff instead of all files'
)

add_option('install-mode',
    choices=['hygienic'],
    default='hygienic',
    help='select type of installation',
    nargs=1,
    type='choice',
)

add_option('install-action',
    choices=([*install_actions.available_actions] + ['default']),
    default='default',
    help='select mechanism to use to install files (advanced option to reduce disk IO and utilization)',
    nargs=1,
    type='choice',
)

add_option('build-dir',
    default='#build',
    help='build output directory',
)

add_option('release',
    help='release build',
    nargs=0,
)

add_option('lto',
    help='enable link time optimizations (experimental, except with MSVC)',
    nargs=0,
)

add_option('endian',
    choices=['big', 'little', 'auto'],
    default='auto',
    help='endianness of target platform',
    nargs=1,
    type='choice',
)

add_option('disable-minimum-compiler-version-enforcement',
    help='allow use of unsupported older compilers (NEVER for production builds)',
    nargs=0,
)

add_option('ssl',
    help='Enable or Disable SSL',
    choices=['on', 'off'],
    default='on',
    const='on',
    nargs='?',
    type='choice',
)

add_option('wiredtiger',
    choices=['on', 'off'],
    const='on',
    default='on',
    help='Enable wiredtiger',
    nargs='?',
    type='choice',
)

add_option('inmemory',
    choices=['on', 'off'],
    const='on',
    default='off',
    help='Enable InMemory',
    nargs='?',
    type='choice',
)

add_option('audit',
    help='Enable auditing',
    nargs=0,
)

add_option('hotbackup',
    help='Enable Hot Backup',
    nargs=0,
)

add_option('ocsp-stapling',
    choices=['on', 'off'],
    default='on',
    help='Enable OCSP Stapling on servers',
    nargs='?',
    type='choice',
)

js_engine_choices = ['mozjs', 'none']
add_option('js-engine',
    choices=js_engine_choices,
    default=js_engine_choices[0],
    help='JavaScript scripting engine implementation',
    type='choice',
)

add_option('server-js',
    choices=['on', 'off'],
    default='on',
    help='Build mongod without JavaScript support',
    type='choice',
)

add_option('libc++',
    help='use libc++ (experimental, requires clang)',
    nargs=0,
)

add_option('use-glibcxx-debug',
    help='Enable the glibc++ debug implementations of the C++ standard libary',
    nargs=0,
)

add_option('noshell',
    help="don't build shell",
    nargs=0,
)

add_option('dbg',
    choices=['on', 'off'],
    const='on',
    default='off',
    help='Enable runtime debugging checks',
    nargs='?',
    type='choice',
)

add_option('separate-debug',
    choices=['on', 'off'],
    const='on',
    default='off',
    help='Produce separate debug files',
    nargs='?',
    type='choice',
)

add_option('spider-monkey-dbg',
    choices=['on', 'off'],
    const='on',
    default='off',
    help='Enable SpiderMonkey debug mode',
    nargs='?',
    type='choice',
)

add_option('opt',
    choices=['on', 'size', 'off'],
    const='on',
    help='Enable compile-time optimization',
    nargs='?',
    type='choice',
)

experimental_optimizations = [
    'O3',
    'builtin-memcmp',
    'fnsi',
    'nofp',
    'nordyn',
    'sandybridge',
    'tbaa',
    'treevec',
    'vishidden',
]
experimental_optimization_choices = ['*']
experimental_optimization_choices.extend("+" + opt for opt in experimental_optimizations)
experimental_optimization_choices.extend("-" + opt for opt in experimental_optimizations)

add_option('experimental-optimization',
    action="append",
    choices=experimental_optimization_choices,
    const=experimental_optimization_choices[0],
    default=['+sandybridge'],
    help='Enable experimental optimizations',
    nargs='?',
    type='choice'
)

add_option('debug-compress',
    action="append",
    choices=["off", "as", "ld"],
    default=["auto"],
    help="Compress debug sections",
)

add_option('sanitize',
    help='enable selected sanitizers',
    metavar='san1,san2,...sanN',
)

add_option('sanitize-coverage',
    help='enable selected coverage sanitizers',
    metavar='cov1,cov2,...covN',
)

add_option('allocator',
    choices=["auto", "system", "tcmalloc", "tcmalloc-experimental"],
    default="auto",
    help='allocator to use (use "auto" for best choice for current platform)',
    type='choice',
)

add_option('gdbserver',
    help='build in gdb server support',
    nargs=0,
)

add_option('lldb-server',
    help='build in lldb server support',
    nargs=0,
)

add_option('gcov',
    help='compile with flags for gcov',
    nargs=0,
)

add_option('enable-free-mon',
    choices=["auto", "on", "off"],
    default="auto",
    help='Disable support for Free Monitoring to avoid HTTP client library dependencies',
    type='choice',
)

add_option('enable-http-client',
    choices=["auto", "on", "off"],
    default="auto",
    help='Enable support for HTTP client requests (required WinHTTP or cURL)',
    type='choice',
)

add_option('use-sasl-client',
    help='Support SASL authentication in the client library',
    nargs=0,
)

add_option('use-diagnostic-latches',
    choices=['on', 'off'],
    default='on',
    help='Enable annotated Mutex types',
    type='choice',
)

# Most of the "use-system-*" options follow a simple form.
for pack in [
    ('abseil-cpp',),
    ('asio', 'ASIO',),
    ('boost',),
    ('fmt',),
    ('google-benchmark', 'Google benchmark'),
    ('icu', 'ICU'),
    ('intel_decimal128', 'intel decimal128'),
    ('kms-message',),
    ('pcre',),
    ('snappy',),
    ('stemmer',),
    ('tcmalloc',),
    ('libunwind',),
    ('valgrind',),
    ('wiredtiger',),
    ('yaml',),
    ('zlib',),
    ('zstd', 'Zstandard'),
    ]:
    name = pack[0]
    pretty = name
    if len(pack) == 2:
        pretty = pack[1]
    add_option(f'use-system-{name}',
               help=f'use system version of {pretty} library',
               nargs=0)

add_option('system-boost-lib-search-suffixes',
    help='Comma delimited sequence of boost library suffixes to search',
)

add_option('use-system-mongo-c',
    choices=['on', 'off', 'auto'],
    const='on',
    default="auto",
    help="use system version of the mongo-c-driver (auto will use it if it's found)",
    nargs='?',
    type='choice',
)

add_option('use-system-all',
    help='use all system libraries',
    nargs=0,
)

add_option('build-fast-and-loose',
    choices=['on', 'off', 'auto'],
    const='on',
    default='auto',
    help='looser dependency checking',
    nargs='?',
    type='choice',
)

add_option("disable-warnings-as-errors",
    action="append",
    choices=["configure", "source"],
    const="source",
    default=[],
    help="Don't add a warnings-as-errors flag to compiler command lines in selected contexts; defaults to 'source' if no argument is provided",
    nargs="?",
    type="choice",
)

add_option('detect-odr-violations',
    help="Have the linker try to detect ODR violations, if supported",
    nargs=0,
)

add_option('variables-help',
    help='Print the help text for SCons variables',
    nargs=0,
)

add_option('osx-version-min',
    help='minimum OS X version to support',
)

# https://docs.microsoft.com/en-us/cpp/porting/modifying-winver-and-win32-winnt?view=vs-2017
# https://docs.microsoft.com/en-us/windows-server/get-started/windows-server-release-info
win_version_min_choices = {
    'win10'    : ('0A00', '0000'),
    'ws2016'   : ('0A00', '1607'),
    'ws2019'   : ('0A00', '1809')
}

add_option('win-version-min',
    choices=list(win_version_min_choices.keys()),
    default=None,
    help='minimum Windows version to support',
    type='choice',
)

add_option('cache',
    choices=["all", "nolinked"],
    const='all',
    help='Use an object cache rather than a per-build variant directory (experimental)',
    nargs='?',
)

add_option('cache-dir',
    default='$BUILD_ROOT/scons/cache',
    help='Specify the directory to use for caching objects if --cache is in use',
)

add_option('cache-signature-mode',
    choices=['none', 'validate'],
    default="none",
    help='Extra check to validate integrity of cache files after pulling from cache',
)

add_option("cxx-std",
    choices=["17"],
    default="17",
    help="Select the C++ langauge standard to build with",
)

add_option("dynamic-runtime",
    choices=["force", "off", "auto"],
    const="on",
    default="auto",
    help="Force the static compiler and C++ runtimes to be linked dynamically",
    nargs="?",
    type="choice",
)

def find_mongo_custom_variables():
    files = []
    paths = [path for path in sys.path if 'site_scons' in path]
    for path in paths:
        probe = os.path.join(path, 'mongo_custom_variables.py')
        if os.path.isfile(probe):
            files.append(probe)
    return files

add_option('variables-files',
    default=[],
    action="append",
    help="Specify variables files to load.",
)

link_model_choices = ['auto', 'object', 'static', 'dynamic', 'dynamic-strict', 'dynamic-sdk']
add_option('link-model',
    choices=link_model_choices,
    default='auto',
    help='Select the linking model for the project',
    type='choice'
)

add_option('linker',
    choices=['auto', 'gold', 'lld', 'bfd'],
    default='auto',
    help='Specify the type of linker to use.',
    type='choice'
)

variable_parse_mode_choices=['auto', 'posix', 'other']
add_option('variable-parse-mode',
    choices=variable_parse_mode_choices,
    default=variable_parse_mode_choices[0],
    help='Select which parsing mode is used to interpret command line variables',
    type='choice',
)

add_option('modules',
    help="Comma-separated list of modules to build. Empty means none. Default is all.",
)

add_option('runtime-hardening',
    choices=["on", "off"],
    default="on",
    help="Enable runtime hardening features (e.g. stack smash protection)",
    type='choice',
)

experimental_runtime_hardenings = [
    'cfex',
    'controlflow',
    'stackclash',
]
experimental_runtime_hardening_choices = ['*']
experimental_runtime_hardening_choices.extend("+" + opt for opt in experimental_runtime_hardenings)
experimental_runtime_hardening_choices.extend("-" + opt for opt in experimental_runtime_hardenings)

add_option('experimental-runtime-hardening',
    action="append",
    choices=experimental_runtime_hardening_choices,
    const=experimental_runtime_hardening_choices[0],
    default=[],
    help='Enable experimental runtime hardenings',
    nargs='?',
    type='choice'
)

add_option('use-hardware-crc32',
    choices=["on", "off"],
    default="on",
    help="Enable CRC32 hardware accelaration",
    type='choice',
)

add_option('git-decider',
    choices=["on", "off"],
    const='on',
    default="off",
    help="Use git metadata for out-of-date detection for source files",
    nargs='?',
    type="choice",
)

add_option('toolchain-root',
    default=None,
    help="Names a toolchain root for use with toolchain selection Variables files in etc/scons",
)

add_option('msvc-debugging-format',
    choices=["codeview", "pdb"],
    default="codeview",
    help='Debugging format in debug builds using msvc. Codeview (/Z7) or Program database (/Zi). Default is codeview.',
    type='choice',
)

add_option('use-libunwind',
    choices=["on", "off", "auto"],
    const="on",
    default="auto",
    help="Enable libunwind for backtraces",
    nargs="?",
    type='choice',
)

add_option('jlink',
        help="Limit link concurrency. Takes either an integer to limit to or a"
        " float between 0 and 1.0 whereby jobs will be multiplied to get the final"
        " jlink value."
        "\n\nExample: --jlink=0.75 --jobs 8 will result in a jlink value of 6",
        const=0.5,
        default=None,
        nargs='?',
        type=float)

add_option('enable-usdt-probes',
	choices=["on", "off", "auto"],
	default="auto",
	help='Enables USDT probes. Default is auto, which is enabled only on Linux with SystemTap headers',
	type='choice',
    nargs='?',
    const='on',
)

add_option('libdeps-debug',
    choices=['on', 'off'],
    const='off',
    help='Print way too much debugging information on how libdeps is handling dependencies.',
    nargs='?',
    type='choice',
)

add_option('libdeps-linting',
    choices=['on', 'off', 'print'],
    const='on',
    default='on',
    help='Enable linting of libdeps. Default is on, optionally \'print\' will not stop the build.',
    nargs='?',
    type='choice',
)

add_option('experimental-visibility-support',
    choices=['on', 'off'],
    const='on',
    default='off',
    help='Enable visibility annotations (experimental)',
    nargs='?',
    type='choice',
)

try:
    with open("version.json", "r") as version_fp:
        version_data = json.load(version_fp)

    if 'version' not in version_data:
        print("version.json does not contain a version string")
        Exit(1)
    if 'githash' not in version_data:
        version_data['githash'] = utils.get_git_version()

except IOError as e:
    # If the file error wasn't because the file is missing, error out
    if e.errno != errno.ENOENT:
        print(("Error opening version.json: {0}".format(e.strerror)))
        Exit(1)

    version_data = {
        'version': utils.get_git_describe()[1:],
        'githash': utils.get_git_version(),
    }

except ValueError as e:
    print(("Error decoding version.json: {0}".format(e)))
    Exit(1)

# Setup the command-line variables
def variable_shlex_converter(val):
    # If the argument is something other than a string, propogate
    # it literally.
    if not isinstance(val, str):
        return val
    parse_mode = get_option('variable-parse-mode')
    if parse_mode == 'auto':
        parse_mode = 'other' if mongo_platform.is_running_os('windows') else 'posix'
    return shlex.split(val, posix=(parse_mode == 'posix'))

def variable_arch_converter(val):
    arches = {
        'x86_64': 'x86_64',
        'amd64':  'x86_64',
        'emt64':   'x86_64',
        'x86':    'i386',
    }
    val = val.lower()

    if val in arches:
        return arches[val]

    # Uname returns a bunch of possible x86's on Linux.
    # Check whether the value is an i[3456]86 processor.
    if re.match(r'^i[3-6]86$', val):
        return 'i386'

    # Return whatever val is passed in - hopefully it's legit
    return val

# The Scons 'default' tool enables a lot of tools that we don't actually need to enable.
# On platforms like Solaris, it actually does the wrong thing by enabling the sunstudio
# toolchain first. As such it is simpler and more efficient to manually load the precise
# set of tools we need for each platform.
# If we aren't on a platform where we know the minimal set of tools, we fall back to loading
# the 'default' tool.
def decide_platform_tools():
    if mongo_platform.is_running_os('windows'):
        # we only support MS toolchain on windows
        return ['msvc', 'mslink', 'mslib', 'masm', 'vcredist']
    elif mongo_platform.is_running_os('linux', 'solaris'):
        return ['gcc', 'g++', 'gnulink', 'ar', 'gas']
    elif mongo_platform.is_running_os('darwin'):
        return ['gcc', 'g++', 'applelink', 'ar', 'libtool', 'as', 'xcode']
    else:
        return ["default"]

def variable_tools_converter(val):
    tool_list = shlex.split(val)
    # This list is not sorted intentionally, the order of tool loading
    # matters as some of the tools have dependencies on other tools.
    return tool_list + [
        "distsrc",
        "gziptool",
        "idl_tool",
        "jsheader",
        "mongo_test_execution",
        "mongo_test_list",
        "mongo_benchmark",
        "mongo_integrationtest",
        "mongo_unittest",
        "mongo_libfuzzer",
        "textfile",
    ]

def variable_distsrc_converter(val):
    if not val.endswith("/"):
        return val + "/"
    return val

def fatal_error(env, msg, *args):
    print(msg.format(*args))
    Exit(1)

# Apply the default variables files, and walk the provided
# arguments. Interpret any falsy argument (like the empty string) as
# resetting any prior state. This makes the argument
# --variables-files= destructive of any prior variables files
# arguments, including the default.
variables_files_args = get_option('variables-files')
variables_files = find_mongo_custom_variables()
for variables_file in variables_files_args:
    if variables_file:
        variables_files.append(variables_file)
    else:
        variables_files = []
for vf in variables_files:
    if not os.path.isfile(vf):
        fatal_error(None, f"Specified variables file '{vf}' does not exist")
    print(f"Using variable customization file {vf}")

env_vars = Variables(
    files=variables_files,
    args=ARGUMENTS
)

sconsflags = os.environ.get('SCONSFLAGS', None)
if sconsflags:
    print(("Using SCONSFLAGS environment variable arguments: %s" % sconsflags))

env_vars.Add('ABIDW',
    help="Configures the path to the 'abidw' (a libabigail) utility")

env_vars.Add('AR',
    help='Sets path for the archiver')

env_vars.Add('ARFLAGS',
    help='Sets flags for the archiver',
    converter=variable_shlex_converter)

env_vars.Add('CCACHE',
    help='Tell SCons where the ccache binary is')

env_vars.Add(
    'CACHE_SIZE',
    help='Maximum size of the SCons cache (in gigabytes)',
    default=32,
    converter=lambda x:int(x)
)

env_vars.Add(
    'CACHE_PRUNE_TARGET',
    help='Maximum percent in-use in SCons cache after pruning',
    default=66,
    converter=lambda x:int(x)
)

env_vars.Add('CC',
    help='Select the C compiler to use')

env_vars.Add('CCFLAGS',
    help='Sets flags for the C and C++ compiler',
    converter=variable_shlex_converter)

env_vars.Add('CFLAGS',
    help='Sets flags for the C compiler',
    converter=variable_shlex_converter)

env_vars.Add('CPPDEFINES',
    help='Sets pre-processor definitions for C and C++',
    converter=variable_shlex_converter,
    default=[])

env_vars.Add('CPPPATH',
    help='Adds paths to the preprocessor search path',
    converter=variable_shlex_converter)

env_vars.Add('CXX',
    help='Select the C++ compiler to use')

env_vars.Add('CXXFLAGS',
    help='Sets flags for the C++ compiler',
    converter=variable_shlex_converter)

default_destdir = '$BUILD_ROOT/install'
if get_option('ninja') != 'disabled' and get_option('build-tools') == 'next':
    # Workaround for SERVER-53952 where issues wih different
    # ninja files building to the same install dir. Different
    # ninja files need to build to different install dirs.
    default_destdir = '$BUILD_DIR/install'

env_vars.Add('DESTDIR',
    help='Where builds will install files',
    default=default_destdir)

env_vars.Add('DSYMUTIL',
    help='Path to the dsymutil utility',
)

env_vars.Add('GITDIFFFLAGS',
    help='Sets flags for git diff',
    default='')

env_vars.Add('REVISION',
    help='Base git revision',
    default='')

env_vars.Add('ENTERPRISE_REV',
    help='Base git revision of enterprise modules',
    default='')

# Note: This probably is only really meaningful when configured via a variables file. It will
# also override whatever the SCons platform defaults would be.
env_vars.Add('ENV',
    help='Sets the environment for subprocesses')

env_vars.Add('FRAMEWORKPATH',
    help='Adds paths to the linker search path for darwin frameworks',
    converter=variable_shlex_converter)

env_vars.Add('FRAMEWORKS',
    help='Adds extra darwin frameworks to link against',
    converter=variable_shlex_converter)

env_vars.Add('HOST_ARCH',
    help='Sets the native architecture of the compiler',
    converter=variable_arch_converter,
    default=None)

env_vars.Add('ICECC',
    help='Tell SCons where icecream icecc tool is')

env_vars.Add('ICERUN',
    help='Tell SCons where icecream icerun tool is')

env_vars.Add('ICECC_CREATE_ENV',
    help='Tell SCons where icecc-create-env tool is',
    default='icecc-create-env')

env_vars.Add('ICECC_DEBUG',
    help='Tell ICECC to create debug logs (auto, on/off true/false 1/0)',
    default=False)

env_vars.Add('ICECC_SCHEDULER',
    help='Tell ICECC where the sceduler daemon is running')

env_vars.Add('ICECC_VERSION',
    help='Tell ICECC where the compiler package is')

env_vars.Add('ICECC_VERSION_ARCH',
    help='Tell ICECC the target archicture for the compiler package, if non-native')

env_vars.Add('LIBPATH',
    help='Adds paths to the linker search path',
    converter=variable_shlex_converter)

env_vars.Add('LIBS',
    help='Adds extra libraries to link against',
    converter=variable_shlex_converter)

env_vars.Add('LINKFLAGS',
    help='Sets flags for the linker',
    converter=variable_shlex_converter)

env_vars.Add('LLVM_SYMBOLIZER',
    help='Name of or path to the LLVM symbolizer')

env_vars.Add('MAXLINELENGTH',
    help='Maximum line length before using temp files',
    # This is very small, but appears to be the least upper bound
    # across our platforms.
    #
    # See https://support.microsoft.com/en-us/help/830473/command-prompt-cmd.-exe-command-line-string-limitation
    default=4095)

# Note: This is only really meaningful when configured via a variables file. See the
# default_buildinfo_environment_data() function for examples of how to use this.
env_vars.Add('MONGO_BUILDINFO_ENVIRONMENT_DATA',
    help='Sets the info returned from the buildInfo command and --version command-line flag',
    default=mongo_generators.default_buildinfo_environment_data())

env_vars.Add('MONGO_DIST_SRC_PREFIX',
    help='Sets the prefix for files in the source distribution archive',
    converter=variable_distsrc_converter,
    default="mongodb-src-r${MONGO_VERSION}")

env_vars.Add('MONGO_DISTARCH',
    help='Adds a string representing the target processor architecture to the dist archive',
    default='$TARGET_ARCH')

env_vars.Add('MONGO_DISTMOD',
    help='Adds a string that will be embedded in the dist archive naming',
    default='')

env_vars.Add('MONGO_DISTNAME',
    help='Sets the version string to be used in dist archive naming',
    default='$MONGO_VERSION')

def validate_mongo_version(key, val, env):
    regex = r'^(\d+)\.(\d+)\.(\d+)-?((?:(rc)(\d+))?.*)?'
    if not re.match(regex, val):
        print(("Invalid MONGO_VERSION '{}', or could not derive from version.json or git metadata. Please add a conforming MONGO_VERSION=x.y.z[-extra] as an argument to SCons".format(val)))
        Exit(1)

env_vars.Add('MONGO_VERSION',
    help='Sets the version string for MongoDB',
    default=version_data['version'],
    validator=validate_mongo_version)

env_vars.Add('MONGO_GIT_HASH',
    help='Sets the githash to store in the MongoDB version information',
    default=version_data['githash'])

env_vars.Add('MSVC_USE_SCRIPT',
    help='Sets the script used to setup Visual Studio.')

env_vars.Add('MSVC_VERSION',
    help='Sets the version of Visual C++ to use (e.g. 14.1 for VS2017, 14.2 for VS2019)',
    default="14.2")

env_vars.Add('NINJA_PREFIX',
    default="build",
    help="""A prefix to add to the beginning of generated ninja
files. Useful for when compiling multiple build ninja files for
different configurations, for instance:

    scons --sanitize=asan --ninja NINJA_PREFIX=asan asan.ninja
    scons --sanitize=tsan --ninja NINJA_PREFIX=tsan tsan.ninja

Will generate the files (respectively):

    asan.ninja
    tsan.ninja

Defaults to build, best used with the generate-ninja alias so you don't have to
reiterate the prefix in the target name and variable.
""")


env_vars.Add('NINJA_SUFFIX',
    help="""A suffix to add to the end of generated build.ninja
files. Useful for when compiling multiple build ninja files for
different configurations, for instance:

    scons --sanitize=asan --ninja NINJA_SUFFIX=asan build.ninja
    scons --sanitize=tsan --ninja NINJA_SUFFIX=tsan build.ninja

Will generate the files (respectively):

    build.ninja.asan
    build.ninja.tsan
""")

env_vars.Add('__NINJA_NO',
    help="Disable the Ninja tool unconditionally. Not intended for human use.",
    default=0)


env_vars.Add('OBJCOPY',
    help='Sets the path to objcopy',
    default=WhereIs('objcopy'))


env_vars.Add('PKGDIR',
    help='Directory in which to build packages and archives',
    default='$BUILD_DIR/pkgs')

env_vars.Add('PREFIX',
    help='Final installation location of files, will be made into a sub dir of $DESTDIR',
    default='.')

# Exposed to be able to cross compile Android/*nix from Windows without ending up with the .exe suffix.
env_vars.Add('PROGSUFFIX',
    help='Sets the suffix for built executable files')

env_vars.Add('RPATH',
    help='Set the RPATH for dynamic libraries and executables',
    converter=variable_shlex_converter)

env_vars.Add('SHCCFLAGS',
    help='Sets flags for the C and C++ compiler when building shared libraries',
    converter=variable_shlex_converter)

env_vars.Add('SHCFLAGS',
    help='Sets flags for the C compiler when building shared libraries',
    converter=variable_shlex_converter)

env_vars.Add('SHCXXFLAGS',
    help='Sets flags for the C++ compiler when building shared libraries',
    converter=variable_shlex_converter)

env_vars.Add('SHELL',
    help='Pick the shell to use when spawning commands')

env_vars.Add('SHLINKFLAGS',
    help='Sets flags for the linker when building shared libraries',
    converter=variable_shlex_converter)

env_vars.Add('STRIP',
    help='Path to the strip utility (non-darwin platforms probably use OBJCOPY for this)',
)

env_vars.Add('TAPI',
    help="Configures the path to the 'tapi' (an Xcode) utility")

env_vars.Add('TARGET_ARCH',
    help='Sets the architecture to build for',
    converter=variable_arch_converter,
    default=None)

env_vars.Add('TARGET_OS',
    help='Sets the target OS to build for',
    default=mongo_platform.get_running_os_name())

env_vars.Add('TOOLS',
    help='Sets the list of SCons tools to add to the environment',
    converter=variable_tools_converter,
    default=decide_platform_tools())

env_vars.Add('VARIANT_DIR',
    help='Sets the name (or generator function) for the variant directory',
    default=mongo_generators.default_variant_dir_generator,
)

env_vars.Add('VERBOSE',
    help='Control build verbosity (auto, on/off true/false 1/0)',
    default='auto',
)

env_vars.Add('WINDOWS_OPENSSL_BIN',
    help='Sets the path to the openssl binaries for packaging',
    default='c:/openssl/bin')

# -- Validate user provided options --

# A dummy environment that should *only* have the variables we have set. In practice it has
# some other things because SCons isn't quite perfect about keeping variable initialization
# scoped to Tools, but it should be good enough to do validation on any Variable values that
# came from the command line or from loaded files.
variables_only_env = Environment(
    # Disable platform specific variable injection
    platform=(lambda x: ()),
    # But do *not* load any tools, since those might actually set variables. Note that this
    # causes the value of our TOOLS variable to have no effect.
    tools=[],
    # Use the Variables specified above.
    variables=env_vars,
)

# don't run configure if user calls --help
if GetOption('help'):
    try:
        Help('\nThe following variables may also be set like scons VARIABLE=value\n', append=True)
        Help(env_vars.GenerateHelpText(variables_only_env), append=True)
    except TypeError:
        # The append=true kwarg is only supported in scons>=2.4. Without it, calls to Help() clobber
        # the automatically generated options help, which we don't want. Users on older scons
        # versions will need to use --variables-help to learn about which variables we support.
        pass

    Return()

if ('CC' in variables_only_env) != ('CXX' in variables_only_env):
    print('Cannot customize C compiler without customizing C++ compiler, and vice versa')
    Exit(1)

# --- environment setup ---

# If the user isn't using the # to indicate top-of-tree or $ to expand a variable, forbid
# relative paths. Relative paths don't really work as expected, because they end up relative to
# the top level SConstruct, not the invokers CWD. We could in theory fix this with
# GetLaunchDir, but that seems a step too far.
buildDir = get_option('build-dir').rstrip('/')
if buildDir[0] not in ['$', '#']:
    if not os.path.isabs(buildDir):
        print("Do not use relative paths with --build-dir")
        Exit(1)

cacheDir = get_option('cache-dir').rstrip('/')
if cacheDir[0] not in ['$', '#']:
    if not os.path.isabs(cacheDir):
        print("Do not use relative paths with --cache-dir")
        Exit(1)

sconsDataDir = Dir(buildDir).Dir('scons')
SConsignFile(str(sconsDataDir.File('sconsign.py3')))

def printLocalInfo():
    import sys, SCons
    print(( "scons version: " + SCons.__version__ ))
    print(( "python version: " + " ".join( [ repr(i) for i in sys.version_info ] ) ))

printLocalInfo()

boostLibs = [ "filesystem", "program_options", "system", "iostreams", "thread", "log" ]

onlyServer = len( COMMAND_LINE_TARGETS ) == 0 or ( len( COMMAND_LINE_TARGETS ) == 1 and str( COMMAND_LINE_TARGETS[0] ) in [ "mongod" , "mongos" , "test" ] )

releaseBuild = has_option("release")

dbg_opt_mapping = {
    # --dbg, --opt   :   dbg    opt
    ( "on",  None  ) : ( True,  False ),  # special case interaction
    ( "on",  "on"  ) : ( True,  True ),
    ( "on",  "off" ) : ( True,  False ),
    ( "off", None  ) : ( False, True ),
    ( "off", "on"  ) : ( False, True ),
    ( "off", "off" ) : ( False, False ),
    ( "on",  "size"  ) : ( True,  True ),
    ( "off", "size"  ) : ( False, True ),
}
debugBuild, optBuild = dbg_opt_mapping[(get_option('dbg'), get_option('opt'))]
optBuildForSize = True if optBuild and get_option('opt') == "size" else False

if releaseBuild and (debugBuild or not optBuild):
    print("Error: A --release build may not have debugging, and must have optimization")
    Exit(1)

noshell = has_option( "noshell" )

jsEngine = get_option( "js-engine")

serverJs = get_option( "server-js" ) == "on"

usemozjs = (jsEngine.startswith('mozjs'))

if not serverJs and not usemozjs:
    print("Warning: --server-js=off is not needed with --js-engine=none")

# We defer building the env until we have determined whether we want certain values. Some values
# in the env actually have semantics for 'None' that differ from being absent, so it is better
# to build it up via a dict, and then construct the Environment in one shot with kwargs.
#
# Yes, BUILD_ROOT vs BUILD_DIR is confusing. Ideally, BUILD_DIR would actually be called
# VARIANT_DIR, and at some point we should probably do that renaming. Until we do though, we
# also need an Environment variable for the argument to --build-dir, which is the parent of all
# variant dirs. For now, we call that BUILD_ROOT. If and when we s/BUILD_DIR/VARIANT_DIR/g,
# then also s/BUILD_ROOT/BUILD_DIR/g.
envDict = dict(BUILD_ROOT=buildDir,
               BUILD_DIR=make_variant_dir_generator(),
               DIST_ARCHIVE_SUFFIX='.tgz',
               MODULE_BANNERS=[],
               MODULE_INJECTORS=dict(),
               PYTHON="$( {} $)".format(sys.executable),
               SERVER_ARCHIVE='${SERVER_DIST_BASENAME}${DIST_ARCHIVE_SUFFIX}',
               UNITTEST_ALIAS='install-unittests',
               # TODO: Move unittests.txt to $BUILD_DIR, but that requires
               # changes to MCI.
               UNITTEST_LIST='$BUILD_ROOT/unittests.txt',
               LIBFUZZER_TEST_ALIAS='install-fuzzertests',
               LIBFUZZER_TEST_LIST='$BUILD_ROOT/libfuzzer_tests.txt',
               INTEGRATION_TEST_ALIAS='install-integration-tests',
               INTEGRATION_TEST_LIST='$BUILD_ROOT/integration_tests.txt',
               BENCHMARK_ALIAS='install-benchmarks',
               BENCHMARK_LIST='$BUILD_ROOT/benchmarks.txt',
               CONFIGUREDIR='$BUILD_ROOT/scons/$VARIANT_DIR/sconf_temp',
               CONFIGURELOG='$BUILD_ROOT/scons/config.log',
               CONFIG_HEADER_DEFINES={},
               LIBDEPS_TAG_EXPANSIONS=[],
               )


# By default, we will get the normal SCons tool search. But if the
# user has opted into the next gen tools, add our experimental tool
# directory into the default toolpath, ahead of whatever is already in
# there so it overrides it.
if get_option('build-tools') == 'next':
    SCons.Tool.DefaultToolpath.insert(0, os.path.abspath('site_scons/site_tools/next'))

env = Environment(variables=env_vars, **envDict)
del envDict

if get_option('cache-signature-mode') == 'validate':
    validate_cache_dir = Tool('validate_cache_dir')
    if validate_cache_dir.exists(env):
        validate_cache_dir(env)
    else:
        env.FatalError("Failed to enable validate_cache_dir tool.")

# Only print the spinner if stdout is a tty
if sys.stdout.isatty():
    Progress(['-\r', '\\\r', '|\r', '/\r'], interval=50)

# We are going to start running conf tests soon, so setup
# --disable-warnings-as-errors as soon as possible.
def create_werror_generator(flagname):
    werror_conftests = 'configure' not in get_option('disable-warnings-as-errors')
    werror_source = 'source' not in get_option('disable-warnings-as-errors')

    def generator(target, source, env, for_signature):
        if werror_conftests and "conftest" in str(target[0]):
            return flagname

        if werror_source:
            return flagname

        return str()

    return generator

env.Append(
    CCFLAGS=['$CCFLAGS_GENERATE_WERROR'],
    CCFLAGS_GENERATE_WERROR=create_werror_generator('$CCFLAGS_WERROR'),
    CXXFLAGS=['$CXXFLAGS_GENERATE_WERROR'],
    CXXFLAGS_GENERATE_WERROR=create_werror_generator('$CXXFLAGS_WERROR'),
    LINKFLAGS=['$LINKFLAGS_GENERATE_WERROR'],
    LINKFLAGS_GENERATE_WERROR=create_werror_generator('$LINKFLAGS_WERROR'),
)


for var in ['CC', 'CXX']:
    if var not in env:
        continue
    path = env[var]
    print('{} is {}'.format(var, path))
    if not os.path.isabs(path):
        which = shutil.which(path)
        if which is None:
            print('{} was not found in $PATH'.format(path))
        else:
            print('{} found in $PATH at {}'.format(path, which))
            path = which

    realpath = os.path.realpath(path)
    if realpath != path:
        print('{} resolves to {}'.format(path, realpath))

env.AddMethod(mongo_platform.env_os_is_wrapper, 'TargetOSIs')
env.AddMethod(mongo_platform.env_get_os_name_wrapper, 'GetTargetOSName')


def shim_library(env, name, needs_link=False, *args, **kwargs):
    nodes = env.Library(
        target=f"shim_{name}" if name else name,
        source=[
            f"shim_{name}.cpp" if name else name,
        ],
        *args,
        **kwargs
    )

    for n in nodes:
        setattr(n.attributes, "needs_link", needs_link)

    return nodes

env.AddMethod(shim_library, 'ShimLibrary')


def conf_error(env, msg, *args):
    print(msg.format(*args))
    print("See {0} for details".format(env.File('$CONFIGURELOG').abspath))
    Exit(1)

env.AddMethod(fatal_error, 'FatalError')
env.AddMethod(conf_error, 'ConfError')

def to_boolean(s):
    if isinstance(s, bool):
        return s
    elif s.lower() in ('1', "on", "true", "yes"):
        return True
    elif s.lower() in ('0', "off", "false", "no"):
        return False
    raise ValueError(f'Invalid value {s}, must be a boolean-like string')

# Normalize the VERBOSE Option, and make its value available as a
# function.
if env['VERBOSE'] == "auto":
    env['VERBOSE'] = not sys.stdout.isatty()
else:
    try:
        env['VERBOSE'] = to_boolean(env['VERBOSE'])
    except ValueError as e:
        env.FatalError(f"Error setting VERBOSE variable: {e}")
env.AddMethod(lambda env: env['VERBOSE'], 'Verbose')

# Normalize the ICECC_DEBUG option
try:
    env['ICECC_DEBUG'] = to_boolean(env['ICECC_DEBUG'])
except ValueError as e:
    env.FatalError("Error setting ICECC_DEBUG variable: {e}")

if has_option('variables-help'):
    print(env_vars.GenerateHelpText(env))
    Exit(0)

unknown_vars = env_vars.UnknownVariables()
if unknown_vars:
    env.FatalError("Unknown variables specified: {0}", ", ".join(list(unknown_vars.keys())))

if get_option('install-action') != 'default' and get_option('ninja') != "disabled":
    env.FatalError("Cannot use non-default install actions when generating Ninja.")
install_actions.setup(env, get_option('install-action'))

def set_config_header_define(env, varname, varval = 1):
    env['CONFIG_HEADER_DEFINES'][varname] = varval
env.AddMethod(set_config_header_define, 'SetConfigHeaderDefine')

detectEnv = env.Clone()

# Identify the toolchain in use. We currently support the following:
# These macros came from
# http://nadeausoftware.com/articles/2012/10/c_c_tip_how_detect_compiler_name_and_version_using_compiler_predefined_macros
toolchain_macros = {
    'GCC': 'defined(__GNUC__) && !defined(__clang__)',
    'clang': 'defined(__clang__)',
    'MSVC': 'defined(_MSC_VER)'
}

def CheckForToolchain(context, toolchain, lang_name, compiler_var, source_suffix):
    test_body = textwrap.dedent("""
    #if {0}
    /* we are using toolchain {0} */
    #else
    #error
    #endif
    """.format(toolchain_macros[toolchain]))

    print_tuple = (lang_name, context.env[compiler_var], toolchain)
    context.Message('Checking if %s compiler "%s" is %s... ' % print_tuple)

    # Strip indentation from the test body to ensure that the newline at the end of the
    # endif is the last character in the file (rather than a line of spaces with no
    # newline), and that all of the preprocessor directives start at column zero. Both of
    # these issues can trip up older toolchains.
    result = context.TryCompile(test_body, source_suffix)
    context.Result(result)
    return result

endian = get_option( "endian" )

if endian == "auto":
    endian = sys.byteorder

# These preprocessor macros came from
# http://nadeausoftware.com/articles/2012/02/c_c_tip_how_detect_processor_type_using_compiler_predefined_macros
#
# NOTE: Remember to add a trailing comma to form any required one
# element tuples, or your configure checks will fail in strange ways.
processor_macros = {
    'arm'        : { 'endian': 'little', 'defines': ('__arm__',) },
    'aarch64'    : { 'endian': 'little', 'defines': ('__arm64__', '__aarch64__')},
    'i386'       : { 'endian': 'little', 'defines': ('__i386', '_M_IX86')},
    'ppc64le'    : { 'endian': 'little', 'defines': ('__powerpc64__',)},
    's390x'      : { 'endian': 'big',    'defines': ('__s390x__',)},
    'sparc'      : { 'endian': 'big',    'defines': ('__sparc',)},
    'x86_64'     : { 'endian': 'little', 'defines': ('__x86_64', '_M_AMD64')},
    'emscripten' : { 'endian': 'little', 'defines': ('__EMSCRIPTEN__', )},
}

def CheckForProcessor(context, which_arch):
    def run_compile_check(arch):
        full_macros = " || ".join([ "defined(%s)" % (v) for v in processor_macros[arch]['defines']])

        if not endian == processor_macros[arch]['endian']:
            return False

        test_body = """
        #if {0}
        /* Detected {1} */
        #else
        #error not {1}
        #endif
        """.format(full_macros, arch)

        return context.TryCompile(textwrap.dedent(test_body), ".c")

    if which_arch:
        ret = run_compile_check(which_arch)
        context.Message('Checking if target processor is %s ' % which_arch)
        context.Result(ret)
        return ret

    for k in list(processor_macros.keys()):
        ret = run_compile_check(k)
        if ret:
            context.Result('Detected a %s processor' % k)
            return k

    context.Result('Could not detect processor model/architecture')
    return False

# Taken from http://nadeausoftware.com/articles/2012/01/c_c_tip_how_use_compiler_predefined_macros_detect_operating_system
os_macros = {
    "windows": "defined(_WIN32)",
    "solaris": "defined(__sun)",
    "freebsd": "defined(__FreeBSD__)",
    "openbsd": "defined(__OpenBSD__)",
    "iOS": "defined(__APPLE__) && TARGET_OS_IOS && !TARGET_OS_SIMULATOR",
    "iOS-sim": "defined(__APPLE__) && TARGET_OS_IOS && TARGET_OS_SIMULATOR",
    "tvOS": "defined(__APPLE__) && TARGET_OS_TV && !TARGET_OS_SIMULATOR",
    "tvOS-sim": "defined(__APPLE__) && TARGET_OS_TV && TARGET_OS_SIMULATOR",
    "watchOS": "defined(__APPLE__) && TARGET_OS_WATCH && !TARGET_OS_SIMULATOR",
    "watchOS-sim": "defined(__APPLE__) && TARGET_OS_WATCH && TARGET_OS_SIMULATOR",

    # NOTE: Once we have XCode 8 required, we can rely on the value of TARGET_OS_OSX. In case
    # we are on an older XCode, use TARGET_OS_MAC and TARGET_OS_IPHONE. We don't need to correct
    # the above declarations since we will never target them with anything other than XCode 8.
    "macOS": "defined(__APPLE__) && (TARGET_OS_OSX || (TARGET_OS_MAC && !TARGET_OS_IPHONE))",
    "linux": "defined(__linux__)",
    "android": "defined(__ANDROID__)",
    "emscripten": "defined(__EMSCRIPTEN__)",
}

def CheckForOS(context, which_os):
    test_body = """
    #if defined(__APPLE__)
    #include <TargetConditionals.h>
    #endif
    #if {0}
    /* detected {1} */
    #else
    #error
    #endif
    """.format(os_macros[which_os], which_os)
    context.Message('Checking if target OS {0} is supported by the toolchain... '.format(which_os))
    ret = context.TryCompile(textwrap.dedent(test_body), ".c")
    context.Result(ret)
    return ret

def CheckForCXXLink(context):
    test_body = """
    #include <iostream>
    #include <cstdlib>

    int main() {
        std::cout << "Hello, World" << std::endl;
        return EXIT_SUCCESS;
    }
    """
    context.Message('Checking that the C++ compiler can link a C++ program... ')
    ret = context.TryLink(textwrap.dedent(test_body), ".cpp")
    context.Result(ret)
    return ret

detectSystem = Configure(detectEnv, help=False, custom_tests = {
    'CheckForToolchain' : CheckForToolchain,
    'CheckForProcessor': CheckForProcessor,
    'CheckForOS': CheckForOS,
})


toolchain_search_sequence = [ "GCC", "clang" ]
if mongo_platform.is_running_os('windows'):
    toolchain_search_sequence = [ 'MSVC', 'clang', 'GCC' ]

detected_toolchain = None
for candidate_toolchain in toolchain_search_sequence:
    if detectSystem.CheckForToolchain(candidate_toolchain, "C++", "CXX", ".cpp"):
        detected_toolchain = candidate_toolchain
        break

if not detected_toolchain:
    env.ConfError("Couldn't identify the C++ compiler")

if not detectSystem.CheckForToolchain(detected_toolchain, "C", "CC", ".c"):
    env.ConfError("C compiler does not match identified C++ compiler")

# Now that we've detected the toolchain, we add methods to the env
# to get the canonical name of the toolchain and to test whether
# scons is using a particular toolchain.
def get_toolchain_name(self):
    return detected_toolchain.lower()
def is_toolchain(self, *args):
    actual_toolchain = self.ToolchainName()
    for v in args:
        if v.lower() == actual_toolchain:
            return True
    return False

env.AddMethod(get_toolchain_name, 'ToolchainName')
env.AddMethod(is_toolchain, 'ToolchainIs')

if env['TARGET_ARCH']:
    if not detectSystem.CheckForProcessor(env['TARGET_ARCH']):
        env.ConfError("Could not detect processor specified in TARGET_ARCH variable")
else:
    detected_processor = detectSystem.CheckForProcessor(None)
    if not detected_processor:
        env.ConfError("Failed to detect a supported target architecture")
    env['TARGET_ARCH'] = detected_processor

if env['TARGET_OS'] not in os_macros:
    print("No special config for [{0}] which probably means it won't work".format(env['TARGET_OS']))
elif not detectSystem.CheckForOS(env['TARGET_OS']):
    env.ConfError("TARGET_OS ({0}) is not supported by compiler", env['TARGET_OS'])

detectSystem.Finish()

if env.TargetOSIs('posix'):
    if env.ToolchainIs('gcc', 'clang'):
        env.Append(
            CCFLAGS_WERROR=["-Werror"],
            CXXFLAGS_WERROR=['-Werror=unused-result'] if env.ToolchainIs('clang') else [],
            LINKFLAGS_WERROR=['-Wl,-fatal_warnings' if env.TargetOSIs('darwin') else "-Wl,--fatal-warnings"],
        )
elif env.TargetOSIs('windows'):
        env.Append(
            CCFLAGS_WERROR=["/WX"]
        )

env['CC_VERSION'] = mongo_toolchain.get_toolchain_ver(env, 'CC')
env['CXX_VERSION'] = mongo_toolchain.get_toolchain_ver(env, 'CXX')

if not env['HOST_ARCH']:
    env['HOST_ARCH'] = env['TARGET_ARCH']

# In some places we have POSIX vs Windows cpp files, and so there's an additional
# env variable to interpolate their names in child sconscripts

env['TARGET_OS_FAMILY'] = 'posix' if env.TargetOSIs('posix') else env.GetTargetOSName()

# Currently we only use tcmalloc on windows and linux x86_64. Other
# linux targets (power, s390x, arm) do not currently support tcmalloc.
#
# Normalize the allocator option and store it in the Environment. It
# would be nicer to use SetOption here, but you can't reset user
# options for some strange reason in SCons. Instead, we store this
# option as a new variable in the environment.
if get_option('allocator') == "auto":
    # using an allocator besides system on android would require either fixing or disabling
    # gperftools on android
    if env.TargetOSIs('windows') or \
       env.TargetOSIs('linux') and not env.TargetOSIs('android'):
        env['MONGO_ALLOCATOR'] = "tcmalloc"
    else:
        env['MONGO_ALLOCATOR'] = "system"
else:
    env['MONGO_ALLOCATOR'] = get_option('allocator')

if has_option("cache"):
    if has_option("gcov"):
        env.FatalError("Mixing --cache and --gcov doesn't work correctly yet. See SERVER-11084")
    env.CacheDir(str(env.Dir(cacheDir)))

# Normalize the link model. If it is auto, then for now both developer and release builds
# use the "static" mode. Somday later, we probably want to make the developer build default
# dynamic.
link_model = get_option('link-model')
if link_model == "auto":
    link_model = "static"

if link_model.startswith('dynamic') and get_option('install-action') == 'symlink':
    env.FatalError(f"Options '--link-model={link_model}' not supported with '--install-action={get_option('install-action')}'.")

# libunwind configuration.
# In which the following globals are set and normalized to bool:
#     - use_libunwind
#     - use_system_libunwind
#     - use_vendored_libunwind
use_libunwind = get_option("use-libunwind")
use_system_libunwind = use_system_version_of_library("libunwind")

# Assume system libunwind works if it's installed and selected.
# Vendored libunwind, however, works only on linux-x86_64.
can_use_libunwind = (use_system_libunwind or
    env.TargetOSIs('linux') and env['TARGET_ARCH'] == 'x86_64')

if use_libunwind == "off":
    use_libunwind = False
    use_system_libunwind = False
elif use_libunwind == "on":
    use_libunwind = True
    if not can_use_libunwind:
        env.ConfError("libunwind not supported on target platform")
        Exit(1)
elif use_libunwind == "auto":
    use_libunwind = can_use_libunwind

use_vendored_libunwind = use_libunwind and not use_system_libunwind
if use_system_libunwind and not use_libunwind:
    print("Error: --use-system-libunwind requires --use-libunwind")
    Exit(1)
if use_libunwind == True:
    env.SetConfigHeaderDefine("MONGO_CONFIG_USE_LIBUNWIND")


# Windows can't currently support anything other than 'object' or 'static', until
# we have annotated functions for export.
if env.TargetOSIs('windows') and get_option('experimental-visibility-support') != 'on':
    if link_model not in ['object', 'static', 'dynamic-sdk']:
        env.FatalError("Windows builds must use the 'object', 'dynamic-sdk', or 'static' link models")

# The 'object' mode for libdeps is enabled by setting _LIBDEPS to $_LIBDEPS_OBJS. The other two
# modes operate in library mode, enabled by setting _LIBDEPS to $_LIBDEPS_LIBS.
env['_LIBDEPS'] = '$_LIBDEPS_OBJS' if link_model == "object" else '$_LIBDEPS_LIBS'

env['BUILDERS']['ProgramObject'] = env['BUILDERS']['StaticObject']
env['BUILDERS']['LibraryObject'] = env['BUILDERS']['StaticObject']

env['SHARPREFIX'] = '$LIBPREFIX'
env['SHARSUFFIX'] = '${SHLIBSUFFIX}${LIBSUFFIX}'
env['BUILDERS']['SharedArchive'] = SCons.Builder.Builder(
    action=env['BUILDERS']['StaticLibrary'].action,
    emitter='$SHAREMITTER',
    prefix='$SHARPREFIX',
    suffix='$SHARSUFFIX',
    src_suffix=env['BUILDERS']['SharedLibrary'].src_suffix,
)

# Teach builders how to build idl files
for builder in ['SharedObject', 'StaticObject']:
    env['BUILDERS'][builder].add_src_builder("Idlc")

if link_model.startswith("dynamic"):

    if link_model == "dynamic" and get_option('experimental-visibility-support') == 'on':

        def visibility_cppdefines_generator(target, source, env, for_signature):
            if not 'MONGO_API_NAME' in env:
                return None
            return "MONGO_API_${MONGO_API_NAME}"

        env['MONGO_VISIBILITY_CPPDEFINES_GENERATOR'] = visibility_cppdefines_generator

        def visibility_shccflags_generator(target, source, env, for_signature):
            if env.get('MONGO_API_NAME'):
                return "-fvisibility=hidden"
            return None
        if not env.TargetOSIs('windows'):
            env['MONGO_VISIBILITY_SHCCFLAGS_GENERATOR'] = visibility_shccflags_generator

        env.AppendUnique(
            CPPDEFINES=[
                'MONGO_USE_VISIBILITY',
                '$MONGO_VISIBILITY_CPPDEFINES_GENERATOR',
            ],
            SHCCFLAGS=[
                '$MONGO_VISIBILITY_SHCCFLAGS_GENERATOR',
            ],
        )

    def library(env, target, source, *args, **kwargs):
        sharedLibrary = env.SharedLibrary(target, source, *args, **kwargs)
        sharedArchive = env.SharedArchive(target, source=sharedLibrary[0].sources, *args, **kwargs)
        sharedLibrary.extend(sharedArchive)
        return sharedLibrary

    env['BUILDERS']['Library'] = library
    env['BUILDERS']['LibraryObject'] = env['BUILDERS']['SharedObject']

    # TODO: Ideally, the conditions below should be based on a
    # detection of what linker we are using, not the local OS, but I
    # doubt very much that we will see the mach-o linker on anything
    # other than Darwin, or a BFD/sun-esque linker elsewhere.

    # On Darwin, we need to tell the linker that undefined symbols are
    # resolved via dynamic lookup; otherwise we get build failures. On
    # other unixes, we need to suppress as-needed behavior so that
    # initializers are ensured present, even if there is no visible
    # edge to the library in the symbol graph.
    #
    # NOTE: The darwin linker flag is only needed because the library
    # graph is not a DAG. Once the graph is a DAG, we will require all
    # edges to be expressed, and we should drop the flag. When that
    # happens, we should also add -z,defs flag on ELF platforms to
    # ensure that missing symbols due to unnamed dependency edges
    # result in link errors.
    #
    # NOTE: The `illegal_cyclic_or_unresolved_dependencies_allowlisted`
    # tag can be applied to a library to indicate that it does not (or
    # cannot) completely express all of its required link dependencies.
    # This can occur for four reasons:
    #
    # - No unique provider for the symbol: Some symbols do not have a
    #   unique dependency that provides a definition, in which case it
    #   is impossible for the library to express a dependency edge to
    #   resolve the symbol
    #
    # - The library is part of a cycle: If library A depends on B,
    #   which depends on C, which depends on A, then it is impossible
    #   to express all three edges in SCons, since otherwise there is
    #   no way to sequence building the libraries. The cyclic
    #   libraries actually work at runtime, because some parent object
    #   links all of them.
    #
    # - The symbol is provided by an executable into which the library
    #   will be linked. The mongo::inShutdown symbol is a good
    #   example.
    #
    # - The symbol is provided by a third-party library, outside of our
    #   control.
    #
    # All of these are defects in the linking model. In an effort to
    # eliminate these issues, we have begun tagging those libraries
    # that are affected, and requiring that all non-tagged libraries
    # correctly express all dependencies. As we repair each defective
    # library, we can remove the tag. When all the tags are removed
    # the graph will be acyclic. Libraries which are incomplete for the
    # final reason, "libraries outside of our control", may remain for
    # reasons beyond our control. Such libraries ideally should
    # have no dependencies (and thus be leaves in our linking DAG).
    # If that condition is met, then the graph will be acyclic.

    if env.TargetOSIs('darwin'):
        if link_model.startswith('dynamic'):
            print("WARNING: Building MongoDB server with dynamic linking " +
                  "on macOS is not supported. Static linking is recommended.")

        if link_model == "dynamic-strict":
            # Darwin is strict by default
            pass
        else:
            def libdeps_tags_expand_incomplete(source, target, env, for_signature):
                # On darwin, since it is strict by default, we need to add a flag
                # when libraries are tagged incomplete.
                if ('illegal_cyclic_or_unresolved_dependencies_allowlisted'
                    in target[0].get_env().get("LIBDEPS_TAGS", [])):
                    return ["-Wl,-undefined,dynamic_lookup"]
                return []
            env['LIBDEPS_TAG_EXPANSIONS'].append(libdeps_tags_expand_incomplete)
    elif env.TargetOSIs('windows'):
        if link_model == "dynamic-strict":
            # Windows is strict by default
            pass
        else:
            def libdeps_tags_expand_incomplete(source, target, env, for_signature):
                # On windows, since it is strict by default, we need to add a flag
                # when libraries are tagged incomplete.
                if ('illegal_cyclic_or_unresolved_dependencies_allowlisted'
                    in target[0].get_env().get("LIBDEPS_TAGS", [])):
                    return ["/FORCE:UNRESOLVED"]
                return []
            env['LIBDEPS_TAG_EXPANSIONS'].append(libdeps_tags_expand_incomplete)
    else:
        env.AppendUnique(LINKFLAGS=["-Wl,--no-as-needed"])

        # Using zdefs doesn't work at all with the sanitizers
        if not has_option('sanitize'):

            if link_model == "dynamic-strict":
                env.AppendUnique(SHLINKFLAGS=["-Wl,-z,defs"])
            else:
                # On BFD/gold linker environments, which are not strict by
                # default, we need to add a flag when libraries are not
                # tagged incomplete.
                def libdeps_tags_expand_incomplete(source, target, env, for_signature):
                    if ('illegal_cyclic_or_unresolved_dependencies_allowlisted'
                        not in target[0].get_env().get("LIBDEPS_TAGS", [])):
                        return ["-Wl,-z,defs"]
                    return []
                env['LIBDEPS_TAG_EXPANSIONS'].append(libdeps_tags_expand_incomplete)


# If requested, wrap the static runtime libraries in shims and use those to link
# them dynamically. This allows us to "convert" runtimes in toolchains that have
# linker scripts in place of shared libraries which actually link the static
# library instead. The benefit of making this conversion is that shared
# libraries produced by these toolchains are smaller because we don't end up
# spreading runtime symbols all over the place, and in turn they should also
# get loaded by the dynamic linker more quickly as well.
dynamicRT = get_option("dynamic-runtime")

if dynamicRT == "auto":
    if env.ToolchainIs('msvc'):
        # TODO: SERVER-53102
        # Windows Enterprise *requires* a dynamic CRT because it needs to have
        # shared state in order to load the external libraries required for SSL,
        # LDAP, etc. This state of affairs may eventually change as Windows
        # dynamic builds improve, but for now we just force a dynamic CRT with
        # Windows until we have some way of detecting when we can get away with
        # a static CRT.
        #
        # Ideally, we should be determining whether a static build is requested,
        # and if so, whether a dynamic CRT *must* be used in such a case.

        dynamicRT = "force"

    elif get_option("link-model") != "dynamic":
        dynamicRT = "off"

    elif env.TargetOSIs('linux') and env.ToolchainIs('gcc', 'clang'):
        def CheckRuntimeLibraries(context):
            context.Message("Checking whether any runtime libraries are linker scripts... ")

            result = {}
            libs = [ 'libgcc', 'libgcc_s', 'libgcc_eh' ]

            if get_option('libc++'):
                libs.append('libc++')
            else:
                libs.append('libstdc++')

            compiler = subprocess.Popen(
                [context.env['CXX'], "-print-search-dirs"],
                stdout=subprocess.PIPE
            )

            # This just pulls out the library paths and *only* the library
            # paths, deleting all other lines. It also removes the leading
            # "libraries" tag from the line so only the paths are left in
            # the output.
            sed = subprocess.Popen(
                [
                    "sed",
                    "/^lib/b 1;d;:1;s,.*:[^=]*=,,",
                ],
                stdin=compiler.stdout,
                stdout=subprocess.PIPE
            )
            compiler.stdout.close()

            search_paths = sed.communicate()[0].decode('utf-8').split(':')

            for lib in libs:
                for search_path in search_paths:
                    lib_file = os.path.join(search_path, lib + ".so")
                    if os.path.exists(lib_file):
                        file_type = subprocess.check_output(["file", lib_file]).decode('utf-8')
                        match = re.search('ASCII text', file_type)
                        result[lib] = bool(match)
                        break
            if any(result.values()):
                ret = "yes"
            else:
                ret = "no"
            context.Result(ret)
            return ret

        detectStaticRuntime = Configure(detectEnv, help=False, custom_tests = {
            'CheckRuntimeLibraries' : CheckRuntimeLibraries,
        })

        if detectStaticRuntime.CheckRuntimeLibraries() == "yes":
            # TODO: SERVER-48291
            # Set this to "force" when the issue with jsCore test failures with
            # dynamic runtime have been resolved.
            dynamicRT = "off"
        else:
            dynamicRT = "off"

        detectStaticRuntime.Finish()

if dynamicRT == "force":
    if not (env.TargetOSIs('linux') or env.TargetOSIs('windows')):
        env.FatalError("A dynamic runtime can be forced only on Windows and Linux at this time.")

    # GCC and Clang get configured in src/SConscript so as to avoid affecting
    # the conftests.
    if env.ToolchainIs('msvc'):
        if debugBuild:
            env.Append(CCFLAGS=["/MDd"])
        else:
            env.Append(CCFLAGS=["/MD"])

    else:
        if get_option("link-model") != "dynamic":
            env.FatalError("A dynamic runtime can only be forced with dynamic linking on this toolchain.")

        if not env.ToolchainIs('gcc', 'clang'):
            env.FatalError("Don't know how to force a dynamic runtime on this toolchain.")

if dynamicRT == "off" and env.ToolchainIs('msvc'):
    if debugBuild:
        env.Append(CCFLAGS=["/MTd"])
    else:
        env.Append(CCFLAGS=["/MT"])


if optBuild:
    env.SetConfigHeaderDefine("MONGO_CONFIG_OPTIMIZED_BUILD")


# Enable the fast decider if explicitly requested or if in 'auto' mode
# and not in conflict with other options like the ninja option which
# sets it's own decider
if (
        get_option('ninja') == 'disabled' and
        get_option('build-fast-and-loose') == 'on' or
        (
            get_option('build-fast-and-loose') == 'auto' and
            not has_option('release')
         )
):
    # See http://www.scons.org/wiki/GoFastButton for details
    env.Decider('MD5-timestamp')
    env.SetOption('max_drift', 1)

# If the user has requested the git decider, enable it if it is available. We want to do this after
# we set the basic decider above, so that we 'chain' to that one.
if get_option('git-decider') == 'on':
    git_decider = Tool('git_decider')
    if git_decider.exists(env):
        git_decider(env)

# On non-windows platforms, we may need to differentiate between flags being used to target an
# executable (like -fPIE), vs those being used to target a (shared) library (like -fPIC). To do so,
# we inject a new family of SCons variables PROG*FLAGS, by reaching into the various COMs.
if not env.TargetOSIs('windows'):
    env["CCCOM"] = env["CCCOM"].replace("$CCFLAGS", "$PROGCCFLAGS")
    env["CXXCOM"] = env["CXXCOM"].replace("$CCFLAGS", "$PROGCCFLAGS")
    env["PROGCCFLAGS"] = ['$CCFLAGS']

    env["CCCOM"] = env["CCCOM"].replace("$CFLAGS", "$PROGCFLAGS")
    env["PROGCFLAGS"] = ['$CFLAGS']

    env["CXXCOM"] = env["CXXCOM"].replace("$CXXFLAGS", "$PROGCXXFLAGS")
    env['PROGCXXFLAGS'] = ['$CXXFLAGS']

    env["LINKCOM"] = env["LINKCOM"].replace("$LINKFLAGS", "$PROGLINKFLAGS")
    env["PROGLINKFLAGS"] = ['$LINKFLAGS']

if not env.Verbose():
    env.Append( CCCOMSTR = "Compiling $TARGET" )
    env.Append( CXXCOMSTR = env["CCCOMSTR"] )
    env.Append( SHCCCOMSTR = "Compiling $TARGET" )
    env.Append( SHCXXCOMSTR = env["SHCCCOMSTR"] )
    env.Append( LINKCOMSTR = "Linking $TARGET" )
    env.Append( SHLINKCOMSTR = env["LINKCOMSTR"] )
    env.Append( ARCOMSTR = "Generating library $TARGET" )

# Link tools other than mslink don't setup TEMPFILE in LINKCOM,
# disabling SCons automatically falling back to a temp file when
# running link commands that are over MAXLINELENGTH. With our object
# file linking mode, we frequently hit even the large linux command
# line length, so we want it everywhere. If we aren't using mslink,
# add TEMPFILE in. For verbose builds when using a tempfile, we need
# some trickery so that we print the command we are running, and not
# just the invocation of the compiler being fed the command file.
if not 'mslink' in env['TOOLS']:
    if env.Verbose():
        env["LINKCOM"] = "${{TEMPFILE('{0}', '')}}".format(env['LINKCOM'])
        env["SHLINKCOM"] = "${{TEMPFILE('{0}', '')}}".format(env['SHLINKCOM'])
        if not 'libtool' in env['TOOLS']:
            env["ARCOM"] = "${{TEMPFILE('{0}', '')}}".format(env['ARCOM'])
    else:
        env["LINKCOM"] = "${{TEMPFILE('{0}', 'LINKCOMSTR')}}".format(env['LINKCOM'])
        env["SHLINKCOM"] = "${{TEMPFILE('{0}', 'SHLINKCOMSTR')}}".format(env['SHLINKCOM'])
        if not 'libtool' in env['TOOLS']:
            env["ARCOM"] = "${{TEMPFILE('{0}', 'ARCOMSTR')}}".format(env['ARCOM'])

if env['_LIBDEPS'] == '$_LIBDEPS_OBJS':
    # The libraries we build in LIBDEPS_OBJS mode are just placeholders for tracking dependencies.
    # This avoids wasting time and disk IO on them.
    def write_uuid_to_file(env, target, source):
        with open(env.File(target[0]).abspath, 'w') as fake_lib:
            fake_lib.write(str(uuid.uuid4()))
            fake_lib.write('\n')

    # We originally did this by setting ARCOM to write_uuid_to_file,
    # this worked more or less by accident. It works when SCons is
    # doing the action execution because when it would subst the
    # command line subst would execute the function as part of string
    # resolution which would have the side effect of writing the
    # file. Since it returned None subst would do some special
    # handling to make sure it never made it to the command line. This
    # breaks Ninja however because we are taking that return value and
    # trying to pass it to the command executor (/bin/sh or
    # cmd.exe) and end up with the function name as a command. The
    # resulting command looks something like `/bin/sh -c
    # 'write_uuid_to_file(env, target, source)`. If we instead
    # actually do what we want and that is make the StaticLibrary
    # builder's action a FunctionAction the Ninja generator will
    # correctly dispatch it and not generate an invalid command
    # line. This also has the side benefit of being more clear that
    # we're expecting a Python function to execute here instead of
    # pretending to be a CommandAction that just happens to not run a
    # command but instead runs a function.
    env["BUILDERS"]["StaticLibrary"].action = SCons.Action.Action(write_uuid_to_file, "Generating placeholder library $TARGET")

libdeps_typeinfo = False

if get_option('build-tools') == 'next':
    import libdeps_next as libdeps

    if (has_option('sanitize') and 'undefined' in get_option('sanitize')
        and env.ToolchainIs('clang', 'gcc')
        and (env.TargetOSIs('posix') and not env.TargetOSIs('darwin'))):

        libdeps_typeinfo = True

    libdeps.setup_environment(
        env,
        emitting_shared=(link_model.startswith("dynamic")),
        debug=get_option('libdeps-debug'),
        linting=get_option('libdeps-linting'),
        sanitize_typeinfo=libdeps_typeinfo)
else:
    import libdeps

    libdeps.setup_environment(
        env,
        emitting_shared=(link_model.startswith("dynamic")),
        linting=get_option('libdeps-linting'))

# Both the abidw tool and the thin archive tool must be loaded after
# libdeps, so that the scanners they inject can see the library
# dependencies added by libdeps.
if link_model.startswith("dynamic"):
    # Add in the abi linking tool if the user requested and it is
    # supported on this platform.
    if env.get('ABIDW'):
        abilink = Tool('abilink')
        if abilink.exists(env):
            abilink(env)

    if env.TargetOSIs('darwin') and env.get('TAPI'):
        tapilink = Tool('tapilink')
        if tapilink.exists(env):
            tapilink(env)

if env['_LIBDEPS'] == '$_LIBDEPS_LIBS':
    # The following platforms probably aren't using the binutils
    # toolchain, or may be using it for the archiver but not the
    # linker, and binutils currently is the only thing that supports
    # thin archives. Don't even try on those platforms.
    if not env.TargetOSIs('solaris', 'darwin', 'windows', 'openbsd'):
        env.Tool('thin_archive')

if env.TargetOSIs('linux', 'freebsd', 'openbsd'):
    env['LINK_WHOLE_ARCHIVE_LIB_START'] = '-Wl,--whole-archive'
    env['LINK_WHOLE_ARCHIVE_LIB_END'] = '-Wl,--no-whole-archive'
    env['LINK_AS_NEEDED_LIB_START'] = '-Wl,--as-needed'
    env['LINK_AS_NEEDED_LIB_END'] = '-Wl,--no-as-needed'
elif env.TargetOSIs('darwin'):
    env['LINK_WHOLE_ARCHIVE_LIB_START'] = '-Wl,-force_load'
    env['LINK_WHOLE_ARCHIVE_LIB_END'] = ''
    env['LINK_AS_NEEDED_LIB_START'] = '-Wl,-mark_dead_strippable_dylib'
    env['LINK_AS_NEEDED_LIB_END'] = ''
elif env.TargetOSIs('solaris'):
    env['LINK_WHOLE_ARCHIVE_LIB_START'] = '-Wl,-z,allextract'
    env['LINK_WHOLE_ARCHIVE_LIB_END'] = '-Wl,-z,defaultextract'
elif env.TargetOSIs('windows'):
    env['LINK_WHOLE_ARCHIVE_LIB_START'] = '/WHOLEARCHIVE'
    env['LINK_WHOLE_ARCHIVE_LIB_END'] = ''
    env['LIBDEPS_FLAG_SEPARATORS'] = {env['LINK_WHOLE_ARCHIVE_LIB_START']:{'suffix':':'}}

if env.TargetOSIs('darwin') and link_model.startswith('dynamic'):

    def init_no_global_libdeps_tag_expansion(source, target, env, for_signature):
        """
        This callable will be expanded by scons and modify the environment by
        adjusting the prefix and postfix flags to account for linking options
        related to the use of global static initializers for any given libdep.
        """

        if "init-no-global-side-effects" in env.get(libdeps.Constants.LibdepsTags, []):
            # macos as-needed flag is used on the library directly when it is built
            return env.get('LINK_AS_NEEDED_LIB_START', '')

    env['LIBDEPS_TAG_EXPANSIONS'].append(init_no_global_libdeps_tag_expansion)

def init_no_global_add_flags(target, start_flag, end_flag):
    """ Helper function for init_no_global_libdeps_tag_expand"""

    setattr(target[0].attributes, "libdeps_prefix_flags", [start_flag])
    setattr(target[0].attributes, "libdeps_postfix_flags", [end_flag])
    if env.TargetOSIs('linux', 'freebsd', 'openbsd'):
        setattr(target[0].attributes, "libdeps_switch_flags", [{
                'on':start_flag,
                'off':end_flag
        }])

def init_no_global_libdeps_tag_emitter(target, source, env):
    """
    This emitter will be attached the correct pre and post fix flags to
    a given library to cause it to have certain flags before or after on the link
    line.
    """

    if link_model.startswith('dynamic'):
        start_flag = env.get('LINK_AS_NEEDED_LIB_START', '')
        end_flag = env.get('LINK_AS_NEEDED_LIB_END', '')

        # In the dynamic case, any library that is known to not have global static
        # initializers can supply the flag and be wrapped in --as-needed linking,
        # allowing the linker to be smart about linking libraries it may not need.
        if ("init-no-global-side-effects" in env.get(libdeps.Constants.LibdepsTags, [])
            and not env.TargetOSIs('darwin')):
            init_no_global_add_flags(target, start_flag, end_flag)
        else:
            init_no_global_add_flags(target, "", "")

    else:
        start_flag = env.get('LINK_WHOLE_ARCHIVE_LIB_START', '')
        end_flag = env.get('LINK_WHOLE_ARCHIVE_LIB_END', '')

        # In the static case, any library that is unknown to have global static
        # initializers should supply the flag and be wrapped in --whole-archive linking,
        # allowing the linker to bring in all those symbols which may not be directly needed
        # at link time.
        if "init-no-global-side-effects" not in env.get(libdeps.Constants.LibdepsTags, []):
            init_no_global_add_flags(target, start_flag, end_flag)
        else:
            init_no_global_add_flags(target, "", "")
    return target, source

for target_builder in ['SharedLibrary', 'SharedArchive', 'StaticLibrary']:
    builder = env['BUILDERS'][target_builder]
    base_emitter = builder.emitter
    new_emitter = SCons.Builder.ListEmitter([base_emitter, init_no_global_libdeps_tag_emitter])
    builder.emitter = new_emitter

link_guard_rules = {
    "test" : ["dist"]
}

class LibdepsLinkGuard(SCons.Errors.UserError):
        pass

def checkComponentType(target_comps, comp, target, lib):
    """
    For a libdep and each AIB_COMPONENT its labeled as, check if its violates
    any of the link gaurd rules.
    """
    for target_comp in target_comps:
        for link_guard_rule in link_guard_rules:
            if (target_comp in link_guard_rules[link_guard_rule]
                and link_guard_rule in comp):
                raise LibdepsLinkGuard(textwrap.dedent(f"""\n
                    LibdepsLinkGuard:
                    \tTarget '{target[0]}' links LIBDEP '{lib}'
                    \tbut is listed as AIB_COMPONENT '{target_comp}' which is not allowed link libraries
                    \twith AIB_COMPONENTS that include the word '{link_guard_rule}'\n"""))

def get_comps(env):
    """util function for extracting all AIB_COMPONENTS as a list"""
    comps = env.get("AIB_COMPONENTS_EXTRA", [])
    comp = env.get("AIB_COMPONENT", None)
    if comp:
        comps += [comp]
    return comps

def link_guard_libdeps_tag_expand(source, target, env, for_signature):
    """
    Callback function called on all binaries to check if a certain binary
    from a given component is linked to another binary of a given component,
    the goal being to define rules that prevents test components from being
    linked into production or releaseable components.
    """
    for lib in libdeps.get_libdeps(source, target, env, for_signature):
        if not lib.env:
            continue

        for comp in get_comps(lib.env):
            checkComponentType(get_comps(env), comp, target, lib)

    return []

env['LIBDEPS_TAG_EXPANSIONS'].append(link_guard_libdeps_tag_expand)

<<<<<<< HEAD
if has_option('audit'):
    env.Append( CPPDEFINES=[ 'PERCONA_AUDIT_ENABLED' ] )
=======
env.Tool('forceincludes')
>>>>>>> af26789c

# ---- other build setup -----
if debugBuild:
    env.SetConfigHeaderDefine("MONGO_CONFIG_DEBUG_BUILD")
else:
    env.AppendUnique( CPPDEFINES=[ 'NDEBUG' ] )


# Normalize our experimental optimiation and hardening flags
selected_experimental_optimizations = set()
for suboption in get_option('experimental-optimization'):
    if suboption == "*":
        selected_experimental_optimizations.update(experimental_optimizations)
    elif suboption.startswith('-'):
        selected_experimental_optimizations.discard(suboption[1:])
    elif suboption.startswith('+'):
        selected_experimental_optimizations.add(suboption[1:])

selected_experimental_runtime_hardenings = set()
for suboption in get_option('experimental-runtime-hardening'):
    if suboption == "*":
        selected_experimental_runtime_hardenings.update(experimental_runtime_hardenings)
    elif suboption.startswith('-'):
        selected_experimental_runtime_hardenings.discard(suboption[1:])
    elif suboption.startswith('+'):
        selected_experimental_runtime_hardenings.add(suboption[1:])

if env.TargetOSIs('linux'):
    env.Append( LIBS=["m"] )
    if not env.TargetOSIs('android'):
        env.Append( LIBS=["resolv"] )

elif env.TargetOSIs('solaris'):
     env.Append( LIBS=["socket","resolv","lgrp"] )

elif env.TargetOSIs('freebsd'):
    env.Append( LIBS=[ "kvm" ] )
    env.Append( CCFLAGS=[ "-fno-omit-frame-pointer" ] )

elif env.TargetOSIs('darwin'):
    env.Append( LIBS=["resolv"] )

elif env.TargetOSIs('openbsd'):
    env.Append( LIBS=[ "kvm" ] )

elif env.TargetOSIs('windows'):
    env['DIST_ARCHIVE_SUFFIX'] = '.zip'

    # If tools configuration fails to set up 'cl' in the path, fall back to importing the whole
    # shell environment and hope for the best. This will work, for instance, if you have loaded
    # an SDK shell.
    for pathdir in env['ENV']['PATH'].split(os.pathsep):
        if os.path.exists(os.path.join(pathdir, 'cl.exe')):
            break
    else:
        print("NOTE: Tool configuration did not find 'cl' compiler, falling back to os environment")
        env['ENV'] = dict(os.environ)

    env.Append(CPPDEFINES=[
    # This tells the Windows compiler not to link against the .lib files
    # and to use boost as a bunch of header-only libraries
        "BOOST_ALL_NO_LIB",
    ])

    env.Append( CPPDEFINES=[ "_UNICODE" ] )
    env.Append( CPPDEFINES=[ "UNICODE" ] )

    # Temporary fixes to allow compilation with VS2017
    env.Append(CPPDEFINES=[
        "_SILENCE_CXX17_ALLOCATOR_VOID_DEPRECATION_WARNING",
        "_SILENCE_CXX17_OLD_ALLOCATOR_MEMBERS_DEPRECATION_WARNING",
        "_SILENCE_CXX17_CODECVT_HEADER_DEPRECATION_WARNING",
    ])

    # /EHsc exception handling style for visual studio
    # /W3 warning level
    env.Append(CCFLAGS=["/EHsc","/W3"])

    # Suppress some warnings we don't like, or find necessary to
    # suppress. Please keep this list alphabetized and commented.
    env.Append(CCFLAGS=[

        # C4068: unknown pragma. added so that we can specify unknown
        # pragmas for other compilers.
        "/wd4068",

        # C4244: 'conversion' conversion from 'type1' to 'type2',
        # possible loss of data. An integer type is converted to a
        # smaller integer type.
        "/wd4244",

        # C4267: 'var' : conversion from 'size_t' to 'type', possible
        # loss of data. When compiling with /Wp64, or when compiling
        # on a 64-bit operating system, type is 32 bits but size_t is
        # 64 bits when compiling for 64-bit targets. To fix this
        # warning, use size_t instead of a type.
        "/wd4267",

        # C4290: C++ exception specification ignored except to
        # indicate a function is not __declspec(nothrow). A function
        # is declared using exception specification, which Visual C++
        # accepts but does not implement.
        "/wd4290",

        # C4351: On extremely old versions of MSVC (pre 2k5), default
        # constructing an array member in a constructor's
        # initialization list would not zero the array members "in
        # some cases". Since we don't target MSVC versions that old,
        # this warning is safe to ignore.
        "/wd4351",

        # C4355: 'this' : used in base member initializer list. The
        # this pointer is valid only within nonstatic member
        # functions. It cannot be used in the initializer list for a
        # base class
        "/wd4355",

        # C4373: Older versions of MSVC would fail to make a function
        # in a derived class override a virtual function in the
        # parent, when defined inline and at least one of the
        # parameters is made const. The behavior is incorrect under
        # the standard. MSVC is fixed now, and the warning exists
        # merely to alert users who may have relied upon the older,
        # non-compliant behavior. Our code should not have any
        # problems with the older behavior, so we can just disable
        # this warning.
        "/wd4373",

        # C4800: 'type' : forcing value to bool 'true' or 'false'
        # (performance warning). This warning is generated when a
        # value that is not bool is assigned or coerced into type
        # bool.
        "/wd4800",

        # C4251: This warning attempts to prevent usage of CRT (C++
        # standard library) types in DLL interfaces. That is a good
        # idea for DLLs you ship to others, but in our case, we know
        # that all DLLs are built consistently. Suppress the warning.
        "/wd4251",
    ])

    # mozjs-60 requires the following
    #  'declaration' : no matching operator delete found; memory will not be freed if
    #  initialization throws an exception
    env.Append( CCFLAGS=["/wd4291"] )

    # some warnings we should treat as errors:
    # c4013
    #  'function' undefined; assuming extern returning int
    #    This warning occurs when files compiled for the C language use functions not defined
    #    in a header file.
    # c4099
    #  identifier' : type name first seen using 'objecttype1' now seen using 'objecttype2'
    #    This warning occurs when classes and structs are declared with a mix of struct and class
    #    which can cause linker failures
    # c4930
    #  'identifier': prototyped function not called (was a variable definition intended?)
    #     This warning indicates a most-vexing parse error, where a user declared a function that
    #     was probably intended as a variable definition.  A common example is accidentally
    #     declaring a function called lock that takes a mutex when one meant to create a guard
    #     object called lock on the stack.
    env.Append( CCFLAGS=["/we4013", "/we4099", "/we4930"] )

    env.Append( CPPDEFINES=["_CONSOLE","_CRT_SECURE_NO_WARNINGS", "_SCL_SECURE_NO_WARNINGS"] )

    # this would be for pre-compiled headers, could play with it later
    #env.Append( CCFLAGS=['/Yu"pch.h"'] )

    # Don't send error reports in case of internal compiler error
    env.Append( CCFLAGS= ["/errorReport:none"] )

    # Select debugging format. /Zi gives faster links but seem to use more memory
    if get_option('msvc-debugging-format') == "codeview":
        env['CCPDBFLAGS'] = "/Z7"
    elif get_option('msvc-debugging-format') == "pdb":
        env['CCPDBFLAGS'] = '/Zi /Fd${TARGET}.pdb'


    # The SCons built-in pdbGenerator always adds /DEBUG, but we would like
    # control over that flag so that users can override with /DEBUG:fastlink
    # for better local builds. So we overwrite the builtin.
    def pdbGenerator(env, target, source, for_signature):
        try:
            return ['/PDB:%s' % target[0].attributes.pdb]
        except (AttributeError, IndexError):
            return None
    env['_PDB'] = pdbGenerator

    # /DEBUG will tell the linker to create a .pdb file
    # which WinDbg and Visual Studio will use to resolve
    # symbols if you want to debug a release-mode image.
    # Note that this means we can't do parallel links in the build.
    #
    # Please also note that this has nothing to do with _DEBUG or optimization.

    # If the user set a /DEBUG flag explicitly, don't add
    # another. Otherwise use the standard /DEBUG flag, since we always
    # want PDBs.
    if not any(flag.startswith('/DEBUG') for flag in env['LINKFLAGS']):
        env.Append(LINKFLAGS=["/DEBUG"])

    if optBuild:
        # /O1:  optimize for size
        # /O2:  optimize for speed (as opposed to size)
        # /Oy-: disable frame pointer optimization (overrides /O2, only affects 32-bit)
        # /INCREMENTAL: NO - disable incremental link - avoid the level of indirection for function
        # calls

        optStr = "/O2" if not optBuildForSize else "/O1"
        env.Append( CCFLAGS=[optStr, "/Oy-"] )
        env.Append( LINKFLAGS=["/INCREMENTAL:NO"])
    else:
        env.Append( CCFLAGS=["/Od"] )

    if debugBuild and not optBuild:
        # /RTC1: - Enable Stack Frame Run-Time Error Checking; Reports when a variable is used
        # without having been initialized (implies /Od: no optimizations)
        env.Append( CCFLAGS=["/RTC1"] )

    # Support large object files since some unit-test sources contain a lot of code
    env.Append( CCFLAGS=["/bigobj"] )

    # Set Source and Executable character sets to UTF-8, this will produce a warning C4828 if the
    # file contains invalid UTF-8.
    env.Append( CCFLAGS=["/utf-8" ])

    # Specify standards conformance mode to the compiler.
    env.Append( CCFLAGS=["/permissive-"] )

    # Enables the __cplusplus preprocessor macro to report an updated value for recent C++ language
    # standards support.
    env.Append( CCFLAGS=["/Zc:__cplusplus"] )

    # Tells the compiler to preferentially call global operator delete or operator delete[]
    # functions that have a second parameter of type size_t when the size of the object is available.
    env.Append( CCFLAGS=["/Zc:sizedDealloc"] )

    # Treat volatile according to the ISO standard and do not guarantee acquire/release semantics.
    env.Append( CCFLAGS=["/volatile:iso"] )

    # Tell CL to produce more useful error messages.
    env.Append( CCFLAGS=["/diagnostics:caret"] )

    # This gives 32-bit programs 4 GB of user address space in WOW64, ignored in 64-bit builds.
    env.Append( LINKFLAGS=["/LARGEADDRESSAWARE"] )

    env.Append(
        LIBS=[
            'DbgHelp',
            'Iphlpapi',
            'Psapi',
            'advapi32',
            'bcrypt',
            'crypt32',
            'dnsapi',
            'kernel32',
            'shell32',
            'pdh',
            'version',
            'winmm',
            'ws2_32',
            'secur32',
        ],
    )

# When building on visual studio, this sets the name of the debug symbols file
if env.ToolchainIs('msvc'):
    env['PDB'] = '${TARGET.base}.pdb'

# Python uses APPDATA to determine the location of user installed
# site-packages. If we do not pass this variable down to Python
# subprocesses then anything installed with `pip install --user`
# will be inaccessible leading to import errors.
#
# Use env['PLATFORM'] instead of TargetOSIs since we always want this
# to run on Windows hosts but not always for Windows targets.
if env['PLATFORM'] == 'win32':
    appdata = os.getenv('APPDATA', None)
    if appdata is not None:
        env['ENV']['APPDATA'] = appdata

if env.TargetOSIs('posix'):

    # On linux, C code compiled with gcc/clang -std=c11 causes
    # __STRICT_ANSI__ to be set, and that drops out all of the feature
    # test definitions, resulting in confusing errors when we run C
    # language configure checks and expect to be able to find newer
    # POSIX things. Explicitly enabling _XOPEN_SOURCE fixes that, and
    # should be mostly harmless as on Linux, these macros are
    # cumulative. The C++ compiler already sets _XOPEN_SOURCE, and,
    # notably, setting it again does not disable any other feature
    # test macros, so this is safe to do. Other platforms like macOS
    # and BSD have crazy rules, so don't try this there.
    #
    # Furthermore, as both C++ compilers appears to unconditioanlly
    # define _GNU_SOURCE (because libstdc++ requires it), it seems
    # prudent to explicitly add that too, so that C language checks
    # see a consistent set of definitions.
    if env.TargetOSIs('linux'):
        env.AppendUnique(
            CPPDEFINES=[
                ('_XOPEN_SOURCE', 700),
                '_GNU_SOURCE',
            ],
        )

    # If shared and static object files stripped of their rightmost
    # dot-delimited suffix would collide, modify the shared library
    # ones so that they won't. We do this because if split dwarf is in
    # play, static and dynamic builds would otherwise overwrite each
    # other's .dwo files, because GCC strips the last suffix and adds
    # .dwo, rather than simply appending .dwo to the full filename.
    objsuffelts = env.subst('$OBJSUFFIX').split('.')
    shobjsuffelts = env.subst('$SHOBJSUFFIX').split('.')
    if objsuffelts[0:-1] == shobjsuffelts[0:-1]:
        env['SHOBJSUFFIX'] = '.dyn${OBJSUFFIX}'

    # Everything on OS X is position independent by default.
    if not env.TargetOSIs('darwin'):
        if get_option('runtime-hardening') == "on":
            # If runtime hardening is requested, then build anything
            # destined for an executable with the necessary flags for PIE.
            env.AppendUnique(
                PROGCCFLAGS=['-fPIE'],
                PROGLINKFLAGS=['-pie'],
            )

    # -Winvalid-pch Warn if a precompiled header (see Precompiled Headers) is found in the search path but can't be used.
    env.Append( CCFLAGS=["-fasynchronous-unwind-tables",
                         "-ggdb" if not env.TargetOSIs('emscripten') else "-g",
                         "-Wall",
                         "-Wsign-compare",
                         "-Wno-unknown-pragmas",
                         "-Winvalid-pch"] )

    # TODO: At least on x86, glibc as of 2.3.4 will consult the
    # .eh_frame info via _Unwind_Backtrace to do backtracing without
    # needing the frame pointer, despite what the backtrace man page
    # actually says. We should see if we can drop the requirement that
    # we use libunwind here.
    can_nofp = (env.TargetOSIs('darwin') or use_libunwind)

    # For debug builds with tcmalloc, we need the frame pointer so it can
    # record the stack of allocations.
    can_nofp &= not (debugBuild and (env['MONGO_ALLOCATOR'] == 'tcmalloc'))

    # Only disable frame pointers if requested
    can_nofp &= ("nofp" in selected_experimental_optimizations)

    if not can_nofp:
        env.Append(CCFLAGS=["-fno-omit-frame-pointer"])

    if not "tbaa" in selected_experimental_optimizations:
        env.Append(CCFLAGS=["-fno-strict-aliasing"])

    # Enabling hidden visibility on non-darwin requires that we have
    # libunwind in play, since glibc backtrace will not work
    # correctly.
    if "vishidden" in selected_experimental_optimizations and (env.TargetOSIs('darwin') or use_libunwind):
        if link_model.startswith('dynamic'):
            # In dynamic mode, we can't make the default visibility
            # hidden because not all libraries have export tags. But
            # we can at least make inlines hidden.
            #
            # TODO: Except on macOS, where we observe lots of crashes
            # when we enable this. We should investigate further but
            # it isn't relevant for the purpose of exploring these
            # flags on linux, where they seem to work fine.
            if not env.TargetOSIs('darwin'):
                env.Append(CXXFLAGS=["-fvisibility-inlines-hidden"])
        else:
            # In static mode, we need an escape hatch for a few
            # libraries that don't work correctly when built with
            # hidden visiblity.
            def conditional_visibility_generator(target, source, env, for_signature):
                if 'DISALLOW_VISHIDDEN' in env:
                    return
                return "-fvisibility=hidden"
            env.Append(
                CCFLAGS_VISIBILITY_HIDDEN_GENERATOR=conditional_visibility_generator,
                CCFLAGS='$CCFLAGS_VISIBILITY_HIDDEN_GENERATOR',
            )

    # env.Append( " -Wconversion" ) TODO: this doesn't really work yet
    env.Append( CXXFLAGS=["-Woverloaded-virtual"] )

    # On OS X, clang doesn't want the pthread flag at link time, or it
    # issues warnings which make it impossible for us to declare link
    # warnings as errors. See http://stackoverflow.com/a/19382663.
    #
    # We don't need it anyway since we explicitly link to -lpthread,
    # so all we need beyond that is the preprocessor variable.
    if not env.ToolchainIs('clang'):
        env.Append(
            CPPDEFINES=[("_REENTRANT", "1")],
            LINKFLAGS=["-pthread"]
        )

    # SERVER-9761: Ensure early detection of missing symbols in dependent libraries at program
    # startup.
    env.Append(
        LINKFLAGS=[
            "-Wl,-bind_at_load" if env.TargetOSIs('macOS') else "-Wl,-z,now",
        ],
    )

    # We need to use rdynamic for backtraces with glibc unless we have libunwind.
    nordyn = (env.TargetOSIs('darwin') or use_libunwind)

    # And of course only do rdyn if the experimenter asked for it.
    nordyn &= ("nordyn" in selected_experimental_optimizations)

    if nordyn:
        def export_symbol_generator(source, target, env, for_signature):
            symbols = copy.copy(env.get('EXPORT_SYMBOLS', []))
            for lib in libdeps.get_libdeps(source, target, env, for_signature):
                if lib.env:
                    symbols.extend(lib.env.get('EXPORT_SYMBOLS', []))
            export_expansion = '${EXPORT_SYMBOL_FLAG}'
            return [f'-Wl,{export_expansion}{symbol}' for symbol in symbols]
        env['EXPORT_SYMBOL_GEN'] = export_symbol_generator

        # For darwin, we need the leading underscore but for others we
        # don't. Hacky but it works to jam that distinction into the
        # flag itself, since it already differs on darwin.
        if env.TargetOSIs('darwin'):
            env['EXPORT_SYMBOL_FLAG'] = "-exported_symbol,_"
        else:
            env['EXPORT_SYMBOL_FLAG'] = "--export-dynamic-symbol,"

        env.Append(
            PROGLINKFLAGS=[
                '$EXPORT_SYMBOL_GEN'
            ],
        )
    elif not env.TargetOSIs('darwin'):
        env.Append(
            PROGLINKFLAGS=[
                "-rdynamic",
            ],
        )

    #make scons colorgcc friendly
    # also use GCC_COLORS from external environment
    for key in ('HOME', 'TERM', 'GCC_COLORS'):
        try:
            env['ENV'][key] = os.environ[key]
        except KeyError:
            pass

    if has_option( "gcov" ):
        if not (env.TargetOSIs('linux') and env.ToolchainIs('gcc')):
            # TODO: This should become supported under: https://jira.mongodb.org/browse/SERVER-49877
            env.FatalError("Coverage option 'gcov' is currently only supported on linux with gcc. See SERVER-49877.")

        env.Append( CCFLAGS=["-fprofile-arcs", "-ftest-coverage", "-fprofile-update=single"] )
        env.Append( LINKFLAGS=["-fprofile-arcs", "-ftest-coverage", "-fprofile-update=single"] )

    if optBuild and not optBuildForSize:
        env.Append( CCFLAGS=["-O3" if "O3" in selected_experimental_optimizations else "-O2"] )
    elif optBuild and optBuildForSize:
        env.Append( CCFLAGS=["-Os"] )
    else:
        env.Append( CCFLAGS=["-O0"] )

    if optBuild and "treevec" in selected_experimental_optimizations:
        env.Append(CCFLAGS=["-ftree-vectorize"])

wiredtiger = False
if get_option('wiredtiger') == 'on':
    # Wiredtiger only supports 64-bit architecture, and will fail to compile on 32-bit
    # so disable WiredTiger automatically on 32-bit since wiredtiger is on by default
    if env['TARGET_ARCH'] == 'i386':
        env.FatalError("WiredTiger is not supported on 32-bit platforms\n"
            "Re-run scons with --wiredtiger=off to build on 32-bit platforms")
    else:
        wiredtiger = True
        env.SetConfigHeaderDefine("MONGO_CONFIG_WIREDTIGER_ENABLED")

inmemory = False
if get_option('inmemory') == 'on':
    inmemory = True
    if not wiredtiger:
        env.FatalError("InMemory engine requires WiredTiger to build")

if get_option('ocsp-stapling') == 'on':
    # OCSP Stapling needs to be disabled on ubuntu 18.04 machines because when TLS 1.3 is
    # enabled on that machine, the status-response message sent contains garbage data. This
    # is a known bug and needs to be fixed by upstream, but for the time being we need to
    # disable OCSP Stapling on Ubuntu 18.04 machines. See SERVER-51364 for more details.
    env.SetConfigHeaderDefine("MONGO_CONFIG_OCSP_STAPLING_ENABLED")


if not env.TargetOSIs('windows', 'macOS') and (env.ToolchainIs('GCC', 'clang')):

    # By default, apply our current microarchitecture minima. If the
    # user has customized a flag of the same name in any of CCFLAGS,
    # CFLAGS, or CXXFLAGS, we disable applying our default to
    # CCFLAGS. We are assuming the user knows what they are doing,
    # e.g. we don't try to be smart and notice that they applied it to
    # CXXFLAGS and therefore still apply it to CFLAGS since they
    # didn't customize that. Basically, don't send those flags in
    # unless you a) mean it, and b) know what you are doing, and c)
    # cover all your bases by either setting it via CCFLAGS, or
    # setting it for both C and C++ by setting both of CFLAGS and
    # CXXFLAGS.

    default_targeting_flags_for_architecture = {
        "aarch64"    : { "-march=" : "armv8.2-a",    "-mtune=" : "generic"                        },
        "i386"       : { "-march=" : "nocona",       "-mtune=" : "generic"                        },
        "ppc64le"    : { "-mcpu="  : "power8",       "-mtune=" : "power8", "-mcmodel=" : "medium" },
        "s390x"      : { "-march=" : "z196",         "-mtune=" : "zEC12"                          },
    }

    # If we are enabling vectorization in sandybridge mode, we'd
    # rather not hit the 256 wide vector instructions because the
    # heavy versions can cause clock speed reductions.
    if "sandybridge" in selected_experimental_optimizations:
        default_targeting_flags_for_architecture["x86_64"] = {
            "-march="                : "sandybridge",
            "-mtune="                : "generic",
            "-mprefer-vector-width=" : "128",
        }

    default_targeting_flags = default_targeting_flags_for_architecture.get(env['TARGET_ARCH'])
    if default_targeting_flags:
        search_variables = ['CCFLAGS', 'CFLAGS', 'CXXFLAGS']
        for targeting_flag, targeting_flag_value in default_targeting_flags.items():
            if not any(flag_value.startswith(targeting_flag) for search_variable in search_variables for flag_value in env[search_variable]):
                env.Append(CCFLAGS=[f'{targeting_flag}{targeting_flag_value}'])

# Needed for auth tests since key files are stored in git with mode 644.
if not env.TargetOSIs('windows'):
    for keysuffix in [ "1" , "2", "ForRollover" ]:
        keyfile = "jstests/libs/key%s" % keysuffix
        os.chmod( keyfile , stat.S_IWUSR|stat.S_IRUSR )

# boostSuffixList is used when using system boost to select a search sequence
# for boost libraries.
boostSuffixList = ["-mt", ""]
if get_option("system-boost-lib-search-suffixes") is not None:
    if not use_system_version_of_library("boost"):
        env.FatalError("The --system-boost-lib-search-suffixes option is only valid "
            "with --use-system-boost")
    boostSuffixList = get_option("system-boost-lib-search-suffixes")
    if boostSuffixList == "":
        boostSuffixList = []
    else:
        boostSuffixList = boostSuffixList.split(',')

# discover modules, and load the (python) module for each module's build.py
mongo_modules = moduleconfig.discover_modules('src/mongo/db/modules', get_option('modules'))

# --- check system ---
ssl_provider = None
free_monitoring = get_option("enable-free-mon")
http_client = get_option("enable-http-client")

def isSanitizerEnabled(self, sanitizerName):
    if 'SANITIZERS_ENABLED' not in self:
        return False
    if sanitizerName == 'fuzzer':
        return 'fuzzer-no-link' in self['SANITIZERS_ENABLED']
    return sanitizerName in self['SANITIZERS_ENABLED']

env.AddMethod(isSanitizerEnabled, 'IsSanitizerEnabled')

def doConfigure(myenv):
    global wiredtiger
    global ssl_provider
    global free_monitoring
    global http_client

    # Check that the compilers work.
    #
    # TODO: Currently, we have some flags already injected. Eventually, this should test the
    # bare compilers, and we should re-check at the very end that TryCompile and TryLink still
    # work with the flags we have selected.
    if myenv.ToolchainIs('msvc'):
        compiler_minimum_string = "Microsoft Visual Studio 2019 16.4"
        compiler_test_body = textwrap.dedent(
        """
        #if !defined(_MSC_VER)
        #error
        #endif

        #if _MSC_VER < 1924
        #error %s or newer is required to build MongoDB
        #endif

        int main(int argc, char* argv[]) {
            return 0;
        }
        """ % compiler_minimum_string)
    elif myenv.ToolchainIs('gcc'):
        compiler_minimum_string = "GCC 8.2"
        compiler_test_body = textwrap.dedent(
        """
        #if !defined(__GNUC__) || defined(__clang__)
        #error
        #endif

        #if (__GNUC__ < 8) || (__GNUC__ == 8 && __GNUC_MINOR__ < 2)
        #error %s or newer is required to build MongoDB
        #endif

        int main(int argc, char* argv[]) {
            return 0;
        }
        """ % compiler_minimum_string)
    elif myenv.ToolchainIs('clang'):
        compiler_minimum_string = "clang 7.0 (or Apple XCode 10.2)"
        compiler_test_body = textwrap.dedent(
        """
        #if !defined(__clang__)
        #error
        #endif

        #if defined(__apple_build_version__)
        #if __apple_build_version__ < 10010046
        #error %s or newer is required to build MongoDB
        #endif
        #elif (__clang_major__ < 7) || (__clang_major__ == 7 && __clang_minor__ < 0)
        #error %s or newer is required to build MongoDB
        #endif

        int main(int argc, char* argv[]) {
            return 0;
        }
        """ % (compiler_minimum_string, compiler_minimum_string))
    else:
        myenv.ConfError("Error: can't check compiler minimum; don't know this compiler...")

    def CheckForMinimumCompiler(context, language):
        extension_for = {
            "C" : ".c",
            "C++" : ".cpp",
        }
        context.Message("Checking if %s compiler is %s or newer..." %
                        (language, compiler_minimum_string))
        result = context.TryCompile(compiler_test_body, extension_for[language])
        context.Result(result)
        return result;

    conf = Configure(myenv, help=False, custom_tests = {
        'CheckForMinimumCompiler' : CheckForMinimumCompiler,
    })

    c_compiler_validated = conf.CheckForMinimumCompiler('C')
    cxx_compiler_validated = conf.CheckForMinimumCompiler('C++')

    suppress_invalid = has_option("disable-minimum-compiler-version-enforcement")
    if releaseBuild and suppress_invalid:
        env.FatalError("--disable-minimum-compiler-version-enforcement is forbidden with --release")

    if not (c_compiler_validated and cxx_compiler_validated):
        if not suppress_invalid:
            env.ConfError("ERROR: Refusing to build with compiler that does not meet requirements")
        print("WARNING: Ignoring failed compiler version check per explicit user request.")
        print("WARNING: The build may fail, binaries may crash, or may run but corrupt data...")

    # Figure out what our minimum windows version is. If the user has specified, then use
    # that.
    if env.TargetOSIs('windows'):
        if has_option('win-version-min'):
            win_version_min = get_option('win-version-min')
        else:
            # If no minimum version has beeen specified, use our default
            win_version_min = 'win10'

        env['WIN_VERSION_MIN'] = win_version_min
        win_version_min = win_version_min_choices[win_version_min]
        env.Append( CPPDEFINES=[("_WIN32_WINNT", "0x" + win_version_min[0])] )
        env.Append( CPPDEFINES=[("BOOST_USE_WINAPI_VERSION", "0x" + win_version_min[0])] )
        env.Append( CPPDEFINES=[("NTDDI_VERSION", "0x" + win_version_min[0] + win_version_min[1])] )

    conf.Finish()

    # We require macOS 10.12 or newer
    if env.TargetOSIs('darwin'):

        # TODO: Better error messages, mention the various -mX-version-min-flags in the error, and
        # single source of truth for versions, plumbed through #ifdef ladder and error messages.
        def CheckDarwinMinima(context):
            test_body = """
            #include <Availability.h>
            #include <AvailabilityMacros.h>
            #include <TargetConditionals.h>

            #if TARGET_OS_OSX && (__MAC_OS_X_VERSION_MIN_REQUIRED < __MAC_10_12)
            #error 1
            #endif
            """

            context.Message("Checking for sufficient {0} target version minimum... ".format(context.env['TARGET_OS']))
            ret = context.TryCompile(textwrap.dedent(test_body), ".c")
            context.Result(ret)
            return ret

        conf = Configure(myenv, help=False, custom_tests={
            "CheckDarwinMinima" : CheckDarwinMinima,
        })

        if not conf.CheckDarwinMinima():
            conf.env.ConfError("Required target minimum of macOS 10.12 not found")

        conf.Finish()

    def AddFlagIfSupported(env, tool, extension, flag, link, **mutation):
        def CheckFlagTest(context, tool, extension, flag):
            if link:
                if tool == 'C':
                    test_body = """
                    #include <stdlib.h>
                    #include <stdio.h>
                    int main() {
                        printf("Hello, World!");
                        return EXIT_SUCCESS;
                    }"""
                elif tool == 'C++':
                    test_body = """
                    #include <iostream>
                    #include <cstdlib>
                    int main() {
                        std::cout << "Hello, World!" << std::endl;
                        return EXIT_SUCCESS;
                    }"""
                context.Message('Checking if linker supports %s... ' % (flag))
                ret = context.TryLink(textwrap.dedent(test_body), extension)
            else:
                test_body = ""
                context.Message('Checking if %s compiler supports %s... ' % (tool, flag))
                ret = context.TryCompile(textwrap.dedent(test_body), extension)
            context.Result(ret)
            return ret

        if env.ToolchainIs('msvc'):
            env.FatalError("AddFlagIfSupported is not currently supported with MSVC")

        test_mutation = mutation
        if env.ToolchainIs('gcc'):
            test_mutation = copy.deepcopy(mutation)
            # GCC helpfully doesn't issue a diagnostic on unknown flags of the form -Wno-xxx
            # unless other diagnostics are triggered. That makes it tough to check for support
            # for -Wno-xxx. To work around, if we see that we are testing for a flag of the
            # form -Wno-xxx (but not -Wno-error=xxx), we also add -Wxxx to the flags. GCC does
            # warn on unknown -Wxxx style flags, so this lets us probe for availablity of
            # -Wno-xxx.
            for kw in list(test_mutation.keys()):
                test_flags = test_mutation[kw]
                for test_flag in test_flags:
                    if test_flag.startswith("-Wno-") and not test_flag.startswith("-Wno-error="):
                        test_flags.append(re.sub("^-Wno-", "-W", test_flag))

        # If the user has selected ``configure` in
        # `disable-warnings-as-errors`, the usual mechanisms that
        # would inject Werror or similar are disabled for
        # conftests. But AddFlagIfSupported requires that those flags
        # be used. Disable the generators so we have explicit control.
        cloned = env.Clone(
            CCFLAGS_GENERATE_WERROR=[],
            CXXFLAGS_GENERATE_WERROR=[],
            LINKFLAGS_GENERATE_WERROR=[],
        )

        cloned.Append(**test_mutation)

        # Add these *after* the test mutation, so that the mutation
        # can't step on the warnings-as-errors state.
        cloned.Append(
            CCFLAGS=["$CCFLAGS_WERROR"],
            CXXFLAGS=["$CXXFLAGS_WERROR"],
            LINKFLAGS=["$LINKFLAGS_WERROR"],
        )

        conf = Configure(cloned, help=False, custom_tests = {
                'CheckFlag' : lambda ctx : CheckFlagTest(ctx, tool, extension, flag)
        })
        available = conf.CheckFlag()
        conf.Finish()
        if available:
            env.Append(**mutation)
        return available

    def AddToCFLAGSIfSupported(env, flag):
        return AddFlagIfSupported(env, 'C', '.c', flag, False, CFLAGS=[flag])

    def AddToCCFLAGSIfSupported(env, flag):
        return AddFlagIfSupported(env, 'C', '.c', flag, False, CCFLAGS=[flag])

    def AddToCXXFLAGSIfSupported(env, flag):
        return AddFlagIfSupported(env, 'C++', '.cpp', flag, False, CXXFLAGS=[flag])

    def AddToLINKFLAGSIfSupported(env, flag):
        return AddFlagIfSupported(env, 'C', '.c', flag, True, LINKFLAGS=[flag])

    def AddToSHLINKFLAGSIfSupported(env, flag):
        return AddFlagIfSupported(env, 'C', '.c', flag, True, SHLINKFLAGS=[flag])

    if myenv.ToolchainIs('gcc', 'clang'):
        # This tells clang/gcc to use the gold linker if it is available - we prefer the gold linker
        # because it is much faster. Don't use it if the user has already configured another linker
        # selection manually.
        if any(flag.startswith('-fuse-ld=') for flag in env['LINKFLAGS']):
            myenv.FatalError(f"Use the '--linker' option instead of modifying the LINKFLAGS directly.")

        linker_ld = get_option('linker')
        if linker_ld == 'auto':
            # lld has problems with separate debug info on some platforms. See:
            # - https://bugzilla.mozilla.org/show_bug.cgi?id=1485556
            # - https://bugzilla.mozilla.org/show_bug.cgi?id=1485556
            #
            # lld also apparently has problems with symbol resolution
            # in some esoteric configurations that apply for us when
            # using --link-model=dynamic mode, so disable lld there
            # too. See:
            # - https://bugs.llvm.org/show_bug.cgi?id=46676
            #
            # We should revisit all of these issues the next time we upgrade our clang minimum.
            if get_option('separate-debug') == 'off' and get_option('link-model') != 'dynamic':
                if not AddToLINKFLAGSIfSupported(myenv, '-fuse-ld=lld'):
                    AddToLINKFLAGSIfSupported(myenv, '-fuse-ld=gold')
            else:
                AddToLINKFLAGSIfSupported(myenv, '-fuse-ld=gold')
        elif link_model.startswith("dynamic") and linker_ld == 'bfd':
            # BFD is not supported due to issues with it causing warnings from some of
            # the third party libraries that mongodb is linked with:
            # https://jira.mongodb.org/browse/SERVER-49465
            myenv.FatalError(f"Linker {linker_ld} is not supported with dynamic link model builds.")
        else:
            if not AddToLINKFLAGSIfSupported(myenv, f'-fuse-ld={linker_ld}'):
                myenv.FatalError(f"Linker {linker_ld} could not be configured.")

    detectCompiler = Configure(myenv, help=False, custom_tests = {
        'CheckForCXXLink': CheckForCXXLink,
    })

    if not detectCompiler.CheckCC():
        env.ConfError(
            "C compiler {0} doesn't work",
            detectEnv['CC'])

    if not detectCompiler.CheckCXX():
        env.ConfError(
            "C++ compiler {0} doesn't work",
            detectEnv['CXX'])

    if not detectCompiler.CheckForCXXLink():
        env.ConfError(
            "C++ compiler {0} can't link C++ programs",
            detectEnv['CXX'])

    detectCompiler.Finish()


    if myenv.ToolchainIs('clang', 'gcc'):
        # This warning was added in g++-4.8.
        AddToCCFLAGSIfSupported(myenv, '-Wno-unused-local-typedefs')

        # Clang likes to warn about unused functions, which seems a tad aggressive and breaks
        # -Werror, which we want to be able to use.
        AddToCCFLAGSIfSupported(myenv, '-Wno-unused-function')

        # TODO: Note that the following two flags are added to CCFLAGS even though they are
        # really C++ specific. We need to do this because SCons passes CXXFLAGS *before*
        # CCFLAGS, but CCFLAGS contains -Wall, which re-enables the warnings we are trying to
        # suppress. In the future, we should move all warning flags to CCWARNFLAGS and
        # CXXWARNFLAGS and add these to CCOM and CXXCOM as appropriate.
        #
        # Clang likes to warn about unused private fields, but some of our third_party
        # libraries have such things.
        AddToCCFLAGSIfSupported(myenv, '-Wno-unused-private-field')

        # Prevents warning about using deprecated features (such as auto_ptr in c++11)
        # Using -Wno-error=deprecated-declarations does not seem to work on some compilers,
        # including at least g++-4.6.
        AddToCCFLAGSIfSupported(myenv, "-Wno-deprecated-declarations")

        # As of clang-3.4, this warning appears in v8, and gets escalated to an error.
        AddToCCFLAGSIfSupported(myenv, "-Wno-tautological-constant-out-of-range-compare")

        # As of clang in Android NDK 17, these warnings appears in boost and/or ICU, and get escalated to errors
        AddToCCFLAGSIfSupported(myenv, "-Wno-tautological-constant-compare")
        AddToCCFLAGSIfSupported(myenv, "-Wno-tautological-unsigned-zero-compare")
        AddToCCFLAGSIfSupported(myenv, "-Wno-tautological-unsigned-enum-zero-compare")

        # New in clang-3.4, trips up things mostly in third_party, but in a few places in the
        # primary mongo sources as well.
        AddToCCFLAGSIfSupported(myenv, "-Wno-unused-const-variable")

        # Prevents warning about unused but set variables found in boost version 1.49
        # in boost/date_time/format_date_parser.hpp which does not work for compilers
        # GCC >= 4.6. Error explained in https://svn.boost.org/trac/boost/ticket/6136 .
        AddToCCFLAGSIfSupported(myenv, "-Wno-unused-but-set-variable")

        # This has been suppressed in gcc 4.8, due to false positives, but not in clang.  So
        # we explicitly disable it here.
        AddToCCFLAGSIfSupported(myenv, "-Wno-missing-braces")

        # Suppress warnings about not consistently using override everywhere in a class. It seems
        # very pedantic, and we have a fair number of instances.
        AddToCCFLAGSIfSupported(myenv, "-Wno-inconsistent-missing-override")

        # Don't issue warnings about potentially evaluated expressions
        AddToCCFLAGSIfSupported(myenv, "-Wno-potentially-evaluated-expression")

        # Warn about moves of prvalues, which can inhibit copy elision.
        AddToCXXFLAGSIfSupported(myenv, "-Wpessimizing-move")

        # Disable warning about variables that may not be initialized
        # Failures are triggered in the case of boost::optional in GCC 4.8.x
        # TODO: re-evaluate when we move to GCC 5.3
        # see: http://stackoverflow.com/questions/21755206/how-to-get-around-gcc-void-b-4-may-be-used-uninitialized-in-this-funct
        AddToCXXFLAGSIfSupported(myenv, "-Wno-maybe-uninitialized")

        # Disable warning about templates that can't be implicitly instantiated. It is an attempt to
        # make a link error into an easier-to-debug compiler failure, but it triggers false
        # positives if explicit instantiation is used in a TU that can see the full definition. This
        # is a problem at least for the S2 headers.
        AddToCXXFLAGSIfSupported(myenv, "-Wno-undefined-var-template")

        # This warning was added in clang-4.0, but it warns about code that is required on some
        # platforms. Since the warning just states that 'explicit instantiation of [a template] that
        # occurs after an explicit specialization has no effect', it is harmless on platforms where
        # it isn't required
        AddToCXXFLAGSIfSupported(myenv, "-Wno-instantiation-after-specialization")

        # This warning was added in clang-5 and flags many of our lambdas. Since it isn't actively
        # harmful to capture unused variables we are suppressing for now with a plan to fix later.
        AddToCCFLAGSIfSupported(myenv, "-Wno-unused-lambda-capture")

        # This warning was added in clang-5 and incorrectly flags our implementation of
        # exceptionToStatus(). See https://bugs.llvm.org/show_bug.cgi?id=34804
        AddToCCFLAGSIfSupported(myenv, "-Wno-exceptions")

        # Enable sized deallocation support.
        AddToCXXFLAGSIfSupported(myenv, '-fsized-deallocation')

        # This warning was added in Apple clang version 11 and flags many explicitly defaulted move
        # constructors and assignment operators for being implicitly deleted, which is not useful.
        AddToCXXFLAGSIfSupported(myenv, "-Wno-defaulted-function-deleted")

        # SERVER-44856: Our windows builds complain about unused
        # exception parameters, but GCC and clang don't seem to do
        # that for us automatically. In the interest of making it more
        # likely to catch these errors early, add the (currently clang
        # only) flag that turns it on.
        AddToCXXFLAGSIfSupported(myenv, "-Wunused-exception-parameter")

        # Check if we can set "-Wnon-virtual-dtor" when "-Werror" is set. The only time we can't set it is on
        # clang 3.4, where a class with virtual function(s) and a non-virtual destructor throws a warning when
        # it shouldn't.
        def CheckNonVirtualDtor(context):

            test_body = """
            class Base {
            public:
                virtual void foo() const = 0;
            protected:
                ~Base() {};
            };

            class Derived : public Base {
            public:
                virtual void foo() const {}
            };
            """

            context.Message('Checking if -Wnon-virtual-dtor works reasonably... ')
            ret = context.TryCompile(textwrap.dedent(test_body), ".cpp")
            context.Result(ret)
            return ret

        myenvClone = myenv.Clone()
        myenvClone.Append(
            CCFLAGS=[
                '$CCFLAGS_WERROR',
                '-Wnon-virtual-dtor',
            ]
        )
        conf = Configure(myenvClone, help=False, custom_tests = {
            'CheckNonVirtualDtor' : CheckNonVirtualDtor,
        })
        if conf.CheckNonVirtualDtor():
            myenv.Append( CXXFLAGS=["-Wnon-virtual-dtor"] )
        conf.Finish()

        # As of XCode 9, this flag must be present (it is not enabled
        # by -Wall), in order to enforce that -mXXX-version-min=YYY
        # will enforce that you don't use APIs from ZZZ.
        if env.TargetOSIs('darwin'):
            AddToCCFLAGSIfSupported(env, '-Wunguarded-availability')

    if get_option('runtime-hardening') == "on":
        # Enable 'strong' stack protection preferentially, but fall back to 'all' if it is not
        # available. Note that we need to add these to the LINKFLAGS as well, since otherwise we
        # might not link libssp when we need to (see SERVER-12456).
        if myenv.ToolchainIs('gcc', 'clang'):
            if AddToCCFLAGSIfSupported(myenv, '-fstack-protector-strong'):
                myenv.Append(
                    LINKFLAGS=[
                        '-fstack-protector-strong',
                    ]
                )
            elif AddToCCFLAGSIfSupported(myenv, '-fstack-protector-all'):
                myenv.Append(
                    LINKFLAGS=[
                        '-fstack-protector-all',
                    ]
                )

            if 'cfex' in selected_experimental_runtime_hardenings:
                myenv.Append(
                    CFLAGS=["-fexceptions"]
                )

            if 'stackclash' in selected_experimental_runtime_hardenings:
                AddToCCFLAGSIfSupported(myenv, "-fstack-clash-protection")

            if 'controlflow' in selected_experimental_runtime_hardenings:
                AddToCCFLAGSIfSupported(myenv, "-fcf-protection=full")

        if myenv.ToolchainIs('clang'):
            # TODO: There are several interesting things to try here, but they each have
            # consequences we need to investigate.
            #
            # - fsanitize=bounds: This does static bounds checking. We can
            #   probably turn this on along with fsanitize-trap so that we
            #   don't depend on the ASAN runtime.
            #
            # - fsanitize=safestack: This looks very interesting, and is
            #   probably what we want. However there are a few problems:
            #
            #   - It relies on having the RT library available, and it is
            #     unclear whether we can ship binaries that depend on
            #     that.
            #
            #   - It is incompatible with a shared object build.
            #
            #   - It may not work with SpiderMonkey due to needing to
            #     inform the GC about the stacks so that mark-sweep
            #
            # - fsanitize=cfi: Again, very interesting, however it
            #   requires LTO builds.
            pass

    if has_option('osx-version-min'):
        message="""
        The --osx-version-min option is no longer supported.

        To specify a target minimum for Darwin platforms, please explicitly add the appropriate options
        to CCFLAGS and LINKFLAGS on the command line:

        macOS: scons CCFLAGS="-mmacosx-version-min=10.14" LINKFLAGS="-mmacosx-version-min=10.14" ..

        Note that MongoDB requires macOS 10.14 or later.
        """
        myenv.ConfError(textwrap.dedent(message))

    usingLibStdCxx = False
    if has_option('libc++'):
        if not myenv.ToolchainIs('clang'):
            myenv.FatalError('libc++ is currently only supported for clang')
        if AddToCXXFLAGSIfSupported(myenv, '-stdlib=libc++'):
            myenv.Append(LINKFLAGS=['-stdlib=libc++'])
        else:
            myenv.ConfError('libc++ requested, but compiler does not support -stdlib=libc++' )
    else:
        def CheckLibStdCxx(context):
            test_body = """
            #include <vector>
            #if !defined(__GLIBCXX__)
            #error
            #endif
            """

            context.Message('Checking if we are using libstdc++... ')
            ret = context.TryCompile(textwrap.dedent(test_body), ".cpp")
            context.Result(ret)
            return ret

        conf = Configure(myenv, help=False, custom_tests = {
            'CheckLibStdCxx' : CheckLibStdCxx,
        })
        usingLibStdCxx = conf.CheckLibStdCxx()
        conf.Finish()

    if myenv.ToolchainIs('msvc'):
        if get_option('cxx-std') == "17":
            myenv.AppendUnique(CCFLAGS=['/std:c++17'])
    else:
        if get_option('cxx-std') == "17":
            if not AddToCXXFLAGSIfSupported(myenv, '-std=c++17'):
                myenv.ConfError('Compiler does not honor -std=c++17')

        if not AddToCFLAGSIfSupported(myenv, '-std=c11'):
            myenv.ConfError("C++17 mode selected for C++ files, but can't enable C11 for C files")

    if using_system_version_of_cxx_libraries():
        print( 'WARNING: System versions of C++ libraries must be compiled with C++17 support' )

    def CheckCxx17(context):
        test_body = """
        #if __cplusplus < 201703L
        #error
        #endif
        namespace NestedNamespaceDecls::AreACXX17Feature {};
        """

        context.Message('Checking for C++17... ')
        ret = context.TryCompile(textwrap.dedent(test_body), ".cpp")
        context.Result(ret)
        return ret

    conf = Configure(myenv, help=False, custom_tests = {
        'CheckCxx17' : CheckCxx17,
    })

    if get_option('cxx-std') == "17" and not conf.CheckCxx17():
        myenv.ConfError('C++17 support is required to build MongoDB')

    conf.Finish()

    # C11 memset_s - a secure memset
    def CheckMemset_s(context):
        test_body = """
        #define __STDC_WANT_LIB_EXT1__ 1
        #include <cstring>
        int main(int argc, char* argv[]) {
            void* data = nullptr;
            return memset_s(data, 0, 0, 0);
        }
        """

        context.Message('Checking for memset_s... ')
        ret = context.TryLink(textwrap.dedent(test_body), ".cpp")
        context.Result(ret)
        return ret

    conf = Configure(env, custom_tests = {
        'CheckMemset_s' : CheckMemset_s,
    })
    if conf.CheckMemset_s():
        conf.env.SetConfigHeaderDefine("MONGO_CONFIG_HAVE_MEMSET_S")

    if conf.CheckFunc('strnlen'):
        conf.env.SetConfigHeaderDefine("MONGO_CONFIG_HAVE_STRNLEN")

    # Gblic 2.25+, OpenBSD 5.5+ and FreeBSD 11.0+ offer explicit_bzero, a secure way to zero memory
    if conf.CheckFunc('explicit_bzero'):
        conf.env.SetConfigHeaderDefine("MONGO_CONFIG_HAVE_EXPLICIT_BZERO")

    conf.Finish()

    # If we are using libstdc++, check to see if we are using a
    # libstdc++ that is older than our GCC minimum of 5.3.0. This is
    # primarly to help people using clang on OS X but forgetting to
    # use --libc++ (or set the target OS X version high enough to get
    # it as the default). We would, ideally, check the __GLIBCXX__
    # version, but for various reasons this is not workable. Instead,
    # we switch on the fact that the <experimental/filesystem> header
    # wasn't introduced until libstdc++ 5.3.0. Yes, this is a terrible
    # hack.
    if usingLibStdCxx:
        def CheckModernLibStdCxx(context):
            test_body = """
            #if !__has_include(<experimental/filesystem>)
            #error "libstdc++ from GCC 5.3.0 or newer is required"
            #endif
            """

            context.Message('Checking for libstdc++ 5.3.0 or better... ')
            ret = context.TryCompile(textwrap.dedent(test_body), ".cpp")
            context.Result(ret)
            return ret

        conf = Configure(myenv, help=False, custom_tests = {
            'CheckModernLibStdCxx' : CheckModernLibStdCxx,
        })

        suppress_invalid = has_option("disable-minimum-compiler-version-enforcement")
        if not conf.CheckModernLibStdCxx() and not suppress_invalid:
            myenv.ConfError("When using libstdc++, MongoDB requires libstdc++ from GCC 5.3.0 or newer")

        conf.Finish()

    if has_option("use-glibcxx-debug"):
        # If we are using a modern libstdc++ and this is a debug build and we control all C++
        # dependencies, then turn on the debugging features in libstdc++.
        # TODO: Need a new check here.
        if not debugBuild:
            myenv.FatalError("--use-glibcxx-debug requires --dbg=on")
        if not usingLibStdCxx:
            myenv.FatalError("--use-glibcxx-debug is only compatible with the GNU implementation "
                "of the C++ standard libary")
        if using_system_version_of_cxx_libraries():
            myenv.FatalError("--use-glibcxx-debug not compatible with system versions of "
                "C++ libraries.")
        myenv.Append(CPPDEFINES=["_GLIBCXX_DEBUG"]);

    # Check if we have a modern Windows SDK
    if env.TargetOSIs('windows'):
        def CheckWindowsSDKVersion(context):

            test_body = """
            #include <windows.h>
            #if !defined(NTDDI_WINBLUE)
            #error Need Windows SDK Version 8.1 or higher
            #endif
            """

            context.Message('Checking Windows SDK is 8.1 or newer... ')
            ret = context.TryCompile(textwrap.dedent(test_body), ".c")
            context.Result(ret)
            return ret

        conf = Configure(myenv, help=False, custom_tests = {
            'CheckWindowsSDKVersion' : CheckWindowsSDKVersion,
        })

        if not conf.CheckWindowsSDKVersion():
            myenv.ConfError('Windows SDK Version 8.1 or higher is required to build MongoDB')

        conf.Finish()

    # Check if we are on a POSIX system by testing if _POSIX_VERSION is defined.
    def CheckPosixSystem(context):

        test_body = """
        // POSIX requires the existence of unistd.h, so if we can't include unistd.h, we
        // are definitely not a POSIX system.
        #include <unistd.h>
        #if !defined(_POSIX_VERSION)
        #error not a POSIX system
        #endif
        """

        context.Message('Checking if we are on a POSIX system... ')
        ret = context.TryCompile(textwrap.dedent(test_body), ".c")
        context.Result(ret)
        return ret

    conf = Configure(myenv, help=False, custom_tests = {
        'CheckPosixSystem' : CheckPosixSystem,
    })
    posix_system = conf.CheckPosixSystem()

    conf.Finish()

    # Check if we are on a system that support the POSIX clock_gettime function
    #  and the "monotonic" clock.
    posix_monotonic_clock = False
    if posix_system:
        def CheckPosixMonotonicClock(context):

            test_body = """
            #include <unistd.h>
            #if !(defined(_POSIX_TIMERS) && _POSIX_TIMERS > 0)
            #error POSIX clock_gettime not supported
            #elif !(defined(_POSIX_MONOTONIC_CLOCK) && _POSIX_MONOTONIC_CLOCK >= 0)
            #error POSIX monotonic clock not supported
            #endif
            """

            context.Message('Checking if the POSIX monotonic clock is supported... ')
            ret = context.TryCompile(textwrap.dedent(test_body), ".c")
            context.Result(ret)
            return ret

        conf = Configure(myenv, help=False, custom_tests = {
            'CheckPosixMonotonicClock' : CheckPosixMonotonicClock,
        })
        posix_monotonic_clock = conf.CheckPosixMonotonicClock()

        # On 32-bit systems, we need to define this in order to get access to
        # the 64-bit versions of fseek, etc.
        # except on 32 bit android where it breaks boost
        if not conf.CheckTypeSize('off_t', includes="#include <sys/types.h>", expect=8):
            if not env.TargetOSIs('android'):
                myenv.Append(CPPDEFINES=["_FILE_OFFSET_BITS=64"])

        conf.Finish()

    if has_option('sanitize'):

        if not myenv.ToolchainIs('clang', 'gcc'):
            env.FatalError('sanitize is only supported with clang or gcc')

        if myenv.ToolchainIs('gcc'):
            # GCC's implementation of ASAN depends on libdl.
            env.Append(LIBS=['dl'])

        sanitizer_list = get_option('sanitize').split(',')

        using_asan = 'address' in sanitizer_list
        using_fsan = 'fuzzer' in sanitizer_list
        using_lsan = 'leak' in sanitizer_list
        using_tsan = 'thread' in sanitizer_list
        using_ubsan = 'undefined' in sanitizer_list

        if using_lsan:
            env.FatalError("Please use --sanitize=address instead of --sanitize=leak")

        if using_asan and env['MONGO_ALLOCATOR'] in ['tcmalloc', 'tcmalloc-experimental']:
            # There are multiply defined symbols between the sanitizer and
            # our vendorized tcmalloc.
            env.FatalError("Cannot use --sanitize=address with tcmalloc")

        if using_fsan:
            def CheckForFuzzerCompilerSupport(context):

                test_body = """
                #include <stddef.h>
                #include <stdint.h>

                // fuzz_target.cc
                extern "C" int LLVMFuzzerTestOneInput(const uint8_t *Data, size_t Size) {
                    return 0;
                }
                """

                context.Message("Checking if libfuzzer is supported by the compiler... ")

                context.env.AppendUnique(LINKFLAGS=['-fprofile-instr-generate',
                                                    '-fcoverage-mapping',
                                                    '-fsanitize=fuzzer'],
                                         CCFLAGS=['-fprofile-instr-generate','-fcoverage-mapping'])

                ret = context.TryLink(textwrap.dedent(test_body), ".cpp")
                context.Result(ret)
                return ret

            confEnv = myenv.Clone()
            fuzzerConf = Configure(confEnv, help=False, custom_tests = {
                    'CheckForFuzzerCompilerSupport': CheckForFuzzerCompilerSupport,
                })
            if not fuzzerConf.CheckForFuzzerCompilerSupport():
                myenv.FatalError("libfuzzer is not supported by the compiler")
            fuzzerConf.Finish()

            # We can't include the fuzzer flag with the other sanitize flags
            # The libfuzzer library already has a main function, which will cause the dependencies check
            # to fail
            sanitizer_list.remove('fuzzer')
            sanitizer_list.append('fuzzer-no-link')
            # These flags are needed to generate a coverage report
            myenv.Append(LINKFLAGS=['-fprofile-instr-generate','-fcoverage-mapping'])
            myenv.Append(CCFLAGS=['-fprofile-instr-generate','-fcoverage-mapping'])

        sanitizer_option = '-fsanitize=' + ','.join(sanitizer_list)

        if AddToCCFLAGSIfSupported(myenv, sanitizer_option):
            myenv.Append(LINKFLAGS=[sanitizer_option])
            myenv.Append(CCFLAGS=['-fno-omit-frame-pointer'])
        else:
            myenv.ConfError('Failed to enable sanitizers with flag: {0}', sanitizer_option )

        myenv['SANITIZERS_ENABLED'] = sanitizer_list

        if has_option('sanitize-coverage') and using_fsan:
            sanitize_coverage_list = get_option('sanitize-coverage')
            sanitize_coverage_option = '-fsanitize-coverage=' + sanitize_coverage_list
            if AddToCCFLAGSIfSupported(myenv,sanitize_coverage_option):
                myenv.Append(LINKFLAGS=[sanitize_coverage_option])
            else:
                myenv.ConfError('Failed to enable -fsanitize-coverage with flag: {0}', sanitize_coverage_option )


        denyfiles_map = {
            "address" : myenv.File("#etc/asan.denylist"),
            "thread" : myenv.File("#etc/tsan.denylist"),
            "undefined" : myenv.File("#etc/ubsan.denylist"),
        }

        # Select those unique deny files that are associated with the
        # currently enabled sanitizers, but filter out those that are
        # zero length.
        denyfiles = {v for (k, v) in denyfiles_map.items() if k in sanitizer_list}
        denyfiles = [f for f in denyfiles if os.stat(f.path).st_size != 0]

        # Filter out any denylist options that the toolchain doesn't support.
        supportedDenyfiles = []
        denyfilesTestEnv = myenv.Clone()
        for denyfile in denyfiles:
            if AddToCCFLAGSIfSupported(denyfilesTestEnv, f"-fsanitize-blacklist={denyfile}"):
                supportedDenyfiles.append(denyfile)
        denyfilesTestEnv = None
        supportedDenyfiles = sorted(supportedDenyfiles)

        # If we ended up with any denyfiles after the above filters,
        # then expand them into compiler flag arguments, and use a
        # generator to return at command line expansion time so that
        # we can change the signature if the file contents change.
        if supportedDenyfiles:
            # Unconditionally using the full path can affect SCons cached builds, so we only do
            # this in cases where we know it's going to matter.
            if 'ICECC' in env and env['ICECC']:
                # Make these files available to remote icecream builds if requested.
                # These paths *must* be absolute to match the paths in the remote
                # toolchain archive.
                denylist_options=[
                    f"-fsanitize-blacklist={denyfile.get_abspath()}"
                    for denyfile in supportedDenyfiles
                ]
                # If a sanitizer is in use with a denylist file, we have to ensure they get
                # added to the toolchain package that gets sent to the remote hosts so they
                # can be found by the remote compiler.
                env.Append(ICECC_CREATE_ENV_ADDFILES=supportedDenyfiles)
            else:
                denylist_options=[
                    f"-fsanitize-blacklist={denyfile.path}"
                    for denyfile in supportedDenyfiles
                ]

            if 'CCACHE' in env and env['CCACHE']:
                # Work around the fact that some versions of ccache either don't yet support
                # -fsanitize-blacklist at all or only support one instance of it. This will
                # work on any version of ccache because the point is only to ensure that the
                # resulting hash for any compiled object is guaranteed to take into account
                # the effect of any sanitizer denylist files used as part of the build.
                # TODO: This will no longer be required when the following pull requests/
                # issues have been merged and deployed.
                # https://github.com/ccache/ccache/pull/258
                # https://github.com/ccache/ccache/issues/318
                env.Append(CCACHE_EXTRAFILES=supportedDenyfiles)

            def SanitizerDenylistGenerator(source, target, env, for_signature):
                if for_signature:
                    return [f.get_csig() for f in supportedDenyfiles]
                return denylist_options

            myenv.AppendUnique(
                SANITIZER_DENYLIST_GENERATOR=SanitizerDenylistGenerator,
                CCFLAGS="${SANITIZER_DENYLIST_GENERATOR}",
                LINKFLAGS="${SANITIZER_DENYLIST_GENERATOR}",
            )

        symbolizer_option = ""
        if env['LLVM_SYMBOLIZER']:
            llvm_symbolizer = env['LLVM_SYMBOLIZER']

            if not os.path.isabs(llvm_symbolizer):
                llvm_symbolizer = myenv.WhereIs(llvm_symbolizer)

            if not myenv.File(llvm_symbolizer).exists():
                myenv.FatalError(f"Symbolizer binary at path {llvm_symbolizer} does not exist")

            symbolizer_option = f":external_symbolizer_path=\"{llvm_symbolizer}\""

        elif using_asan or using_tsan or using_ubsan:
            myenv.FatalError("The address, thread, and undefined behavior sanitizers require llvm-symbolizer for meaningful reports")

        if using_asan:
            # Unfortunately, abseil requires that we make these macros
            # (this, and THREAD_ and UNDEFINED_BEHAVIOR_ below) set,
            # because apparently it is too hard to query the running
            # compiler. We do this unconditionally because abseil is
            # basically pervasive via the 'base' library.
            myenv.AppendUnique(CPPDEFINES=['ADDRESS_SANITIZER'])
            # If anything is changed, added, or removed in either asan_options or
            # lsan_options, be sure to make the corresponding changes to the
            # appropriate build variants in etc/evergreen.yml
            asan_options = "detect_leaks=1:check_initialization_order=true:strict_init_order=true:abort_on_error=1:disable_coredump=0:handle_abort=1"
            lsan_options = f"report_objects=1:suppressions={myenv.File('#etc/lsan.suppressions').abspath}"
            env['ENV']['ASAN_OPTIONS'] = asan_options + symbolizer_option
            env['ENV']['LSAN_OPTIONS'] = lsan_options + symbolizer_option

        if using_tsan:

            if use_libunwind:
                # TODO: SERVER-48622
                #
                # See https://github.com/google/sanitizers/issues/943
                # for why we disallow combining TSAN with
                # libunwind. We could, atlernatively, have added logic
                # to automate the decision about whether to enable
                # libunwind based on whether TSAN is enabled, but that
                # logic is already complex, and it feels better to
                # make it explicit that using TSAN means you won't get
                # the benefits of libunwind. Fixing this is:
                env.FatalError("Cannot use libunwind with TSAN, please add --use-libunwind=off to your compile flags")

            # If anything is changed, added, or removed in
            # tsan_options, be sure to make the corresponding changes
            # to the appropriate build variants in etc/evergreen.yml
            #
            # TODO SERVER-49121: die_after_fork=0 is a temporary
            # setting to allow tests to continue while we figure out
            # why we're running afoul of it.
            #
            # TODO SERVER-48490: report_thread_leaks=0 suppresses
            # reporting thread leaks, which we have because we don't
            # do a clean shutdown of the ServiceContext.
            #
            tsan_options = f"halt_on_error=1:report_thread_leaks=0:die_after_fork=0:suppressions={myenv.File('#etc/tsan.suppressions').abspath}"
            myenv['ENV']['TSAN_OPTIONS'] = tsan_options + symbolizer_option
            myenv.AppendUnique(CPPDEFINES=['THREAD_SANITIZER'])

        if using_ubsan:
            # By default, undefined behavior sanitizer doesn't stop on
            # the first error. Make it so. Newer versions of clang
            # have renamed the flag.
            # However, this flag cannot be included when using the fuzzer sanitizer
            # if we want to suppress errors to uncover new ones.
            if not using_fsan and not AddToCCFLAGSIfSupported(myenv, "-fno-sanitize-recover"):
                AddToCCFLAGSIfSupported(myenv, "-fno-sanitize-recover=undefined")
            myenv.AppendUnique(CPPDEFINES=['UNDEFINED_BEHAVIOR_SANITIZER'])
            # If anything is changed, added, or removed in ubsan_options, be
            # sure to make the corresponding changes to the appropriate build
            # variants in etc/evergreen.yml
            ubsan_options = "print_stacktrace=1"
            myenv['ENV']['UBSAN_OPTIONS'] = ubsan_options + symbolizer_option

    if myenv.ToolchainIs('msvc') and optBuild:
        # http://blogs.msdn.com/b/vcblog/archive/2013/09/11/introducing-gw-compiler-switch.aspx
        #
        myenv.Append( CCFLAGS=["/Gw", "/Gy"] )
        myenv.Append( LINKFLAGS=["/OPT:REF"])

        # http://blogs.msdn.com/b/vcblog/archive/2014/03/25/linker-enhancements-in-visual-studio-2013-update-2-ctp2.aspx
        #
        myenv.Append( CCFLAGS=["/Zc:inline"])



    if myenv.ToolchainIs('gcc', 'clang'):
        # Usually, --gdb-index is too expensive in big static binaries, but for dynamic
        # builds it works well.
        if link_model.startswith("dynamic"):
            AddToLINKFLAGSIfSupported(myenv, '-Wl,--gdb-index')

        # Our build is already parallel.
        AddToLINKFLAGSIfSupported(myenv, '-Wl,--no-threads')

        # Explicitly enable GNU build id's if the linker supports it.
        AddToLINKFLAGSIfSupported(myenv, '-Wl,--build-id')

        # Explicitly use the new gnu hash section if the linker offers
        # it, except on android since older runtimes seem to not
        # support it. For that platform, use 'both'.
        if env.TargetOSIs('android'):
            AddToLINKFLAGSIfSupported(myenv, '-Wl,--hash-style=both')
        else:
            AddToLINKFLAGSIfSupported(myenv, '-Wl,--hash-style=gnu')

        # Try to have the linker tell us about ODR violations. Don't
        # use it when using clang with libstdc++, as libstdc++ was
        # probably built with GCC. That combination appears to cause
        # false positives for the ODR detector. See SERVER-28133 for
        # additional details.
        if has_option('detect-odr-violations'):
            if myenv.ToolchainIs('clang') and usingLibStdCxx:
                env.FatalError('The --detect-odr-violations flag does not work with clang and libstdc++')
            if optBuild:
                env.FatalError('The --detect-odr-violations flag is expected to only be reliable with --opt=off')
            AddToLINKFLAGSIfSupported(myenv, '-Wl,--detect-odr-violations')

        # Disallow an executable stack. Also, issue a warning if any files are found that would
        # cause the stack to become executable if the noexecstack flag was not in play, so that we
        # can find them and fix them. We do this here after we check for ld.gold because the
        # --warn-execstack is currently only offered with gold.
        AddToLINKFLAGSIfSupported(myenv, "-Wl,-z,noexecstack")
        AddToLINKFLAGSIfSupported(myenv, "-Wl,--warn-execstack")

        # If possible with the current linker, mark relocations as read-only.
        AddToLINKFLAGSIfSupported(myenv, "-Wl,-z,relro")

        # As far as we know these flags only apply on posix-y systems,
        # and not on Darwin.
        if env.TargetOSIs("posix") and not env.TargetOSIs("darwin"):

            # Disable debug compression in both the assembler and linker
            # by default. If the user requested compression, only allow
            # the zlib-gabi form.
            debug_compress = get_option("debug-compress")

            # If a value was provided on the command line for --debug-compress, it should
            # inhibit the application of auto, so strip it out.
            if "auto" in debug_compress and len(debug_compress) > 1:
                debug_compress = debug_compress[1:]

            # Disallow saying --debug-compress=off --debug-compress=ld and similar
            if "off" in debug_compress and len(debug_compress) > 1:
                env.FatalError("Cannot combine 'off' for --debug-compress with other values")

            # Transform the 'auto' argument into a real value.
            if "auto" in debug_compress:
                debug_compress = []

                # We only automatically enable ld compression for
                # dynamic builds because it seems to use enormous
                # amounts of memory in static builds.
                if link_model.startswith("dynamic"):
                    debug_compress.append("ld")

            compress_type="zlib-gabi"
            compress_flag="compress-debug-sections"

            AddToCCFLAGSIfSupported(
                myenv,
                f"-Wa,--{compress_flag}={compress_type}" if "as" in debug_compress else f"-Wa,--no{compress_flag}")

            # We shouldn't enable debug compression in the linker
            # (meaning our final binaries contain compressed debug
            # info) unless our local elf environment appears to at
            # least be aware of SHF_COMPRESSED. This seems like a
            # necessary precondition, but is it sufficient?
            #
            # https://gnu.wildebeest.org/blog/mjw/2016/01/13/elf-libelf-compressed-sections-and-elfutils/

            def CheckElfHForSHF_COMPRESSED(context):

                test_body = """
                #include <elf.h>
                #if !defined(SHF_COMPRESSED)
                #error
                #endif
                """

                context.Message('Checking elf.h for SHF_COMPRESSED... ')
                ret = context.TryCompile(textwrap.dedent(test_body), ".c")
                context.Result(ret)
                return ret

            conf = Configure(myenv, help=False, custom_tests = {
                'CheckElfHForSHF_COMPRESSED' : CheckElfHForSHF_COMPRESSED,
            })

            have_shf_compressed = conf.CheckElfHForSHF_COMPRESSED()
            conf.Finish()

            if have_shf_compressed and 'ld' in debug_compress:
                AddToLINKFLAGSIfSupported(
                    myenv,
                    f"-Wl,--{compress_flag}={compress_type}")
            else:
                AddToLINKFLAGSIfSupported(
                    myenv,
                    f"-Wl,--{compress_flag}=none")

        if "fnsi" in selected_experimental_optimizations:
            AddToCCFLAGSIfSupported(myenv, "-fno-semantic-interposition")

    # Avoid deduping symbols on OS X debug builds, as it takes a long time.
    if not optBuild and myenv.ToolchainIs('clang') and env.TargetOSIs('darwin'):
        AddToLINKFLAGSIfSupported(myenv, "-Wl,-no_deduplicate")

    # Apply any link time optimization settings as selected by the 'lto' option.
    if has_option('lto'):
        if myenv.ToolchainIs('msvc'):
            # Note that this is actually more aggressive than LTO, it is whole program
            # optimization due to /GL. However, this is historically what we have done for
            # windows, so we are keeping it.
            #
            # /GL implies /LTCG, so no need to say it in CCFLAGS, but we do need /LTCG on the
            # link flags.
            myenv.Append(CCFLAGS=['/GL'])
            myenv.Append(LINKFLAGS=['/LTCG'])
            myenv.Append(ARFLAGS=['/LTCG'])
        elif myenv.ToolchainIs('gcc', 'clang'):
            # For GCC and clang, the flag is -flto, and we need to pass it both on the compile
            # and link lines.
            if not AddToCCFLAGSIfSupported(myenv, '-flto') or \
                    not AddToLINKFLAGSIfSupported(myenv, '-flto'):
                myenv.ConfError("Link time optimization requested, "
                    "but selected compiler does not honor -flto" )

            if myenv.TargetOSIs('darwin'):
                AddToLINKFLAGSIfSupported(myenv, '-Wl,-object_path_lto,${TARGET}.lto')

        else:
            myenv.ConfError("Don't know how to enable --lto on current toolchain")

    if get_option('runtime-hardening') == "on" and optBuild:
        # Older glibc doesn't work well with _FORTIFY_SOURCE=2. Selecting 2.11 as the minimum was an
        # emperical decision, as that is the oldest non-broken glibc we seem to require. It is possible
        # that older glibc's work, but we aren't trying.
        #
        # https://gforge.inria.fr/tracker/?func=detail&group_id=131&atid=607&aid=14070
        # https://github.com/jedisct1/libsodium/issues/202
        def CheckForGlibcKnownToSupportFortify(context):
            test_body="""
            #include <features.h>
            #if !__GLIBC_PREREQ(2, 11)
            #error
            #endif
            """
            context.Message('Checking for glibc with non-broken _FORTIFY_SOURCE...')
            ret = context.TryCompile(textwrap.dedent(test_body), ".c")
            context.Result(ret)
            return ret

        conf = Configure(myenv, help=False, custom_tests = {
            'CheckForFortify': CheckForGlibcKnownToSupportFortify,
        })

        # Fortify only possibly makes sense on POSIX systems, and we know that clang is not a valid
        # combination:
        #
        # http://lists.llvm.org/pipermail/cfe-dev/2015-November/045852.html
        #
        if env.TargetOSIs('posix') and not env.ToolchainIs('clang') and conf.CheckForFortify():
            conf.env.Append(
                CPPDEFINES=[
                    ('_FORTIFY_SOURCE', 2),
                ],
            )

        myenv = conf.Finish()

    # We set this to work around https://gcc.gnu.org/bugzilla/show_bug.cgi?id=43052
    if not myenv.ToolchainIs('msvc') and not 'builtin-memcmp' in selected_experimental_optimizations:
        AddToCCFLAGSIfSupported(myenv, "-fno-builtin-memcmp")

    # pthread_setname_np was added in GLIBC 2.12, and Solaris 11.3
    if posix_system:

        def CheckPThreadSetNameNP(context):
            compile_test_body = textwrap.dedent("""
            #ifndef _GNU_SOURCE
            #define _GNU_SOURCE
            #endif
            #include <pthread.h>

            int main() {
                pthread_setname_np(pthread_self(), "test");
                return 0;
            }
            """)

            context.Message("Checking if pthread_setname_np is supported... ")
            result = context.TryCompile(compile_test_body, ".cpp")
            context.Result(result)
            return result

        conf = Configure(myenv, custom_tests = {
            'CheckPThreadSetNameNP': CheckPThreadSetNameNP,
        })

        if conf.CheckPThreadSetNameNP():
            conf.env.SetConfigHeaderDefine("MONGO_CONFIG_HAVE_PTHREAD_SETNAME_NP")

        myenv = conf.Finish()

    def CheckBoostMinVersion(context):
        compile_test_body = textwrap.dedent("""
        #include <boost/version.hpp>

        #if BOOST_VERSION < 104900
        #error
        #endif
        """)

        context.Message("Checking if system boost version is 1.49 or newer...")
        result = context.TryCompile(compile_test_body, ".cpp")
        context.Result(result)
        return result

    conf = Configure(myenv, custom_tests = {
        'CheckBoostMinVersion': CheckBoostMinVersion,
    })

    libdeps.setup_conftests(conf)

    ### --ssl checks
    def checkOpenSSL(conf):
        sslLibName = "ssl"
        cryptoLibName = "crypto"
        sslLinkDependencies = ["crypto", "dl"]
        if conf.env.TargetOSIs('freebsd'):
            sslLinkDependencies = ["crypto"]

        if conf.env.TargetOSIs('windows'):
            sslLibName = "ssleay32"
            cryptoLibName = "libeay32"
            sslLinkDependencies = ["libeay32"]

        # Used to import system certificate keychains
        if conf.env.TargetOSIs('darwin'):
            conf.env.AppendUnique(FRAMEWORKS=[
                'CoreFoundation',
                'Security',
            ])

        def maybeIssueDarwinSSLAdvice(env):
            if env.TargetOSIs('macOS'):
                advice = textwrap.dedent(
                    """\
                    NOTE: Recent versions of macOS no longer ship headers for the system OpenSSL libraries.
                    NOTE: Either build without the --ssl flag, or describe how to find OpenSSL.
                    NOTE: Set the include path for the OpenSSL headers with the CPPPATH SCons variable.
                    NOTE: Set the library path for OpenSSL libraries with the LIBPATH SCons variable.
                    NOTE: If you are using HomeBrew, and have installed OpenSSL, this might look like:
                    \tscons CPPPATH=/usr/local/opt/openssl/include LIBPATH=/usr/local/opt/openssl/lib ...
                    NOTE: Consult the output of 'brew info openssl' for details on the correct paths."""
                )
                print(advice)
                brew = env.WhereIs('brew')
                if brew:
                    try:
                        # TODO: If we could programmatically extract the paths from the info output
                        # we could give a better message here, but brew info's machine readable output
                        # doesn't seem to include the whole 'caveats' section.
                        message = subprocess.check_output([brew, "info", "openssl"]).decode('utf-8')
                        advice = textwrap.dedent(
                            """\
                            NOTE: HomeBrew installed to {0} appears to have OpenSSL installed.
                            NOTE: Consult the output from '{0} info openssl' to determine CPPPATH and LIBPATH."""
                        ).format(brew, message)

                        print(advice)
                    except:
                        pass

        if not conf.CheckLibWithHeader(
                cryptoLibName,
                ["openssl/crypto.h"],
                "C",
                "SSLeay_version(0);",
                autoadd=True):
            maybeIssueDarwinSSLAdvice(conf.env)
            conf.env.ConfError("Couldn't find OpenSSL crypto.h header and library")

        def CheckLibSSL(context):
            res = SCons.Conftest.CheckLib(context,
                     libs=[sslLibName],
                     extra_libs=sslLinkDependencies,
                     header='#include "openssl/ssl.h"',
                     language="C",
                     call="SSL_version(NULL);",
                     autoadd=True)
            context.did_show_result = 1
            return not res

        conf.AddTest("CheckLibSSL", CheckLibSSL)

        if not conf.CheckLibSSL():
           maybeIssueDarwinSSLAdvice(conf.env)
           conf.env.ConfError("Couldn't find OpenSSL ssl.h header and library")

        def CheckLinkSSL(context):
            test_body = """
            #include <openssl/err.h>
            #include <openssl/ssl.h>
            #include <stdlib.h>

            int main() {
                SSL_library_init();
                SSL_load_error_strings();
                ERR_load_crypto_strings();

                OpenSSL_add_all_algorithms();
                ERR_free_strings();

                return EXIT_SUCCESS;
            }
            """
            context.Message("Checking that linking to OpenSSL works...")
            ret = context.TryLink(textwrap.dedent(test_body), ".c")
            context.Result(ret)
            return ret

        conf.AddTest("CheckLinkSSL", CheckLinkSSL)

        if not conf.CheckLinkSSL():
            maybeIssueDarwinSSLAdvice(conf.env)
            conf.env.ConfError("SSL is enabled, but is unavailable")

        if conf.CheckDeclaration(
            "FIPS_mode_set",
            includes="""
                #include <openssl/crypto.h>
                #include <openssl/evp.h>
            """):
            conf.env.SetConfigHeaderDefine('MONGO_CONFIG_HAVE_FIPS_MODE_SET')

        if conf.CheckDeclaration(
            "d2i_ASN1_SEQUENCE_ANY",
            includes="""
                #include <openssl/asn1.h>
            """):
            conf.env.SetConfigHeaderDefine('MONGO_CONFIG_HAVE_ASN1_ANY_DEFINITIONS')

        def CheckOpenSSL_EC_DH(context):
            compile_test_body = textwrap.dedent("""
            #include <openssl/ssl.h>

            int main() {
                SSL_CTX_set_ecdh_auto(0, 0);
                SSL_set_ecdh_auto(0, 0);
                return 0;
            }
            """)

            context.Message("Checking if SSL_[CTX_]_set_ecdh_auto is supported... ")
            result = context.TryCompile(compile_test_body, ".cpp")
            context.Result(result)
            return result

        def CheckOpenSSL_EC_KEY_new(context):
            compile_test_body = textwrap.dedent("""
            #include <openssl/ssl.h>
            #include <openssl/ec.h>

            int main() {
                SSL_CTX_set_tmp_ecdh(0, 0);
                EC_KEY_new_by_curve_name(NID_X9_62_prime256v1);
                EC_KEY_free(0);
                return 0;
            }
            """)

            context.Message("Checking if EC_KEY_new_by_curve_name is supported... ")
            result = context.TryCompile(compile_test_body, ".cpp")
            context.Result(result)
            return result

        conf.AddTest("CheckOpenSSL_EC_DH", CheckOpenSSL_EC_DH)
        if conf.CheckOpenSSL_EC_DH():
            conf.env.SetConfigHeaderDefine('MONGO_CONFIG_HAVE_SSL_SET_ECDH_AUTO')

        conf.AddTest("CheckOpenSSL_EC_KEY_new", CheckOpenSSL_EC_KEY_new)
        if conf.CheckOpenSSL_EC_KEY_new():
            conf.env.SetConfigHeaderDefine('MONGO_CONFIG_HAVE_SSL_EC_KEY_NEW')

    # We require ssl by default unless the user has specified --ssl=off
    require_ssl = get_option("ssl") != "off"

    # The following platform checks setup both
    # ssl_provider for TLS implementation
    # and MONGO_CRYPTO for hashing support.
    #
    # MONGO_CRYPTO is always enabled regardless of --ssl=on/off
    # However, ssl_provider will be rewritten to 'none' if --ssl=off
    if conf.env.TargetOSIs('windows'):
        # SChannel on Windows
        ssl_provider = 'windows'
        conf.env.SetConfigHeaderDefine("MONGO_CONFIG_SSL_PROVIDER", "MONGO_CONFIG_SSL_PROVIDER_WINDOWS")
        conf.env.Append( MONGO_CRYPTO=["windows"] )

    elif conf.env.TargetOSIs('darwin', 'macOS'):
        # SecureTransport on macOS
        ssl_provider = 'apple'
        conf.env.SetConfigHeaderDefine("MONGO_CONFIG_SSL_PROVIDER", "MONGO_CONFIG_SSL_PROVIDER_APPLE")
        conf.env.Append( MONGO_CRYPTO=["apple"] )
        conf.env.AppendUnique(FRAMEWORKS=['CoreFoundation', 'Security'])

    elif require_ssl:
        checkOpenSSL(conf)
        # Working OpenSSL available, use it.
        conf.env.SetConfigHeaderDefine("MONGO_CONFIG_SSL_PROVIDER", "MONGO_CONFIG_SSL_PROVIDER_OPENSSL")
        conf.env.Append( MONGO_CRYPTO=["openssl"] )
        ssl_provider = 'openssl'

    else:
        # If we don't need an SSL build, we can get by with TomCrypt.
        conf.env.Append( MONGO_CRYPTO=["tom"] )

    if require_ssl:
        # Either crypto engine is native,
        # or it's OpenSSL and has been checked to be working.
        conf.env.SetConfigHeaderDefine("MONGO_CONFIG_SSL")
        print("Using SSL Provider: {0}".format(ssl_provider))
    else:
        ssl_provider = "none"

    def checkHTTPLib(required=False):
        # WinHTTP available on Windows
        if env.TargetOSIs("windows"):
            return True

        # libcurl on all other platforms
        if conf.CheckLibWithHeader(
            "curl",
            ["curl/curl.h"], "C",
            "curl_global_init(0);",
            autoadd=False):
            return True

        if required:
            env.ConfError("Could not find <curl/curl.h> and curl lib")

        return False

    if use_system_version_of_library("pcre"):
        conf.FindSysLibDep("pcre", ["pcre"])
        conf.FindSysLibDep("pcrecpp", ["pcrecpp"])
    else:
        conf.env.Prepend(CPPDEFINES=['PCRE_STATIC'])

    if use_system_version_of_library("snappy"):
        conf.FindSysLibDep("snappy", ["snappy"])

    if use_system_version_of_library("zlib"):
        conf.FindSysLibDep("zlib", ["zdll" if conf.env.TargetOSIs('windows') else "z"])

    if use_system_version_of_library("zstd"):
        conf.FindSysLibDep("zstd", ["libzstd" if conf.env.TargetOSIs('windows') else "zstd"])

    if use_system_version_of_library("stemmer"):
        conf.FindSysLibDep("stemmer", ["stemmer"])

    if use_system_version_of_library("yaml"):
        conf.FindSysLibDep("yaml", ["yaml-cpp"])

    if use_system_version_of_library("fmt"):
        conf.FindSysLibDep("fmt", ["fmt"])

    if use_system_version_of_library("libunwind"):
        conf.FindSysLibDep("unwind", ["unwind"])

    if use_libunwind:
        if not conf.CheckLib("lzma"):
            myenv.ConfError("Cannot find system library 'lzma' required for use with libunwind")

    if use_system_version_of_library("intel_decimal128"):
        conf.FindSysLibDep("intel_decimal128", ["bid"])

    if use_system_version_of_library("icu"):
        conf.FindSysLibDep("icudata", ["icudata"])
        # We can't use FindSysLibDep() for icui18n and icuuc below, since SConf.CheckLib() (which
        # FindSysLibDep() relies on) doesn't expose an 'extra_libs' parameter to indicate that the
        # library being tested has additional dependencies (icuuc depends on icudata, and icui18n
        # depends on both). As a workaround, we skip the configure check for these two libraries and
        # manually assign the library name. We hope that if the user has icudata installed on their
        # system, then they also have icu18n and icuuc installed.
        conf.env['LIBDEPS_ICUI18N_SYSLIBDEP'] = 'icui18n'
        conf.env['LIBDEPS_ICUUC_SYSLIBDEP'] = 'icuuc'

    if wiredtiger and use_system_version_of_library("wiredtiger"):
        if not conf.CheckCXXHeader( "wiredtiger.h" ):
            myenv.ConfError("Cannot find wiredtiger headers")
        conf.FindSysLibDep("wiredtiger", ["wiredtiger"])

    conf.env.Append(
        CPPDEFINES=[
            ("BOOST_THREAD_VERSION", "5"),
            "BOOST_THREAD_USES_DATETIME",
            "BOOST_SYSTEM_NO_DEPRECATED",
            "BOOST_MATH_NO_LONG_DOUBLE_MATH_FUNCTIONS",
            "BOOST_ENABLE_ASSERT_DEBUG_HANDLER",
            "BOOST_LOG_NO_SHORTHAND_NAMES",
            "BOOST_LOG_USE_NATIVE_SYSLOG",
            "BOOST_LOG_WITHOUT_THREAD_ATTR",
            "ABSL_FORCE_ALIGNED_ACCESS",
        ]
    )

    if link_model.startswith("dynamic") and not link_model == 'dynamic-sdk':
        conf.env.AppendUnique(
            CPPDEFINES=[
                "BOOST_LOG_DYN_LINK",
            ]
    )

    if use_system_version_of_library("boost"):
        if not conf.CheckCXXHeader( "boost/filesystem/operations.hpp" ):
            myenv.ConfError("can't find boost headers")
        if not conf.CheckBoostMinVersion():
            myenv.ConfError("system's version of boost is too old. version 1.49 or better required")

        # Note that on Windows with using-system-boost builds, the following
        # FindSysLibDep calls do nothing useful (but nothing problematic either)
        #
        # NOTE: Pass --system-boost-lib-search-suffixes= to suppress these checks, which you
        # might want to do if using autolib linking on Windows, for example.
        if boostSuffixList:
            for b in boostLibs:
                boostlib = "boost_" + b
                conf.FindSysLibDep(
                    boostlib,
                    [boostlib + suffix for suffix in boostSuffixList],
                    language='C++')
    if posix_system:
        conf.env.SetConfigHeaderDefine("MONGO_CONFIG_HAVE_HEADER_UNISTD_H")
        conf.CheckLib('c')
        conf.CheckLib('rt')
        conf.CheckLib('dl')
        conf.CheckLib('pthread')

    if posix_monotonic_clock:
        conf.env.SetConfigHeaderDefine("MONGO_CONFIG_HAVE_POSIX_MONOTONIC_CLOCK")

    if get_option('use-diagnostic-latches') == 'off':
        conf.env.SetConfigHeaderDefine("MONGO_CONFIG_USE_RAW_LATCHES")

    if (conf.CheckCXXHeader( "execinfo.h" ) and
        conf.CheckDeclaration('backtrace', includes='#include <execinfo.h>') and
        conf.CheckDeclaration('backtrace_symbols', includes='#include <execinfo.h>') and
        conf.CheckDeclaration('backtrace_symbols_fd', includes='#include <execinfo.h>')):

        conf.env.SetConfigHeaderDefine("MONGO_CONFIG_HAVE_EXECINFO_BACKTRACE")

    conf.env["_HAVEPCAP"] = conf.CheckLib( ["pcap", "wpcap"], autoadd=False )

    if env.TargetOSIs('solaris'):
        conf.CheckLib( "nsl" )

    conf.env['MONGO_BUILD_SASL_CLIENT'] = bool(has_option("use-sasl-client"))
    if conf.env['MONGO_BUILD_SASL_CLIENT'] and not conf.CheckLibWithHeader(
            "sasl2",
            ["stddef.h","sasl/sasl.h"],
            "C",
            "sasl_version_info(0, 0, 0, 0, 0, 0);",
            autoadd=False ):
        myenv.ConfError("Couldn't find SASL header/libraries")

    # requires ports devel/libexecinfo to be installed
    if env.TargetOSIs('freebsd', 'openbsd'):
        if not conf.CheckLib("execinfo"):
            myenv.ConfError("Cannot find libexecinfo, please install devel/libexecinfo.")

    # 'tcmalloc' needs to be the last library linked. Please, add new libraries before this
    # point.
    if myenv['MONGO_ALLOCATOR'] == 'tcmalloc':
        if use_system_version_of_library('tcmalloc'):
            conf.FindSysLibDep("tcmalloc", ["tcmalloc"])
    elif myenv['MONGO_ALLOCATOR'] in ['system', 'tcmalloc-experimental']:
        pass
    else:
        myenv.FatalError("Invalid --allocator parameter: $MONGO_ALLOCATOR")

    def CheckStdAtomic(context, base_type, extra_message):
        test_body = """
        #include <atomic>

        int main(int argc, char* argv[]) {{
            std::atomic<{0}> x;

            x.store(0);
            // Use argc to ensure we can't optimize everything away.
            {0} y = argc;
            x.fetch_add(y);
            x.fetch_sub(y);
            x.exchange(y);
            if (x.compare_exchange_strong(y, x) && x.is_lock_free())
                return 0;
            return x.load();
        }}
        """.format(base_type)

        context.Message(
            "Checking if std::atomic<{0}> works{1}... ".format(
                base_type, extra_message
            )
        )

        ret = context.TryLink(textwrap.dedent(test_body), ".cpp")
        context.Result(ret)
        return ret
    conf.AddTest("CheckStdAtomic", CheckStdAtomic)

    def check_all_atomics(extra_message=''):
        for t in ('int64_t', 'uint64_t', 'int32_t', 'uint32_t'):
            if not conf.CheckStdAtomic(t, extra_message):
                return False
        return True

    if not check_all_atomics():
        if not conf.CheckLib('atomic', symbol=None, header=None, language='C', autoadd=1):
            myenv.ConfError("Some atomic ops are not intrinsically supported, but "
                "no libatomic found")
        if not check_all_atomics(' with libatomic'):
            myenv.ConfError("The toolchain does not support std::atomic, cannot continue")

    def CheckExtendedAlignment(context, size):
        test_body = """
            #include <atomic>
            #include <mutex>
            #include <cstddef>

            static_assert(alignof(std::max_align_t) < {0}, "whatever");

            alignas({0}) std::mutex aligned_mutex;
            alignas({0}) std::atomic<int> aligned_atomic;

            struct alignas({0}) aligned_struct_mutex {{
                std::mutex m;
            }};

            struct alignas({0}) aligned_struct_atomic {{
                std::atomic<int> m;
            }};

            struct holds_aligned_mutexes {{
                alignas({0}) std::mutex m1;
                alignas({0}) std::mutex m2;
            }} hm;

            struct holds_aligned_atomics {{
                alignas({0}) std::atomic<int> a1;
                alignas({0}) std::atomic<int> a2;
            }} ha;
        """.format(size)

        context.Message('Checking for extended alignment {0} for concurrency types... '.format(size))
        ret = context.TryCompile(textwrap.dedent(test_body), ".cpp")
        context.Result(ret)
        return ret

    conf.AddTest('CheckExtendedAlignment', CheckExtendedAlignment)

    # If we don't have a specialized search sequence for this
    # architecture, assume 64 byte cache lines, which is pretty
    # standard. If for some reason the compiler can't offer that, try
    # 32.
    default_alignment_search_sequence = [ 64, 32 ]

    # The following are the target architectures for which we have
    # some knowledge that they have larger cache line sizes. In
    # particular, POWER8 uses 128 byte lines and zSeries uses 256. We
    # start at the goal state, and work down until we find something
    # the compiler can actualy do for us.
    extended_alignment_search_sequence = {
        'ppc64le' : [ 128, 64, 32 ],
        's390x' : [ 256, 128, 64, 32 ],
    }

    for size in extended_alignment_search_sequence.get(env['TARGET_ARCH'], default_alignment_search_sequence):
        if conf.CheckExtendedAlignment(size):
            conf.env.SetConfigHeaderDefine("MONGO_CONFIG_MAX_EXTENDED_ALIGNMENT", size)
            break

    def CheckMongoCMinVersion(context):
        compile_test_body = textwrap.dedent("""
        #include <mongoc/mongoc.h>

        #if !MONGOC_CHECK_VERSION(1,13,0)
        #error
        #endif
        """)

        context.Message("Checking if mongoc version is 1.13.0 or newer...")
        result = context.TryCompile(compile_test_body, ".cpp")
        context.Result(result)
        return result

    conf.AddTest('CheckMongoCMinVersion', CheckMongoCMinVersion)

    mongoc_mode = get_option('use-system-mongo-c')
    conf.env['MONGO_HAVE_LIBMONGOC'] = False
    if mongoc_mode != 'off':
        if conf.CheckLibWithHeader(
                ["mongoc-1.0"],
                ["mongoc/mongoc.h"],
                "C",
                "mongoc_get_major_version();",
                autoadd=False ):
            conf.env['MONGO_HAVE_LIBMONGOC'] = True
        if not conf.env['MONGO_HAVE_LIBMONGOC'] and mongoc_mode == 'on':
            myenv.ConfError("Failed to find the required C driver headers")
        if conf.env['MONGO_HAVE_LIBMONGOC'] and not conf.CheckMongoCMinVersion():
            myenv.ConfError("Version of mongoc is too old. Version 1.13+ required")

    # ask each module to configure itself and the build environment.
    moduleconfig.configure_modules(mongo_modules, conf)

    # Resolve --enable-free-mon
    if free_monitoring == "auto":
        if 'enterprise' not in conf.env['MONGO_MODULES']:
            free_monitoring = "on"
        else:
            free_monitoring = "off"

    if free_monitoring == "on":
        checkHTTPLib(required=True)

    # Resolve --enable-http-client
    if http_client == "auto":
        if checkHTTPLib():
            http_client = "on"
        else:
            print("Disabling http-client as libcurl was not found")
            http_client = "off"
    elif http_client == "on":
        checkHTTPLib(required=True)

    # Sanity check.
    # We know that http_client was explicitly disabled here,
    # because the free_monitoring check would have failed if no http lib were available.
    if (free_monitoring == "on") and (http_client == "off"):
        env.ConfError("FreeMonitoring requires an HTTP client which has been explicitly disabled")

    if env['TARGET_ARCH'] == "ppc64le":
        # This checks for an altivec optimization we use in full text search.
        # Different versions of gcc appear to put output bytes in different
        # parts of the output vector produced by vec_vbpermq.  This configure
        # check looks to see which format the compiler produces.
        #
        # NOTE: This breaks cross compiles, as it relies on checking runtime functionality for the
        # environment we're in.  A flag to choose the index, or the possibility that we don't have
        # multiple versions to support (after a compiler upgrade) could solve the problem if we
        # eventually need them.
        def CheckAltivecVbpermqOutput(context, index):
            test_body = """
                #include <altivec.h>
                #include <cstring>
                #include <cstdint>
                #include <cstdlib>

                int main() {{
                    using Native = __vector signed char;
                    const size_t size = sizeof(Native);
                    const Native bits = {{ 120, 112, 104, 96, 88, 80, 72, 64, 56, 48, 40, 32, 24, 16, 8, 0 }};

                    uint8_t inputBuf[size];
                    std::memset(inputBuf, 0xFF, sizeof(inputBuf));

                    for (size_t offset = 0; offset <= size; offset++) {{
                        Native vec = vec_vsx_ld(0, reinterpret_cast<const Native*>(inputBuf));

                        uint64_t mask = vec_extract(vec_vbpermq(vec, bits), {0});

                        size_t initialZeros = (mask == 0 ? size : __builtin_ctzll(mask));
                        if (initialZeros != offset) {{
			    return 1;
                        }}

                        if (offset < size) {{
                            inputBuf[offset] = 0;  // Add an initial 0 for the next loop.
                        }}
                    }}

		    return 0;
                }}
            """.format(index)

            context.Message('Checking for vec_vbperm output in index {0}... '.format(index))
            ret = context.TryRun(textwrap.dedent(test_body), ".cpp")
            context.Result(ret[0])
            return ret[0]

        conf.AddTest('CheckAltivecVbpermqOutput', CheckAltivecVbpermqOutput)

        outputIndex = next((idx for idx in [0,1] if conf.CheckAltivecVbpermqOutput(idx)), None)
        if outputIndex is not None:
            conf.env.SetConfigHeaderDefine("MONGO_CONFIG_ALTIVEC_VEC_VBPERMQ_OUTPUT_INDEX", outputIndex)
        else:
            myenv.ConfError("Running on ppc64le, but can't find a correct vec_vbpermq output index.  Compiler or platform not supported")

    myenv = conf.Finish()

    if env['TARGET_ARCH'] == "aarch64":
        AddToCCFLAGSIfSupported(myenv, "-moutline-atomics")

    conf = Configure(myenv)
    usdt_enabled = get_option('enable-usdt-probes')
    usdt_provider = None
    if usdt_enabled in ('auto', 'on'):
        if env.TargetOSIs('linux'):
            if conf.CheckHeader('sys/sdt.h'):
                usdt_provider = 'SDT'
        # can put other OS targets here
        if usdt_enabled == 'on' and not usdt_provider:
             myenv.ConfError("enable-usdt-probes flag was set to on, but no USDT provider could be found")
        elif usdt_provider:
            conf.env.SetConfigHeaderDefine("MONGO_CONFIG_USDT_ENABLED")
            conf.env.SetConfigHeaderDefine("MONGO_CONFIG_USDT_PROVIDER", usdt_provider)
    myenv = conf.Finish()

    return myenv



env = doConfigure( env )
env["NINJA_SYNTAX"] = "#site_scons/third_party/ninja_syntax.py"


if env.ToolchainIs("clang"):
    env["ICECC_COMPILER_TYPE"] = "clang"
elif env.ToolchainIs("gcc"):
    env["ICECC_COMPILER_TYPE"] = "gcc"

# Now that we are done with configure checks, enable ccache and
# icecream if requested.
if 'CCACHE' in env and env['CCACHE']:
    ccache = Tool('ccache')
    if not ccache.exists(env):
        env.FatalError(f"Failed to load ccache tool with CCACHE={env['CCACHE']}")
    ccache(env)
if 'ICECC' in env and env['ICECC']:
    env['ICECREAM_VERBOSE'] = env.Verbose()
    env['ICECREAM_TARGET_DIR'] = '$BUILD_ROOT/scons/icecream'
    icecream = Tool('icecream')
    if not icecream.exists(env):
        env.FatalError(f"Failed to load icecream tool with ICECC={env['ICECC']}")
    icecream(env)

# Defaults for SCons provided flags. SetOption only sets the option to our value
# if the user did not provide it. So for any flag here if it's explicitly passed
# the values below set with SetOption will be overwritten.
#
# Default j to the number of CPUs on the system. Note: in containers this
# reports the number of CPUs for the host system. Perhaps in a future version of
# psutil it will instead report the correct number when in a container.
#
# The presence of the variable ICECC means the icecream tool is
# enabled and so the default j value should scale accordingly. In this
# scenario multiply the cpu count by 8 to set a reasonable default since the
# cluster can handle many more jobs than your local machine but is
# still throttled by your cpu count in the sense that you can only
# handle so many python threads sending out jobs.
#
# Capitalize on the weird way SCons handles arguments to determine if
# the user configured it or not. If not, it is under our control. Try
# to set some helpful defaults.
initial_num_jobs = env.GetOption('num_jobs')
altered_num_jobs = initial_num_jobs + 1
env.SetOption('num_jobs', altered_num_jobs)
cpu_count = psutil.cpu_count()
if env.GetOption('num_jobs') == altered_num_jobs:
    # psutil.cpu_count returns None when it can't determine the
    # number. This always fails on BSD's for example. If the user
    # didn't specify, and we can't determine for a parallel build, it
    # is better to make the user restart and be explicit, rather than
    # give them a very slow build.
    if cpu_count is None:
        if get_option("ninja") != "disabled":
            env.FatalError("Cannot auto-determine the appropriate size for the Ninja local_job pool. Please regenerate with an explicit -j argument to SCons")
        else:
            env.FatalError("Cannot auto-determine the appropriate build paralleism on this platform. Please build with an explicit -j argument to SCons")

    if 'ICECC' in env and env['ICECC'] and get_option("ninja") == "disabled":
        # If SCons is driving and we are using icecream, scale up the
        # number of jobs. The icerun integration will prevent us from
        # overloading the local system.
        env.SetOption('num_jobs', 8 * cpu_count)
    else:
        # Otherwise, either icecream isn't in play, so just use local
        # concurrency for SCons builds, or we are generating for
        # Ninja, in which case num_jobs controls the size of the local
        # pool. Scale that up to the number of local CPUs.
        env.SetOption('num_jobs', cpu_count)
else:
    if (not has_option('force-jobs')
        and ('ICECC' not in env or not env['ICECC'])
        and env.GetOption('num_jobs') > cpu_count):

        env.FatalError("ERROR: Icecream not enabled while using -j higher than available cpu's. " +
            "Use --force-jobs to override.")

if (get_option('ninja') != "disabled"
    and ('ICECC' not in env or not env['ICECC'])
    and not has_option('force-jobs')):

    print(f"WARNING: Icecream not enabled - Ninja concurrency will be capped at {cpu_count} jobs " +
        "without regard to the -j value passed to it. " +
        "Generate your ninja file with --force-jobs to disable this behavior.")
    env['NINJA_MAX_JOBS'] = cpu_count

if get_option('ninja') != 'disabled':

    if 'ICECREAM_VERSION' in env and not env.get('CCACHE', None):
        if env['ICECREAM_VERSION'] < parse_version("1.2"):
            env.FatalError("Use of ccache is mandatory with --ninja and icecream older than 1.2. You are running {}.".format(env['ICECREAM_VERSION']))

    ninja_builder = Tool("ninja")
    env["NINJA_BUILDDIR"] = env.Dir("$BUILD_DIR/ninja")
    ninja_builder.generate(env)

    ninjaConf = Configure(env, help=False, custom_tests = {
        'CheckNinjaCompdbExpand': env.CheckNinjaCompdbExpand,
    })
    env['NINJA_COMPDB_EXPAND'] = ninjaConf.CheckNinjaCompdbExpand()
    ninjaConf.Finish()

    # TODO: API for getting the sconscripts programmatically
    # exists upstream: https://github.com/SCons/scons/issues/3625
    def ninja_generate_deps(env, target, source, for_signature):
        dependencies = env.Flatten([
            'SConstruct',
            glob(os.path.join('src', '**', 'SConscript'), recursive=True),
            glob(os.path.join(os.path.expanduser('~/.scons/'), '**', '*.py'), recursive=True),
            glob(os.path.join('site_scons', '**', '*.py'), recursive=True),
            glob(os.path.join('buildscripts', '**', '*.py'), recursive=True),
            glob(os.path.join('src/third_party/scons-*', '**', '*.py'), recursive=True),
            glob(os.path.join('src/mongo/db/modules', '**', '*.py'), recursive=True),
        ])

        return dependencies

    env['NINJA_REGENERATE_DEPS'] = ninja_generate_deps

    if get_option('build-tools') == 'next' and env.TargetOSIs("windows"):
        # This is a workaround on windows for SERVER-48691 where the line length
        # in response files is too long:
        # https://developercommunity.visualstudio.com/content/problem/441978/fatal-error-lnk1170-line-in-command-file-contains.html
        #
        # Ninja currently does not support
        # storing a newline in the ninja file, and therefore you can not
        # easily generate it to the response files. The only documented
        # way to get newlines into the response file is to use the $in_newline
        # variable in the rule.
        #
        # This workaround will move most of the object or lib links into the
        # inputs and then make the respone file consist of the inputs plus
        # whatever options are left in the original response content
        # more info can be found here:
        # https://github.com/ninja-build/ninja/pull/1223/files/e71bcceefb942f8355aab83ab447d702354ba272#r179526824
        # https://github.com/ninja-build/ninja/issues/1000

        # we are making a new special rule which will leverage
        # the $in_newline to get newlines into our response file
        env.NinjaRule(
            "WINLINK",
            "$env$WINLINK @$out.rsp",
            description="Linking $out",
            deps=None,
            pool="local_pool",
            use_depfile=False,
            use_response_file=True,
            response_file_content="$rspc $in_newline")

        # Setup the response file content generation to use our workaround rule
        # for LINK commands.
        provider = env.NinjaGenResponseFileProvider(
            "WINLINK",
            "$LINK",
        )
        env.NinjaRuleMapping("${LINKCOM}", provider)
        env.NinjaRuleMapping(env["LINKCOM"], provider)

        # The workaround function will move some of the content from the rspc
        # variable into the nodes inputs. We only want to move build nodes because
        # inputs must be files, so we make sure the the option in the rspc
        # file starts with the build directory.
        def winlink_workaround(env, node, ninja_build):
            if ninja_build and 'rspc' in ninja_build["variables"]:

                rsp_content = []
                inputs = []
                for opt in ninja_build["variables"]["rspc"].split():

                    # if its a candidate to go in the inputs add it, else keep it in the non-newline
                    # rsp_content list
                    if opt.startswith(str(env.Dir("$BUILD_DIR"))) and opt != str(node):
                        inputs.append(opt)
                    else:
                        rsp_content.append(opt)

                ninja_build["variables"]["rspc"] = ' '.join(rsp_content)
                ninja_build["inputs"] += [infile for infile in inputs if infile not in ninja_build["inputs"]]

        # We apply the workaround to all Program nodes as they have potential
        # response files that have lines that are too long.
        # This will setup a callback function for a node
        # so that when its been processed, we can make some final adjustments before
        # its generated to the ninja file.
        def winlink_workaround_emitter(target, source, env):
            env.NinjaSetBuildNodeCallback(target[0], winlink_workaround)
            return target, source

        builder = env['BUILDERS']["Program"]
        base_emitter = builder.emitter
        new_emitter = SCons.Builder.ListEmitter([base_emitter, winlink_workaround_emitter])
        builder.emitter = new_emitter

    if libdeps_typeinfo and get_option('build-tools') == 'next':
        # ninja will not handle the list action libdeps creates so in order for
        # to build ubsan with ninja, we need to undo the list action and then
        # create a special rule to handle the shlink typeinfo checks. If ninja is
        # updated to handle list actions correctly, this whole section can go away.
        base_action = env['BUILDERS']['SharedLibrary'].action
        base_action.list[:] = base_action.list[:-2]

        # Now we rewrite the command and set it up as a rule for ninja shlinks. We are
        # cramming this all into a single command for ninja, so it is broken apart with
        # commentation for each part.
        env.NinjaRule(
            "SHLINK",
            libdeps.get_typeinfo_link_command().format(
                ninjalink="$env$SHLINK @$out.rsp && ",
                ldpath="",
                target="${out}",
                libdeps_tags="printenv",
                tag='libdeps-cyclic-typeinfo'
            ),
            description="Linking $out",
            deps=None,
            pool="local_pool",
            use_depfile=False,
            use_response_file=True)

        provider = env.NinjaGenResponseFileProvider(
            "SHLINK",
            "$SHLINK",
            custom_env={
                "TYPEINFO_TAGS":"'$LIBDEPS_TAGS'",
                "LD_LIBRARY_PATH":"'$_LIBDEPS_LD_PATH'"})
        env.NinjaRuleMapping("${SHLINKCOM}", provider)
        env.NinjaRuleMapping(env["SHLINKCOM"], provider)

    # idlc.py has the ability to print it's implicit dependencies
    # while generating, Ninja can consume these prints using the
    # deps=msvc method.
    env.AppendUnique(IDLCFLAGS=[
        "--write-dependencies-inline",
    ])
    env.NinjaRule(
        rule="IDLC",
        command="cmd /c $cmd" if env.TargetOSIs("windows") else "$cmd",
        description="Generating $out",
        deps="msvc",
        pool="local_pool",
    )

    def get_idlc_command(env, node, action, targets, sources, executor=None):
        _, variables, _ = env.NinjaGetGenericShellCommand(node, action, targets, sources, executor=executor)
        variables["msvc_deps_prefix"] = "import file:"
        return "IDLC", variables, env.subst(env['IDLC']).split()

    env.NinjaRuleMapping("$IDLCCOM", get_idlc_command)
    env.NinjaRuleMapping(env["IDLCCOM"], get_idlc_command)

    # We can create empty files for FAKELIB in Ninja because it
    # does not care about content signatures. We have to
    # write_uuid_to_file for FAKELIB in SCons because SCons does.
    env.NinjaRule(
        rule="FAKELIB",
        command="cmd /c copy 1>NUL NUL $out" if env["PLATFORM"] == "win32" else "touch $out",
    )

    def fakelib_in_ninja(env, node):
        """Generates empty .a files"""
        return {
            "outputs": [node.get_path()],
            "rule": "FAKELIB",
            "implicit": [str(s) for s in node.sources],
        }

    env.NinjaRegisterFunctionHandler("write_uuid_to_file", fakelib_in_ninja)

    def ninja_test_list_builder(env, node):
        test_files = [test_file.path for test_file in env["MONGO_TEST_REGISTRY"][node.path]]
        files = ' '.join(test_files)
        return {
            "outputs": [node.get_path()],
            "rule": "TEST_LIST",
            "implicit": test_files,
            "variables": {
                "files": files,
            }
        }

    if env["PLATFORM"] == "win32":
        cmd = 'cmd.exe /c del "$out" && for %a in ($files) do (echo %a >> "$out")'
    else:
        cmd = 'rm -f "$out"; for i in $files; do echo "$$i" >> "$out"; done;'

    env.NinjaRule(
        rule="TEST_LIST",
        description="Compiling test list: $out",
        command=cmd,
    )
    env.NinjaRegisterFunctionHandler("test_list_builder_action", ninja_test_list_builder)


if get_option('separate-debug') == "on" or env.TargetOSIs("windows"):

    # The current ninja builder can't handle --separate-debug on non-Windows platforms
    # like linux or macOS, because they depend on adding extra actions to the link step,
    # which cannot be translated into the ninja bulider.
    if not env.TargetOSIs("windows") and get_option('ninja') != 'disabled':
        env.FatalError("Cannot use --separate-debug with Ninja on non-Windows platforms.")

    separate_debug = Tool('separate_debug')
    if not separate_debug.exists(env):
        env.FatalError('Cannot honor --separate-debug because the separate_debug.py Tool reported as nonexistent')
    separate_debug(env)

env["AUTO_ARCHIVE_TARBALL_SUFFIX"] = "tgz"

env["AIB_META_COMPONENT"] = "all"
env["AIB_BASE_COMPONENT"] = "common"
env["AIB_DEFAULT_COMPONENT"] = "mongodb"

env.Tool('auto_install_binaries')
env.Tool('auto_archive')

env.DeclareRoles(
    roles=[

        env.Role(
            name="base",
        ),

        env.Role(
            name="debug",
        ),

        env.Role(
            name="dev",
            dependencies=[
                "runtime"
            ],
        ),

        env.Role(
            name="meta",
        ),

        env.Role(
            name="runtime",
            dependencies=[
                # On windows, we want the runtime role to depend
                # on the debug role so that PDBs end in the
                # runtime package.
                "debug" if env.TargetOSIs('windows') else None,
            ],
            silent=True,
        ),
    ],
    base_role="base",
    meta_role="meta",
)

def _aib_debugdir(source, target, env, for_signature):
    for s in source:
        origin = getattr(s.attributes, "debug_file_for", None)
        oentry = env.Entry(origin)
        osuf = oentry.get_suffix()
        map_entry = env["AIB_SUFFIX_MAP"].get(osuf)
        if map_entry:
            return map_entry[0]
    env.FatalError("Unable to find debuginfo file in _aib_debugdir: (source='{}')".format(str(source)))

env["PREFIX_DEBUGDIR"] = _aib_debugdir

env.AddSuffixMapping({
    "$PROGSUFFIX": env.SuffixMap(
        directory="$PREFIX_BINDIR",
        default_role="runtime",
    ),

    "$SHLIBSUFFIX": env.SuffixMap(
        directory="$PREFIX_BINDIR" \
        if mongo_platform.get_running_os_name() == "windows" \
        else "$PREFIX_LIBDIR",
        default_role="runtime",
    ),

    ".debug": env.SuffixMap(
        directory="$PREFIX_DEBUGDIR",
        default_role="debug",
    ),

    ".dSYM": env.SuffixMap(
        directory="$PREFIX_DEBUGDIR",
        default_role="debug",
    ),

    ".pdb": env.SuffixMap(
        directory="$PREFIX_DEBUGDIR",
        default_role="debug",
    ),
})

env.AddPackageNameAlias(
    component="dist",
    role="runtime",
    name="mongodb-dist",
)

env.AddPackageNameAlias(
    component="dist",
    role="debug",
    name="mongodb-dist-debugsymbols",
)

env.AddPackageNameAlias(
    component="dist-test",
    role="runtime",
    name="mongodb-binaries",
)

env.AddPackageNameAlias(
    component="dist-test",
    role="debug",
    name="mongo-debugsymbols",
)

env.AddPackageNameAlias(
    component="dbtest",
    role="runtime",
    name="dbtest-binary",
)

env.AddPackageNameAlias(
    component="dbtest",
    role="debug",
    name="dbtest-debugsymbols",
)

env.AddPackageNameAlias(
    component="shell",
    role="runtime",
    name="mongodb-shell",
)

env.AddPackageNameAlias(
    component="shell",
    role="debug",
    name="mongodb-shell-debugsymbols",
)

env.AddPackageNameAlias(
    component="mongocryptd",
    role="runtime",
    name="mongodb-cryptd",
)

env.AddPackageNameAlias(
    component="mongocryptd",
    role="debug",
    name="mongodb-cryptd-debugsymbols",
)

env.AddPackageNameAlias(
    component="mh",
    role="runtime",
    # TODO: we should be able to move this to where the mqlrun binary is
    # defined when AIB correctly uses environments instead of hooking into
    # the first environment used.
    name="mh-binaries",
)

env.AddPackageNameAlias(
    component="mh",
    role="debug",
    # TODO: we should be able to move this to where the mqlrun binary is
    # defined when AIB correctly uses environments instead of hooking into
    # the first environment used.
    name="mh-debugsymbols",
)

def rpath_generator(env, source, target, for_signature):
    # If the PREFIX_LIBDIR has an absolute path, we will use that directly as
    # RPATH because that indicates the final install destination of the libraries.
    prefix_libdir = env.subst('$PREFIX_LIBDIR')
    if  os.path.isabs(prefix_libdir):
        return ['$PREFIX_LIBDIR']

    # If the PREFIX_LIBDIR is not an absolute path, we will use a relative path
    # from the bin to the lib dir.
    lib_rel = os.path.relpath(prefix_libdir, env.subst('$PREFIX_BINDIR'))

    if env['PLATFORM'] == 'posix':\
        return [env.Literal(f"\\$$ORIGIN/{lib_rel}")]

    if env['PLATFORM'] == 'darwin':
        return [f"@loader_path/{lib_rel}",]

env['RPATH_GENERATOR'] = rpath_generator

if env['PLATFORM'] == 'posix':
    env.AppendUnique(
        RPATH='$RPATH_GENERATOR',
        LINKFLAGS=[
            # Most systems *require* -z,origin to make origin work, but android
            # blows up at runtime if it finds DF_ORIGIN_1 in DT_FLAGS_1.
            # https://android.googlesource.com/platform/bionic/+/cbc80ba9d839675a0c4891e2ab33f39ba51b04b2/linker/linker.h#68
            # https://android.googlesource.com/platform/bionic/+/cbc80ba9d839675a0c4891e2ab33f39ba51b04b2/libc/include/elf.h#215
            '-Wl,-z,origin' if not env.TargetOSIs('android') else [],
            '-Wl,--enable-new-dtags',
        ],
        SHLINKFLAGS=[
            # -h works for both the sun linker and the gnu linker.
            "-Wl,-h,${TARGET.file}",
        ]
    )
elif env['PLATFORM'] == 'darwin':
    # The darwin case uses a adhoc implementation of RPATH for SCons
    # since SCons does not support RPATH directly for macOS:
    #   https://github.com/SCons/scons/issues/2127
    # so we setup RPATH and LINKFLAGS ourselves.
    env['RPATHPREFIX'] = '-Wl,-rpath,'
    env['RPATHSUFFIX'] = ''
    env['RPATH'] = '$RPATH_GENERATOR'
    env.AppendUnique(
        LINKFLAGS="${_concat(RPATHPREFIX, RPATH, RPATHSUFFIX, __env__)}",
        SHLINKFLAGS=[
            "-Wl,-install_name,@rpath/${TARGET.file}",
        ],
    )

env.Default(env.Alias("install-default"))

# If the flags in the environment are configured for -gsplit-dwarf,
# inject the necessary emitter.
split_dwarf = Tool('split_dwarf')
if split_dwarf.exists(env):
    split_dwarf(env)

# Load the compilation_db tool. We want to do this after configure so we don't end up with
# compilation database entries for the configure tests, which is weird.
if get_option('ninja') == 'disabled':
    env.Tool("compilation_db")

# If we can, load the dagger tool for build dependency graph introspection.
# Dagger is only supported on Linux and OSX (not Windows or Solaris).
should_dagger = ( mongo_platform.is_running_os('osx') or mongo_platform.is_running_os('linux')  ) and "dagger" in COMMAND_LINE_TARGETS

if should_dagger:
    env.Tool("dagger")

incremental_link = Tool('incremental_link')
if incremental_link.exists(env):
    incremental_link(env)

# Resource Files are Windows specific
def env_windows_resource_file(env, path):
    if env.TargetOSIs('windows'):
        return [ env.RES(path) ]
    else:
        return []

env.AddMethod(env_windows_resource_file, 'WindowsResourceFile')

# --- lint ----

if get_option('lint-scope') == 'changed':
    patch_file = env.Command(
        target="$BUILD_DIR/current.git.patch",
        source=[env.WhereIs("git")],
        action="${SOURCES[0]} diff $GITDIFFFLAGS > $TARGET"
    )

    env.AlwaysBuild(patch_file)

    pylinters = env.Command(
        target="#lint-pylinters",
        source=[
            "buildscripts/pylinters.py",
            patch_file,
        ],
        action="REVISION=$REVISION ENTERPRISE_REV=$ENTERPRISE_REV $PYTHON ${SOURCES[0]} lint-git-diff"
    )

    clang_format = env.Command(
        target="#lint-clang-format",
        source=[
            "buildscripts/clang_format.py",
            patch_file,
        ],
        action="REVISION=$REVISION ENTERPRISE_REV=$ENTERPRISE_REV $PYTHON ${SOURCES[0]} lint-git-diff"
    )

    eslint = env.Command(
        target="#lint-eslint",
        source=[
            "buildscripts/eslint.py",
            patch_file,
        ],
        action="REVISION=$REVISION ENTERPRISE_REV=$ENTERPRISE_REV $PYTHON ${SOURCES[0]} lint-git-diff"
    )

else:
    pylinters = env.Command(
        target="#lint-pylinters",
        source=[
            "buildscripts/pylinters.py",
        ],
        action="$PYTHON ${SOURCES[0]} lint-all"
    )

    clang_format = env.Command(
        target="#lint-clang-format",
        source=[
            "buildscripts/clang_format.py",
        ],
        action="$PYTHON ${SOURCES[0]} lint-all"
    )

    eslint = env.Command(
        target="#lint-eslint",
        source=[
            "buildscripts/eslint.py",
        ],
        action="$PYTHON ${SOURCES[0]} --dirmode lint jstests/ src/mongo",
    )

lint_py = env.Command(
    target="#lint-lint.py",
    source=["buildscripts/quickcpplint.py"],
    action="$PYTHON ${SOURCES[0]} lint",
)

lint_errorcodes = env.Command(
    target="#lint-errorcodes",
    source=["buildscripts/errorcodes.py"],
    action="$PYTHON ${SOURCES[0]} --quiet",
)

env.Alias( "lint" , [ lint_py, eslint, clang_format, pylinters, lint_errorcodes ] )
env.Alias( "lint-fast" , [ eslint, clang_format, pylinters, lint_errorcodes ] )
env.AlwaysBuild( "lint" )
env.AlwaysBuild( "lint-fast" )

#  ----  INSTALL -------

def getSystemInstallName():
    arch_name = env.subst('$MONGO_DISTARCH')

    # We need to make sure the directory names inside dist tarballs are permanently
    # consistent, even if the target OS name used in scons is different. Any differences
    # between the names used by env.TargetOSIs/env.GetTargetOSName should be added
    # to the translation dictionary below.
    os_name_translations = {
        'windows': 'win32',
        'macOS': 'macos'
    }
    os_name = env.GetTargetOSName()
    os_name = os_name_translations.get(os_name, os_name)
    n = os_name + "-" + arch_name

    if len(mongo_modules):
            n += "-" + "-".join(m.name for m in mongo_modules)

    dn = env.subst('$MONGO_DISTMOD')
    if len(dn) > 0:
        n = n + "-" + dn

    return n

# This function will add the version.txt file to the source tarball
# so that versioning will work without having the git repo available.
def add_version_to_distsrc(env, archive):
    version_file_path = env.subst("$MONGO_DIST_SRC_PREFIX") + "version.json"
    if version_file_path not in archive:
        version_data = {
            'version': env['MONGO_VERSION'],
            'githash': env['MONGO_GIT_HASH'],
        }
        archive.append_file_contents(
            version_file_path,
            json.dumps(
                version_data,
                sort_keys=True,
                indent=4,
                separators=(',', ': ')
            )
        )

env.AddDistSrcCallback(add_version_to_distsrc)

env['SERVER_DIST_BASENAME'] = env.subst('mongodb-%s-$MONGO_DISTNAME' % (getSystemInstallName()))
env['MH_DIST_BASENAME'] = 'mh'
if get_option('legacy-tarball') == 'true':
    if ('tar-dist' not in COMMAND_LINE_TARGETS and
        'zip-dist' not in COMMAND_LINE_TARGETS and
        'archive-dist' not in COMMAND_LINE_TARGETS):
        env.FatalError('option --legacy-tarball only valid with an archive-dist target')
    env['PREFIX'] = '$SERVER_DIST_BASENAME'

module_sconscripts = moduleconfig.get_module_sconscripts(mongo_modules)

# The following symbols are exported for use in subordinate SConscript files.
# Ideally, the SConscript files would be purely declarative.  They would only
# import build environment objects, and would contain few or no conditional
# statements or branches.
#
# Currently, however, the SConscript files do need some predicates for
# conditional decision making that hasn't been moved up to this SConstruct file,
# and they are exported here, as well.
Export([
    'debugBuild',
    'dynamicRT',
    'endian',
    'free_monitoring',
    'get_option',
    'has_option',
    'http_client',
    'inmemory',
    'module_sconscripts',
    'optBuild',
    'serverJs',
    'ssl_provider',
    'use_libunwind',
    'use_system_libunwind',
    'use_system_version_of_library',
    'use_vendored_libunwind',
    'usemozjs',
    'wiredtiger',
])

def injectMongoIncludePaths(thisEnv):
    thisEnv.AppendUnique(CPPPATH=['$BUILD_DIR'])
env.AddMethod(injectMongoIncludePaths, 'InjectMongoIncludePaths')

def injectModule(env, module, **kwargs):
    injector = env['MODULE_INJECTORS'].get(module)
    if injector:
        return injector(env, **kwargs)
    return env
env.AddMethod(injectModule, 'InjectModule')

if get_option('ninja') == 'disabled':
    compileCommands = env.CompilationDatabase('compile_commands.json')
    compileDb = env.Alias("compiledb", compileCommands)


msvc_version = ""
if 'MSVC_VERSION' in env and env['MSVC_VERSION']:
    msvc_version = "--version " + env['MSVC_VERSION'] + " "

# Microsoft Visual Studio Project generation for code browsing
if get_option("ninja") == "disabled":
    vcxprojFile = env.Command(
        "mongodb.vcxproj",
        compileCommands,
        r"$PYTHON buildscripts\make_vcxproj.py " + msvc_version + "mongodb")
    vcxproj = env.Alias("vcxproj", vcxprojFile)

# TODO: maybe make these work like the other archive- aliases
# even though they aren't piped through AIB?
distSrc = env.DistSrc("distsrc.tar", NINJA_SKIP=True)
env.NoCache(distSrc)
env.Alias("distsrc-tar", distSrc)

distSrcGzip = env.GZip(
    target="distsrc.tgz",
    source=[distSrc],
    NINJA_SKIP=True)
env.NoCache(distSrcGzip)
env.Alias("distsrc-tgz", distSrcGzip)

distSrcZip = env.DistSrc("distsrc.zip", NINJA_SKIP=True)
env.NoCache(distSrcZip)
env.Alias("distsrc-zip", distSrcZip)

env.Alias("distsrc", "distsrc-tgz")

# Do this as close to last as possible before reading SConscripts, so
# that any tools that may have injected other things via emitters are included
# among the side effect adornments.
#
# TODO: Move this to a tool.
if has_option('jlink'):
    jlink = get_option('jlink')
    if jlink <= 0:
        env.FatalError("The argument to jlink must be a positive integer or float")
    elif jlink < 1 and jlink > 0:
        jlink = env.GetOption('num_jobs') * jlink
        jlink = round(jlink)
        if jlink < 1.0:
            print("Computed jlink value was less than 1; Defaulting to 1")
            jlink = 1.0

    jlink = int(jlink)
    target_builders = ['Program', 'SharedLibrary', 'LoadableModule']

    # A bound map of stream (as in stream of work) name to side-effect
    # file. Since SCons will not allow tasks with a shared side-effect
    # to execute concurrently, this gives us a way to limit link jobs
    # independently of overall SCons concurrency.
    jlink_stream_map = dict()

    def jlink_emitter(target, source, env):
        name = str(target[0])
        se_name = "#jlink-stream" + str(hash(name) % jlink)
        se_node = jlink_stream_map.get(se_name, None)
        if not se_node:
            se_node = env.Entry(se_name)
            # This may not be necessary, but why chance it
            env.NoCache(se_node)
            jlink_stream_map[se_name] = se_node
        env.SideEffect(se_node, target)
        return (target, source)

    for target_builder in target_builders:
        builder = env['BUILDERS'][target_builder]
        base_emitter = builder.emitter
        new_emitter = SCons.Builder.ListEmitter([base_emitter, jlink_emitter])
        builder.emitter = new_emitter

# Keep this late in the game so that we can investigate attributes set by all the tools that have run.
if has_option("cache"):
    if get_option("cache") == "nolinked":
        def noCacheEmitter(target, source, env):
            for t in target:
                try:
                    if getattr(t.attributes, 'thin_archive', False):
                        continue
                except(AttributeError):
                    pass
                env.NoCache(t)
            return target, source

        def addNoCacheEmitter(builder):
            origEmitter = builder.emitter
            if SCons.Util.is_Dict(origEmitter):
                for k,v in origEmitter:
                    origEmitter[k] = SCons.Builder.ListEmitter([v, noCacheEmitter])
            elif SCons.Util.is_List(origEmitter):
                origEmitter.append(noCacheEmitter)
            else:
                builder.emitter = SCons.Builder.ListEmitter([origEmitter, noCacheEmitter])

        addNoCacheEmitter(env['BUILDERS']['Program'])
        addNoCacheEmitter(env['BUILDERS']['StaticLibrary'])
        addNoCacheEmitter(env['BUILDERS']['SharedLibrary'])
        addNoCacheEmitter(env['BUILDERS']['LoadableModule'])


# We need to be explicit about including $DESTDIR here, unlike most
# other places. Normally, auto_install_binaries will take care of
# injecting DESTDIR for us, but we aren't using that now.
resmoke_install_dir = env.subst("$DESTDIR/$PREFIX_BINDIR")
resmoke_install_dir = os.path.normpath(resmoke_install_dir).replace("\\", r"\\")

# Much blood sweat and tears were shed getting to this point. Any version of
# this that uses SCons builders and a scanner will either not regenerate when it
# should, cause everything to rebuild, or conflict with ninja. Sometimes all
# three. So we've decieded it's best to just write this file here every time
# because it's the only solution that always works.
with open("resmoke.ini", "w") as resmoke_config:
    resmoke_config.write("""
[resmoke]
install_dir = {install_dir}
""".format(install_dir=resmoke_install_dir))

env.SConscript(
    dirs=[
        'src',
    ],
    duplicate=False,
    exports=[
        'env',
    ],
    variant_dir='$BUILD_DIR',
)

# TODO: find a way to consolidate SConscript calls to one call in
# SConstruct so they all use variant_dir
env.SConscript(
    dirs=[
        'jstests',
    ],
    duplicate=False,
    exports=[
        'env',
    ],
)

# run the Dagger tool if it's installed
if should_dagger:
    dagger = env.Dagger('library_dependency_graph.json')
    env.Depends(dagger, env.Alias("install-all"))
    dependencyDb = env.Alias("dagger", dagger)

# Declare the cache prune target
cachePrune = env.Command(
    target="#cache-prune",
    source=[
        "#buildscripts/scons_cache_prune.py",
    ],
    action="$PYTHON ${SOURCES[0]} --cache-dir=${CACHE_DIR.abspath} --cache-size=${CACHE_SIZE} --prune-ratio=${CACHE_PRUNE_TARGET/100.00}",
    CACHE_DIR=env.Dir(cacheDir),
)

env.AlwaysBuild(cachePrune)

# Add a trivial Alias called `configure`. This makes it simple to run,
# or re-run, the SConscript reading and conf tests, but not build any
# real targets. This can be helpful when you are planning a dry-run
# build, or simply want to validate your changes to SConstruct, tools,
# and all the other setup that happens before we begin a real graph
# walk.
env.Alias('configure', None)

# We have finished all SConscripts and targets, so we can ask
# auto_install_binaries to finalize the installation setup.
env.FinalizeInstallDependencies()


# We don't want installing files to cause them to flow into the cache,
# since presumably we can re-install them from the origin if needed.
env.NoCache(env.FindInstalledFiles())

# Substitute environment variables in any build targets so that we can
# say, for instance:
#
# > scons --prefix=/foo/bar '$DESTDIR'
# or
# > scons \$BUILD_DIR/mongo/base
#
# That way, you can reference targets under the variant dir or install
# path via an invariant name.
#
# We need to replace the values in the BUILD_TARGETS object in-place
# because SCons wants it to be a particular object.
for i, s in enumerate(BUILD_TARGETS):
    BUILD_TARGETS[i] = env.subst(s)

# Do any final checks the Libdeps linter may need to do once all
# SConscripts have been read but before building begins.
if get_option('build-tools') == 'next':
    libdeps.LibdepLinter(env).final_checks()
    libdeps.generate_libdeps_graph(env)<|MERGE_RESOLUTION|>--- conflicted
+++ resolved
@@ -2202,12 +2202,10 @@
 
 env['LIBDEPS_TAG_EXPANSIONS'].append(link_guard_libdeps_tag_expand)
 
-<<<<<<< HEAD
 if has_option('audit'):
     env.Append( CPPDEFINES=[ 'PERCONA_AUDIT_ENABLED' ] )
-=======
+
 env.Tool('forceincludes')
->>>>>>> af26789c
 
 # ---- other build setup -----
 if debugBuild:
