# -*- mode: python; -*-
import atexit
import copy
import datetime
import errno
import json
import os
import re
import shlex
import shutil
import stat
import subprocess
import sys
import textwrap
import uuid
from glob import glob

from pkg_resources import parse_version

import SCons

# This must be first, even before EnsureSConsVersion, if
# we are to avoid bulk loading all tools in the DefaultEnvironment.
DefaultEnvironment(tools=[])

# These come from site_scons/mongo. Import these things
# after calling DefaultEnvironment, for the sake of paranoia.
import mongo
import mongo.platform as mongo_platform
import mongo.toolchain as mongo_toolchain
import mongo.generators as mongo_generators
import mongo.install_actions as install_actions

EnsurePythonVersion(3, 6)
EnsureSConsVersion(3, 1, 1)

# Monkey patch SCons.FS.File.release_target_info to be a no-op.
# See https://github.com/SCons/scons/issues/3454
def release_target_info_noop(self):
    pass
SCons.Node.FS.File.release_target_info = release_target_info_noop

from buildscripts import utils
from buildscripts import moduleconfig

import psutil

scons_invocation = '{} {}'.format(sys.executable, ' '.join(sys.argv))
print('scons: running with args {}'.format(scons_invocation))

atexit.register(mongo.print_build_failures)

def add_option(name, **kwargs):

    if 'dest' not in kwargs:
        kwargs['dest'] = name

    if 'metavar' not in kwargs and kwargs.get('type', None) == 'choice':
        kwargs['metavar'] = '[' + '|'.join(kwargs['choices']) + ']'

    AddOption('--' + name, **kwargs)

def get_option(name):
    return GetOption(name)

def has_option(name):
    optval = GetOption(name)
    # Options with nargs=0 are true when their value is the empty tuple. Otherwise,
    # if the value is falsish (empty string, None, etc.), coerce to False.
    return True if optval == () else bool(optval)

def use_system_version_of_library(name):
    return has_option('use-system-all') or has_option('use-system-' + name)

# Returns true if we have been configured to use a system version of any C++ library. If you
# add a new C++ library dependency that may be shimmed out to the system, add it to the below
# list.
def using_system_version_of_cxx_libraries():
    cxx_library_names = ["tcmalloc", "boost"]
    return True in [use_system_version_of_library(x) for x in cxx_library_names]

def make_variant_dir_generator():
    memoized_variant_dir = [False]
    def generate_variant_dir(target, source, env, for_signature):
        if not memoized_variant_dir[0]:
            memoized_variant_dir[0] = env.subst('$BUILD_ROOT/$VARIANT_DIR')
        return memoized_variant_dir[0]
    return generate_variant_dir


# Always randomize the build order to shake out missing edges, and to help the cache:
# http://scons.org/doc/production/HTML/scons-user/ch24s06.html
SetOption('random', 1)

# Options TODOs:
#
# - We should either alphabetize the entire list of options, or split them into logical groups
#   with clear boundaries, and then alphabetize the groups. There is no way in SCons though to
#   inform it of options groups.
#
# - Many of these options are currently only either present or absent. This is not good for
#   scripting the build invocation because it means you need to interpolate in the presence of
#   the whole option. It is better to make all options take an optional on/off or true/false
#   using the nargs='const' mechanism.
#

add_option('ninja',
    choices=['enabled', 'disabled'],
    default='disabled',
    nargs='?',
    const='enabled',
    type='choice',
    help='Enable the build.ninja generator tool stable or canary version',
)

add_option('build-tools',
    choices=['stable', 'next'],
    default='stable',
    type='choice',
    help='Enable experimental build tools',
)

add_option('legacy-tarball',
    choices=['true', 'false'],
    default='false',
    const='true',
    nargs='?',
    type='choice',
    help='Build a tarball matching the old MongoDB dist targets',
)

add_option('lint-scope',
    choices=['all', 'changed'],
    default='all',
    type='choice',
    help='Lint files in the current git diff instead of all files'
)

add_option('install-mode',
    choices=['hygienic'],
    default='hygienic',
    help='select type of installation',
    nargs=1,
    type='choice',
)

add_option('install-action',
    choices=([*install_actions.available_actions] + ['default']),
    default='default',
    help='select mechanism to use to install files (advanced option to reduce disk IO and utilization)',
    nargs=1,
    type='choice',
)

add_option('build-dir',
    default='#build',
    help='build output directory',
)

add_option('release',
    help='release build',
    nargs=0,
)

add_option('lto',
    help='enable link time optimizations (experimental, except with MSVC)',
    nargs=0,
)

add_option('endian',
    choices=['big', 'little', 'auto'],
    default='auto',
    help='endianness of target platform',
    nargs=1,
    type='choice',
)

add_option('disable-minimum-compiler-version-enforcement',
    help='allow use of unsupported older compilers (NEVER for production builds)',
    nargs=0,
)

add_option('ssl',
    help='Enable or Disable SSL',
    choices=['on', 'off'],
    default='on',
    const='on',
    nargs='?',
    type='choice',
)

add_option('wiredtiger',
    choices=['on', 'off'],
    const='on',
    default='on',
    help='Enable wiredtiger',
    nargs='?',
    type='choice',
)

add_option('inmemory',
    choices=['on', 'off'],
    const='on',
    default='off',
    help='Enable InMemory',
    nargs='?',
    type='choice',
)

add_option('audit',
    help='Enable auditing',
    nargs=0,
)

add_option('hotbackup',
    help='Enable Hot Backup',
    nargs=0,
)

js_engine_choices = ['mozjs', 'none']
add_option('js-engine',
    choices=js_engine_choices,
    default=js_engine_choices[0],
    help='JavaScript scripting engine implementation',
    type='choice',
)

add_option('server-js',
    choices=['on', 'off'],
    default='on',
    help='Build mongod without JavaScript support',
    type='choice',
)

add_option('libc++',
    help='use libc++ (experimental, requires clang)',
    nargs=0,
)

add_option('use-glibcxx-debug',
    help='Enable the glibc++ debug implementations of the C++ standard libary',
    nargs=0,
)

add_option('noshell',
    help="don't build shell",
    nargs=0,
)

add_option('dbg',
    choices=['on', 'off'],
    const='on',
    default='off',
    help='Enable runtime debugging checks',
    nargs='?',
    type='choice',
)

add_option('separate-debug',
    choices=['on', 'off'],
    const='on',
    default='off',
    help='Produce separate debug files',
    nargs='?',
    type='choice',
)

add_option('spider-monkey-dbg',
    choices=['on', 'off'],
    const='on',
    default='off',
    help='Enable SpiderMonkey debug mode',
    nargs='?',
    type='choice',
)

add_option('opt',
    choices=['on', 'size', 'off'],
    const='on',
    help='Enable compile-time optimization',
    nargs='?',
    type='choice',
)

add_option('sanitize',
    help='enable selected sanitizers',
    metavar='san1,san2,...sanN',
)

add_option('sanitize-coverage',
    help='enable selected coverage sanitizers',
    metavar='cov1,cov2,...covN',
)

add_option('allocator',
    choices=["auto", "system", "tcmalloc", "tcmalloc-experimental"],
    default="auto",
    help='allocator to use (use "auto" for best choice for current platform)',
    type='choice',
)

add_option('gdbserver',
    help='build in gdb server support',
    nargs=0,
)

add_option('lldb-server',
    help='build in lldb server support',
    nargs=0,
)

add_option('gcov',
    help='compile with flags for gcov',
    nargs=0,
)

add_option('enable-free-mon',
    choices=["auto", "on", "off"],
    default="auto",
    help='Disable support for Free Monitoring to avoid HTTP client library dependencies',
    type='choice',
)

add_option('enable-http-client',
    choices=["auto", "on", "off"],
    default="auto",
    help='Enable support for HTTP client requests (required WinHTTP or cURL)',
    type='choice',
)

add_option('use-sasl-client',
    help='Support SASL authentication in the client library',
    nargs=0,
)

add_option('use-diagnostic-latches',
    choices=['on', 'off'],
    default='on',
    help='Enable annotated Mutex types',
    type='choice',
)

# Most of the "use-system-*" options follow a simple form.
for pack in [
    ('abseil-cpp',),
    ('asio', 'ASIO',),
    ('boost',),
    ('fmt',),
    ('google-benchmark', 'Google benchmark'),
    ('icu', 'ICU'),
    ('intel_decimal128', 'intel decimal128'),
    ('kms-message',),
    ('pcre',),
    ('snappy',),
    ('stemmer',),
    ('tcmalloc',),
    ('libunwind',),
    ('valgrind',),
    ('wiredtiger',),
    ('yaml',),
    ('zlib',),
    ('zstd', 'Zstandard'),
    ]:
    name = pack[0]
    pretty = name
    if len(pack) == 2:
        pretty = pack[1]
    add_option(f'use-system-{name}',
               help=f'use system version of {pretty} library',
               nargs=0)

add_option('system-boost-lib-search-suffixes',
    help='Comma delimited sequence of boost library suffixes to search',
)

add_option('use-system-mongo-c',
    choices=['on', 'off', 'auto'],
    const='on',
    default="auto",
    help="use system version of the mongo-c-driver (auto will use it if it's found)",
    nargs='?',
    type='choice',
)

add_option('use-system-all',
    help='use all system libraries',
    nargs=0,
)

add_option('build-fast-and-loose',
    choices=['on', 'off', 'auto'],
    const='on',
    default='auto',
    help='looser dependency checking',
    nargs='?',
    type='choice',
)

add_option('disable-warnings-as-errors',
    help="Don't add -Werror to compiler command line",
    nargs=0,
)

add_option('detect-odr-violations',
    help="Have the linker try to detect ODR violations, if supported",
    nargs=0,
)

add_option('variables-help',
    help='Print the help text for SCons variables',
    nargs=0,
)

add_option('osx-version-min',
    help='minimum OS X version to support',
)

# https://docs.microsoft.com/en-us/cpp/porting/modifying-winver-and-win32-winnt?view=vs-2017
# https://docs.microsoft.com/en-us/windows-server/get-started/windows-server-release-info
win_version_min_choices = {
    'win10'    : ('0A00', '0000'),
    'ws2016'   : ('0A00', '1607'),
    'ws2019'   : ('0A00', '1809')
}

add_option('win-version-min',
    choices=list(win_version_min_choices.keys()),
    default=None,
    help='minimum Windows version to support',
    type='choice',
)

add_option('cache',
    choices=["all", "nolinked"],
    const='all',
    help='Use an object cache rather than a per-build variant directory (experimental)',
    nargs='?',
)

add_option('cache-dir',
    default='$BUILD_ROOT/scons/cache',
    help='Specify the directory to use for caching objects if --cache is in use',
)

add_option("cxx-std",
    choices=["17"],
    default="17",
    help="Select the C++ langauge standard to build with",
)

def find_mongo_custom_variables():
    files = []
    paths = [path for path in sys.path if 'site_scons' in path]
    for path in paths:
        probe = os.path.join(path, 'mongo_custom_variables.py')
        if os.path.isfile(probe):
            files.append(probe)
    return files

add_option('variables-files',
    default=[],
    action="append",
    help="Specify variables files to load.",
)

link_model_choices = ['auto', 'object', 'static', 'dynamic', 'dynamic-strict', 'dynamic-sdk']
add_option('link-model',
    choices=link_model_choices,
    default='auto',
    help='Select the linking model for the project',
    type='choice'
)

add_option('linker',
    choices=['auto', 'gold', 'lld', 'bfd'],
    default='auto',
    help='Specify the type of linker to use.',
    type='choice'
)

variable_parse_mode_choices=['auto', 'posix', 'other']
add_option('variable-parse-mode',
    choices=variable_parse_mode_choices,
    default=variable_parse_mode_choices[0],
    help='Select which parsing mode is used to interpret command line variables',
    type='choice',
)

add_option('modules',
    help="Comma-separated list of modules to build. Empty means none. Default is all.",
)

add_option('runtime-hardening',
    choices=["on", "off"],
    default="on",
    help="Enable runtime hardening features (e.g. stack smash protection)",
    type='choice',
)

add_option('use-hardware-crc32',
    choices=["on", "off"],
    default="on",
    help="Enable CRC32 hardware accelaration",
    type='choice',
)

add_option('git-decider',
    choices=["on", "off"],
    const='on',
    default="off",
    help="Use git metadata for out-of-date detection for source files",
    nargs='?',
    type="choice",
)

add_option('toolchain-root',
    default=None,
    help="Names a toolchain root for use with toolchain selection Variables files in etc/scons",
)

add_option('msvc-debugging-format',
    choices=["codeview", "pdb"],
    default="codeview",
    help='Debugging format in debug builds using msvc. Codeview (/Z7) or Program database (/Zi). Default is codeview.',
    type='choice',
)

add_option('use-libunwind',
    choices=["on", "off", "auto"],
    const="on",
    default="auto",
    help="Enable libunwind for backtraces",
    nargs="?",
    type='choice',
)

add_option('jlink',
        help="Limit link concurrency. Takes either an integer to limit to or a"
        " float between 0 and 1.0 whereby jobs will be multiplied to get the final"
        " jlink value."
        "\n\nExample: --jlink=0.75 --jobs 8 will result in a jlink value of 6",
        const=0.5,
        default=None,
        nargs='?',
        type=float)

add_option('enable-usdt-probes',
	choices=["on", "off", "auto"],
	default="auto",
	help='Enables USDT probes. Default is auto, which is enabled only on Linux with SystemTap headers',
	type='choice',
    nargs='?',
    const='on',
)

add_option('libdeps-debug',
    choices=['on', 'off'],
    const='off',
    help='Print way too much debugging information on how libdeps is handling dependencies.',
    nargs='?',
    type='choice',
)

add_option('libdeps-linting',
    choices=['on', 'off', 'print'],
    const='on',
    default='on',
    help='Enable linting of libdeps. Default is on, optionally \'print\' will not stop the build.',
    nargs='?',
    type='choice',
)

add_option('experimental-visibility-support',
    choices=['on', 'off'],
    const='on',
    default='off',
    help='Enable visibility annotations (experimental)',
    nargs='?',
    type='choice',
)

try:
    with open("version.json", "r") as version_fp:
        version_data = json.load(version_fp)

    if 'version' not in version_data:
        print("version.json does not contain a version string")
        Exit(1)
    if 'githash' not in version_data:
        version_data['githash'] = utils.get_git_version()

except IOError as e:
    # If the file error wasn't because the file is missing, error out
    if e.errno != errno.ENOENT:
        print(("Error opening version.json: {0}".format(e.strerror)))
        Exit(1)

    version_data = {
        'version': utils.get_git_describe()[1:],
        'githash': utils.get_git_version(),
    }

except ValueError as e:
    print(("Error decoding version.json: {0}".format(e)))
    Exit(1)

# Setup the command-line variables
def variable_shlex_converter(val):
    # If the argument is something other than a string, propogate
    # it literally.
    if not isinstance(val, str):
        return val
    parse_mode = get_option('variable-parse-mode')
    if parse_mode == 'auto':
        parse_mode = 'other' if mongo_platform.is_running_os('windows') else 'posix'
    return shlex.split(val, posix=(parse_mode == 'posix'))

def variable_arch_converter(val):
    arches = {
        'x86_64': 'x86_64',
        'amd64':  'x86_64',
        'emt64':   'x86_64',
        'x86':    'i386',
    }
    val = val.lower()

    if val in arches:
        return arches[val]

    # Uname returns a bunch of possible x86's on Linux.
    # Check whether the value is an i[3456]86 processor.
    if re.match(r'^i[3-6]86$', val):
        return 'i386'

    # Return whatever val is passed in - hopefully it's legit
    return val

# The Scons 'default' tool enables a lot of tools that we don't actually need to enable.
# On platforms like Solaris, it actually does the wrong thing by enabling the sunstudio
# toolchain first. As such it is simpler and more efficient to manually load the precise
# set of tools we need for each platform.
# If we aren't on a platform where we know the minimal set of tools, we fall back to loading
# the 'default' tool.
def decide_platform_tools():
    if mongo_platform.is_running_os('windows'):
        # we only support MS toolchain on windows
        return ['msvc', 'mslink', 'mslib', 'masm', 'vcredist']
    elif mongo_platform.is_running_os('linux', 'solaris'):
        return ['gcc', 'g++', 'gnulink', 'ar', 'gas']
    elif mongo_platform.is_running_os('darwin'):
        return ['gcc', 'g++', 'applelink', 'ar', 'libtool', 'as', 'xcode']
    else:
        return ["default"]

def variable_tools_converter(val):
    tool_list = shlex.split(val)
    # This list is not sorted intentionally, the order of tool loading
    # matters as some of the tools have dependencies on other tools.
    return tool_list + [
        "distsrc",
        "gziptool",
        "idl_tool",
        "jsheader",
        "mongo_test_execution",
        "mongo_test_list",
        "mongo_benchmark",
        "mongo_integrationtest",
        "mongo_unittest",
        "mongo_libfuzzer",
        "textfile",
    ]

def variable_distsrc_converter(val):
    if not val.endswith("/"):
        return val + "/"
    return val

def fatal_error(env, msg, *args):
    print(msg.format(*args))
    Exit(1)

# Apply the default variables files, and walk the provided
# arguments. Interpret any falsy argument (like the empty string) as
# resetting any prior state. This makes the argument
# --variables-files= destructive of any prior variables files
# arguments, including the default.
variables_files_args = get_option('variables-files')
variables_files = find_mongo_custom_variables()
for variables_file in variables_files_args:
    if variables_file:
        variables_files.append(variables_file)
    else:
        variables_files = []
for vf in variables_files:
    if not os.path.isfile(vf):
        fatal_error(None, f"Specified variables file '{vf}' does not exist")
    print(f"Using variable customization file {vf}")

env_vars = Variables(
    files=variables_files,
    args=ARGUMENTS
)

sconsflags = os.environ.get('SCONSFLAGS', None)
if sconsflags:
    print(("Using SCONSFLAGS environment variable arguments: %s" % sconsflags))

env_vars.Add('ABIDW',
    help="Configures the path to the 'abidw' (a libabigail) utility")

env_vars.Add('AR',
    help='Sets path for the archiver')

env_vars.Add('ARFLAGS',
    help='Sets flags for the archiver',
    converter=variable_shlex_converter)

env_vars.Add('CCACHE',
    help='Tell SCons where the ccache binary is')

env_vars.Add(
    'CACHE_SIZE',
    help='Maximum size of the SCons cache (in gigabytes)',
    default=32,
    converter=lambda x:int(x)
)

env_vars.Add(
    'CACHE_PRUNE_TARGET',
    help='Maximum percent in-use in SCons cache after pruning',
    default=66,
    converter=lambda x:int(x)
)

env_vars.Add('CC',
    help='Select the C compiler to use')

env_vars.Add('CCFLAGS',
    help='Sets flags for the C and C++ compiler',
    converter=variable_shlex_converter)

env_vars.Add('CFLAGS',
    help='Sets flags for the C compiler',
    converter=variable_shlex_converter)

env_vars.Add('CPPDEFINES',
    help='Sets pre-processor definitions for C and C++',
    converter=variable_shlex_converter,
    default=[])

env_vars.Add('CPPPATH',
    help='Adds paths to the preprocessor search path',
    converter=variable_shlex_converter)

env_vars.Add('CXX',
    help='Select the C++ compiler to use')

env_vars.Add('CXXFLAGS',
    help='Sets flags for the C++ compiler',
    converter=variable_shlex_converter)

env_vars.Add('DESTDIR',
    help='Where builds will install files',
    default='$BUILD_ROOT/install')

env_vars.Add('DSYMUTIL',
    help='Path to the dsymutil utility',
)

env_vars.Add('GITDIFFFLAGS',
    help='Sets flags for git diff',
    default='')

env_vars.Add('REVISION',
    help='Base git revision',
    default='')

env_vars.Add('ENTERPRISE_REV',
    help='Base git revision of enterprise modules',
    default='')

# Note: This probably is only really meaningful when configured via a variables file. It will
# also override whatever the SCons platform defaults would be.
env_vars.Add('ENV',
    help='Sets the environment for subprocesses')

env_vars.Add('FRAMEWORKPATH',
    help='Adds paths to the linker search path for darwin frameworks',
    converter=variable_shlex_converter)

env_vars.Add('FRAMEWORKS',
    help='Adds extra darwin frameworks to link against',
    converter=variable_shlex_converter)

env_vars.Add('HOST_ARCH',
    help='Sets the native architecture of the compiler',
    converter=variable_arch_converter,
    default=None)

env_vars.Add('ICECC',
    help='Tell SCons where icecream icecc tool is')

env_vars.Add('ICERUN',
    help='Tell SCons where icecream icerun tool is')

env_vars.Add('ICECC_CREATE_ENV',
    help='Tell SCons where icecc-create-env tool is',
    default='icecc-create-env')

env_vars.Add('ICECC_DEBUG',
    help='Tell ICECC to create debug logs (auto, on/off true/false 1/0)',
    default=False)

env_vars.Add('ICECC_SCHEDULER',
    help='Tell ICECC where the sceduler daemon is running')

env_vars.Add('ICECC_VERSION',
    help='Tell ICECC where the compiler package is')

env_vars.Add('ICECC_VERSION_ARCH',
    help='Tell ICECC the target archicture for the compiler package, if non-native')

env_vars.Add('LIBPATH',
    help='Adds paths to the linker search path',
    converter=variable_shlex_converter)

env_vars.Add('LIBS',
    help='Adds extra libraries to link against',
    converter=variable_shlex_converter)

env_vars.Add('LINKFLAGS',
    help='Sets flags for the linker',
    converter=variable_shlex_converter)

env_vars.Add('LLVM_SYMBOLIZER',
    help='Name of or path to the LLVM symbolizer')

env_vars.Add('MAXLINELENGTH',
    help='Maximum line length before using temp files',
    # This is very small, but appears to be the least upper bound
    # across our platforms.
    #
    # See https://support.microsoft.com/en-us/help/830473/command-prompt-cmd.-exe-command-line-string-limitation
    default=4095)

# Note: This is only really meaningful when configured via a variables file. See the
# default_buildinfo_environment_data() function for examples of how to use this.
env_vars.Add('MONGO_BUILDINFO_ENVIRONMENT_DATA',
    help='Sets the info returned from the buildInfo command and --version command-line flag',
    default=mongo_generators.default_buildinfo_environment_data())

env_vars.Add('MONGO_DIST_SRC_PREFIX',
    help='Sets the prefix for files in the source distribution archive',
    converter=variable_distsrc_converter,
    default="mongodb-src-r${MONGO_VERSION}")

env_vars.Add('MONGO_DISTARCH',
    help='Adds a string representing the target processor architecture to the dist archive',
    default='$TARGET_ARCH')

env_vars.Add('MONGO_DISTMOD',
    help='Adds a string that will be embedded in the dist archive naming',
    default='')

env_vars.Add('MONGO_DISTNAME',
    help='Sets the version string to be used in dist archive naming',
    default='$MONGO_VERSION')

def validate_mongo_version(key, val, env):
    regex = r'^(\d+)\.(\d+)\.(\d+)-?((?:(rc)(\d+))?.*)?'
    if not re.match(regex, val):
        print(("Invalid MONGO_VERSION '{}', or could not derive from version.json or git metadata. Please add a conforming MONGO_VERSION=x.y.z[-extra] as an argument to SCons".format(val)))
        Exit(1)

env_vars.Add('MONGO_VERSION',
    help='Sets the version string for MongoDB',
    default=version_data['version'],
    validator=validate_mongo_version)

env_vars.Add('MONGO_GIT_HASH',
    help='Sets the githash to store in the MongoDB version information',
    default=version_data['githash'])

env_vars.Add('MSVC_USE_SCRIPT',
    help='Sets the script used to setup Visual Studio.')

env_vars.Add('MSVC_VERSION',
    help='Sets the version of Visual C++ to use (e.g. 14.1 for VS2017, 14.2 for VS2019)',
    default="14.2")

env_vars.Add('NINJA_PREFIX',
    default="build",
    help="""A prefix to add to the beginning of generated ninja
files. Useful for when compiling multiple build ninja files for
different configurations, for instance:

    scons --sanitize=asan --ninja NINJA_PREFIX=asan asan.ninja
    scons --sanitize=tsan --ninja NINJA_PREFIX=tsan tsan.ninja

Will generate the files (respectively):

    asan.ninja
    tsan.ninja

Defaults to build, best used with the generate-ninja alias so you don't have to
reiterate the prefix in the target name and variable.
""")


env_vars.Add('NINJA_SUFFIX',
    help="""A suffix to add to the end of generated build.ninja
files. Useful for when compiling multiple build ninja files for
different configurations, for instance:

    scons --sanitize=asan --ninja NINJA_SUFFIX=asan build.ninja
    scons --sanitize=tsan --ninja NINJA_SUFFIX=tsan build.ninja

Will generate the files (respectively):

    build.ninja.asan
    build.ninja.tsan
""")

env_vars.Add('__NINJA_NO',
    help="Disable the Ninja tool unconditionally. Not intended for human use.",
    default=0)


env_vars.Add('OBJCOPY',
    help='Sets the path to objcopy',
    default=WhereIs('objcopy'))


env_vars.Add('PKGDIR',
    help='Directory in which to build packages and archives',
    default='$BUILD_DIR/pkgs')

env_vars.Add('PREFIX',
    help='Final installation location of files, will be made into a sub dir of $DESTDIR',
    default='.')

# Exposed to be able to cross compile Android/*nix from Windows without ending up with the .exe suffix.
env_vars.Add('PROGSUFFIX',
    help='Sets the suffix for built executable files')

env_vars.Add('RPATH',
    help='Set the RPATH for dynamic libraries and executables',
    converter=variable_shlex_converter)

env_vars.Add('SHCCFLAGS',
    help='Sets flags for the C and C++ compiler when building shared libraries',
    converter=variable_shlex_converter)

env_vars.Add('SHCFLAGS',
    help='Sets flags for the C compiler when building shared libraries',
    converter=variable_shlex_converter)

env_vars.Add('SHCXXFLAGS',
    help='Sets flags for the C++ compiler when building shared libraries',
    converter=variable_shlex_converter)

env_vars.Add('SHELL',
    help='Pick the shell to use when spawning commands')

env_vars.Add('SHLINKFLAGS',
    help='Sets flags for the linker when building shared libraries',
    converter=variable_shlex_converter)

env_vars.Add('STRIP',
    help='Path to the strip utility (non-darwin platforms probably use OBJCOPY for this)',
)

env_vars.Add('TAPI',
    help="Configures the path to the 'tapi' (an Xcode) utility")

env_vars.Add('TARGET_ARCH',
    help='Sets the architecture to build for',
    converter=variable_arch_converter,
    default=None)

env_vars.Add('TARGET_OS',
    help='Sets the target OS to build for',
    default=mongo_platform.get_running_os_name())

env_vars.Add('TOOLS',
    help='Sets the list of SCons tools to add to the environment',
    converter=variable_tools_converter,
    default=decide_platform_tools())

env_vars.Add('VARIANT_DIR',
    help='Sets the name (or generator function) for the variant directory',
    default=mongo_generators.default_variant_dir_generator,
)

env_vars.Add('VERBOSE',
    help='Control build verbosity (auto, on/off true/false 1/0)',
    default='auto',
)

env_vars.Add('WINDOWS_OPENSSL_BIN',
    help='Sets the path to the openssl binaries for packaging',
    default='c:/openssl/bin')

# -- Validate user provided options --

# A dummy environment that should *only* have the variables we have set. In practice it has
# some other things because SCons isn't quite perfect about keeping variable initialization
# scoped to Tools, but it should be good enough to do validation on any Variable values that
# came from the command line or from loaded files.
variables_only_env = Environment(
    # Disable platform specific variable injection
    platform=(lambda x: ()),
    # But do *not* load any tools, since those might actually set variables. Note that this
    # causes the value of our TOOLS variable to have no effect.
    tools=[],
    # Use the Variables specified above.
    variables=env_vars,
)

# don't run configure if user calls --help
if GetOption('help'):
    try:
        Help('\nThe following variables may also be set like scons VARIABLE=value\n', append=True)
        Help(env_vars.GenerateHelpText(variables_only_env), append=True)
    except TypeError:
        # The append=true kwarg is only supported in scons>=2.4. Without it, calls to Help() clobber
        # the automatically generated options help, which we don't want. Users on older scons
        # versions will need to use --variables-help to learn about which variables we support.
        pass

    Return()

if ('CC' in variables_only_env) != ('CXX' in variables_only_env):
    print('Cannot customize C compiler without customizing C++ compiler, and vice versa')
    Exit(1)

# --- environment setup ---

# If the user isn't using the # to indicate top-of-tree or $ to expand a variable, forbid
# relative paths. Relative paths don't really work as expected, because they end up relative to
# the top level SConstruct, not the invokers CWD. We could in theory fix this with
# GetLaunchDir, but that seems a step too far.
buildDir = get_option('build-dir').rstrip('/')
if buildDir[0] not in ['$', '#']:
    if not os.path.isabs(buildDir):
        print("Do not use relative paths with --build-dir")
        Exit(1)

cacheDir = get_option('cache-dir').rstrip('/')
if cacheDir[0] not in ['$', '#']:
    if not os.path.isabs(cacheDir):
        print("Do not use relative paths with --cache-dir")
        Exit(1)

sconsDataDir = Dir(buildDir).Dir('scons')
SConsignFile(str(sconsDataDir.File('sconsign.py3')))

def printLocalInfo():
    import sys, SCons
    print(( "scons version: " + SCons.__version__ ))
    print(( "python version: " + " ".join( [ repr(i) for i in sys.version_info ] ) ))

printLocalInfo()

boostLibs = [ "filesystem", "program_options", "system", "iostreams", "thread", "log" ]

onlyServer = len( COMMAND_LINE_TARGETS ) == 0 or ( len( COMMAND_LINE_TARGETS ) == 1 and str( COMMAND_LINE_TARGETS[0] ) in [ "mongod" , "mongos" , "test" ] )

releaseBuild = has_option("release")

dbg_opt_mapping = {
    # --dbg, --opt   :   dbg    opt
    ( "on",  None  ) : ( True,  False ),  # special case interaction
    ( "on",  "on"  ) : ( True,  True ),
    ( "on",  "off" ) : ( True,  False ),
    ( "off", None  ) : ( False, True ),
    ( "off", "on"  ) : ( False, True ),
    ( "off", "off" ) : ( False, False ),
    ( "on",  "size"  ) : ( True,  True ),
    ( "off", "size"  ) : ( False, True ),
}
debugBuild, optBuild = dbg_opt_mapping[(get_option('dbg'), get_option('opt'))]
optBuildForSize = True if optBuild and get_option('opt') == "size" else False

if releaseBuild and (debugBuild or not optBuild):
    print("Error: A --release build may not have debugging, and must have optimization")
    Exit(1)

noshell = has_option( "noshell" )

jsEngine = get_option( "js-engine")

serverJs = get_option( "server-js" ) == "on"

usemozjs = (jsEngine.startswith('mozjs'))

if not serverJs and not usemozjs:
    print("Warning: --server-js=off is not needed with --js-engine=none")

# We defer building the env until we have determined whether we want certain values. Some values
# in the env actually have semantics for 'None' that differ from being absent, so it is better
# to build it up via a dict, and then construct the Environment in one shot with kwargs.
#
# Yes, BUILD_ROOT vs BUILD_DIR is confusing. Ideally, BUILD_DIR would actually be called
# VARIANT_DIR, and at some point we should probably do that renaming. Until we do though, we
# also need an Environment variable for the argument to --build-dir, which is the parent of all
# variant dirs. For now, we call that BUILD_ROOT. If and when we s/BUILD_DIR/VARIANT_DIR/g,
# then also s/BUILD_ROOT/BUILD_DIR/g.
envDict = dict(BUILD_ROOT=buildDir,
               BUILD_DIR=make_variant_dir_generator(),
               DIST_ARCHIVE_SUFFIX='.tgz',
               MODULE_BANNERS=[],
               MODULE_INJECTORS=dict(),
               PYTHON="$( {} $)".format(sys.executable),
               SERVER_ARCHIVE='${SERVER_DIST_BASENAME}${DIST_ARCHIVE_SUFFIX}',
               UNITTEST_ALIAS='install-unittests',
               # TODO: Move unittests.txt to $BUILD_DIR, but that requires
               # changes to MCI.
               UNITTEST_LIST='$BUILD_ROOT/unittests.txt',
               LIBFUZZER_TEST_ALIAS='install-fuzzertests',
               LIBFUZZER_TEST_LIST='$BUILD_ROOT/libfuzzer_tests.txt',
               INTEGRATION_TEST_ALIAS='install-integration-tests',
               INTEGRATION_TEST_LIST='$BUILD_ROOT/integration_tests.txt',
               BENCHMARK_ALIAS='install-benchmarks',
               BENCHMARK_LIST='$BUILD_ROOT/benchmarks.txt',
               CONFIGUREDIR='$BUILD_ROOT/scons/$VARIANT_DIR/sconf_temp',
               CONFIGURELOG='$BUILD_ROOT/scons/config.log',
               CONFIG_HEADER_DEFINES={},
               LIBDEPS_TAG_EXPANSIONS=[],
               )


# By default, we will get the normal SCons tool search. But if the
# user has opted into the next gen tools, add our experimental tool
# directory into the default toolpath, ahead of whatever is already in
# there so it overrides it.
if get_option('build-tools') == 'next':
    SCons.Tool.DefaultToolpath.insert(0, os.path.abspath('site_scons/site_tools/next'))

env = Environment(variables=env_vars, **envDict)

# Only print the spinner if stdout is a tty
if sys.stdout.isatty():
    Progress(['-\r', '\\\r', '|\r', '/\r'], interval=50)

del envDict

for var in ['CC', 'CXX']:
    if var not in env:
        continue
    path = env[var]
    print('{} is {}'.format(var, path))
    if not os.path.isabs(path):
        which = shutil.which(path)
        if which is None:
            print('{} was not found in $PATH'.format(path))
        else:
            print('{} found in $PATH at {}'.format(path, which))
            path = which

    realpath = os.path.realpath(path)
    if realpath != path:
        print('{} resolves to {}'.format(path, realpath))

env.AddMethod(mongo_platform.env_os_is_wrapper, 'TargetOSIs')
env.AddMethod(mongo_platform.env_get_os_name_wrapper, 'GetTargetOSName')

def conf_error(env, msg, *args):
    print(msg.format(*args))
    print("See {0} for details".format(env.File('$CONFIGURELOG').abspath))
    Exit(1)

env.AddMethod(fatal_error, 'FatalError')
env.AddMethod(conf_error, 'ConfError')

def to_boolean(s):
    if isinstance(s, bool):
        return s
    elif s.lower() in ('1', "on", "true", "yes"):
        return True
    elif s.lower() in ('0', "off", "false", "no"):
        return False
    raise ValueError(f'Invalid value {s}, must be a boolean-like string')

# Normalize the VERBOSE Option, and make its value available as a
# function.
if env['VERBOSE'] == "auto":
    env['VERBOSE'] = not sys.stdout.isatty()
else:
    try:
        env['VERBOSE'] = to_boolean(env['VERBOSE'])
    except ValueError as e:
        env.FatalError(f"Error setting VERBOSE variable: {e}")
env.AddMethod(lambda env: env['VERBOSE'], 'Verbose')

# Normalize the ICECC_DEBUG option
try:
    env['ICECC_DEBUG'] = to_boolean(env['ICECC_DEBUG'])
except ValueError as e:
    env.FatalError("Error setting ICECC_DEBUG variable: {e}")

if has_option('variables-help'):
    print(env_vars.GenerateHelpText(env))
    Exit(0)

unknown_vars = env_vars.UnknownVariables()
if unknown_vars:
    env.FatalError("Unknown variables specified: {0}", ", ".join(list(unknown_vars.keys())))

if get_option('install-action') != 'default' and get_option('ninja') != "disabled":
    env.FatalError("Cannot use non-default install actions when generating Ninja.")
install_actions.setup(env, get_option('install-action'))

def set_config_header_define(env, varname, varval = 1):
    env['CONFIG_HEADER_DEFINES'][varname] = varval
env.AddMethod(set_config_header_define, 'SetConfigHeaderDefine')

detectEnv = env.Clone()

# Identify the toolchain in use. We currently support the following:
# These macros came from
# http://nadeausoftware.com/articles/2012/10/c_c_tip_how_detect_compiler_name_and_version_using_compiler_predefined_macros
toolchain_macros = {
    'GCC': 'defined(__GNUC__) && !defined(__clang__)',
    'clang': 'defined(__clang__)',
    'MSVC': 'defined(_MSC_VER)'
}

def CheckForToolchain(context, toolchain, lang_name, compiler_var, source_suffix):
    test_body = textwrap.dedent("""
    #if {0}
    /* we are using toolchain {0} */
    #else
    #error
    #endif
    """.format(toolchain_macros[toolchain]))

    print_tuple = (lang_name, context.env[compiler_var], toolchain)
    context.Message('Checking if %s compiler "%s" is %s... ' % print_tuple)

    # Strip indentation from the test body to ensure that the newline at the end of the
    # endif is the last character in the file (rather than a line of spaces with no
    # newline), and that all of the preprocessor directives start at column zero. Both of
    # these issues can trip up older toolchains.
    result = context.TryCompile(test_body, source_suffix)
    context.Result(result)
    return result

endian = get_option( "endian" )

if endian == "auto":
    endian = sys.byteorder

# These preprocessor macros came from
# http://nadeausoftware.com/articles/2012/02/c_c_tip_how_detect_processor_type_using_compiler_predefined_macros
#
# NOTE: Remember to add a trailing comma to form any required one
# element tuples, or your configure checks will fail in strange ways.
processor_macros = {
    'arm'        : { 'endian': 'little', 'defines': ('__arm__',) },
    'aarch64'    : { 'endian': 'little', 'defines': ('__arm64__', '__aarch64__')},
    'i386'       : { 'endian': 'little', 'defines': ('__i386', '_M_IX86')},
    'ppc64le'    : { 'endian': 'little', 'defines': ('__powerpc64__',)},
    's390x'      : { 'endian': 'big',    'defines': ('__s390x__',)},
    'sparc'      : { 'endian': 'big',    'defines': ('__sparc',)},
    'x86_64'     : { 'endian': 'little', 'defines': ('__x86_64', '_M_AMD64')},
    'emscripten' : { 'endian': 'little', 'defines': ('__EMSCRIPTEN__', )},
}

def CheckForProcessor(context, which_arch):
    def run_compile_check(arch):
        full_macros = " || ".join([ "defined(%s)" % (v) for v in processor_macros[arch]['defines']])

        if not endian == processor_macros[arch]['endian']:
            return False

        test_body = """
        #if {0}
        /* Detected {1} */
        #else
        #error not {1}
        #endif
        """.format(full_macros, arch)

        return context.TryCompile(textwrap.dedent(test_body), ".c")

    if which_arch:
        ret = run_compile_check(which_arch)
        context.Message('Checking if target processor is %s ' % which_arch)
        context.Result(ret)
        return ret

    for k in list(processor_macros.keys()):
        ret = run_compile_check(k)
        if ret:
            context.Result('Detected a %s processor' % k)
            return k

    context.Result('Could not detect processor model/architecture')
    return False

# Taken from http://nadeausoftware.com/articles/2012/01/c_c_tip_how_use_compiler_predefined_macros_detect_operating_system
os_macros = {
    "windows": "defined(_WIN32)",
    "solaris": "defined(__sun)",
    "freebsd": "defined(__FreeBSD__)",
    "openbsd": "defined(__OpenBSD__)",
    "iOS": "defined(__APPLE__) && TARGET_OS_IOS && !TARGET_OS_SIMULATOR",
    "iOS-sim": "defined(__APPLE__) && TARGET_OS_IOS && TARGET_OS_SIMULATOR",
    "tvOS": "defined(__APPLE__) && TARGET_OS_TV && !TARGET_OS_SIMULATOR",
    "tvOS-sim": "defined(__APPLE__) && TARGET_OS_TV && TARGET_OS_SIMULATOR",
    "watchOS": "defined(__APPLE__) && TARGET_OS_WATCH && !TARGET_OS_SIMULATOR",
    "watchOS-sim": "defined(__APPLE__) && TARGET_OS_WATCH && TARGET_OS_SIMULATOR",

    # NOTE: Once we have XCode 8 required, we can rely on the value of TARGET_OS_OSX. In case
    # we are on an older XCode, use TARGET_OS_MAC and TARGET_OS_IPHONE. We don't need to correct
    # the above declarations since we will never target them with anything other than XCode 8.
    "macOS": "defined(__APPLE__) && (TARGET_OS_OSX || (TARGET_OS_MAC && !TARGET_OS_IPHONE))",
    "linux": "defined(__linux__)",
    "android": "defined(__ANDROID__)",
    "emscripten": "defined(__EMSCRIPTEN__)",
}

def CheckForOS(context, which_os):
    test_body = """
    #if defined(__APPLE__)
    #include <TargetConditionals.h>
    #endif
    #if {0}
    /* detected {1} */
    #else
    #error
    #endif
    """.format(os_macros[which_os], which_os)
    context.Message('Checking if target OS {0} is supported by the toolchain... '.format(which_os))
    ret = context.TryCompile(textwrap.dedent(test_body), ".c")
    context.Result(ret)
    return ret

def CheckForCXXLink(context):
    test_body = """
    #include <iostream>
    #include <cstdlib>

    int main() {
        std::cout << "Hello, World" << std::endl;
        return EXIT_SUCCESS;
    }
    """
    context.Message('Checking that the C++ compiler can link a C++ program... ')
    ret = context.TryLink(textwrap.dedent(test_body), ".cpp")
    context.Result(ret)
    return ret

detectSystem = Configure(detectEnv, help=False, custom_tests = {
    'CheckForToolchain' : CheckForToolchain,
    'CheckForProcessor': CheckForProcessor,
    'CheckForOS': CheckForOS,
})


toolchain_search_sequence = [ "GCC", "clang" ]
if mongo_platform.is_running_os('windows'):
    toolchain_search_sequence = [ 'MSVC', 'clang', 'GCC' ]
for candidate_toolchain in toolchain_search_sequence:
    if detectSystem.CheckForToolchain(candidate_toolchain, "C++", "CXX", ".cpp"):
        detected_toolchain = candidate_toolchain
        break

if not detected_toolchain:
    env.ConfError("Couldn't identify the C++ compiler")

if not detectSystem.CheckForToolchain(detected_toolchain, "C", "CC", ".c"):
    env.ConfError("C compiler does not match identified C++ compiler")

# Now that we've detected the toolchain, we add methods to the env
# to get the canonical name of the toolchain and to test whether
# scons is using a particular toolchain.
def get_toolchain_name(self):
    return detected_toolchain.lower()
def is_toolchain(self, *args):
    actual_toolchain = self.ToolchainName()
    for v in args:
        if v.lower() == actual_toolchain:
            return True
    return False

env.AddMethod(get_toolchain_name, 'ToolchainName')
env.AddMethod(is_toolchain, 'ToolchainIs')

if env['TARGET_ARCH']:
    if not detectSystem.CheckForProcessor(env['TARGET_ARCH']):
        env.ConfError("Could not detect processor specified in TARGET_ARCH variable")
else:
    detected_processor = detectSystem.CheckForProcessor(None)
    if not detected_processor:
        env.ConfError("Failed to detect a supported target architecture")
    env['TARGET_ARCH'] = detected_processor

if env['TARGET_OS'] not in os_macros:
    print("No special config for [{0}] which probably means it won't work".format(env['TARGET_OS']))
elif not detectSystem.CheckForOS(env['TARGET_OS']):
    env.ConfError("TARGET_OS ({0}) is not supported by compiler", env['TARGET_OS'])

detectSystem.Finish()




env['CC_VERSION'] = mongo_toolchain.get_toolchain_ver(env, 'CC')
env['CXX_VERSION'] = mongo_toolchain.get_toolchain_ver(env, 'CXX')

if not env['HOST_ARCH']:
    env['HOST_ARCH'] = env['TARGET_ARCH']

# In some places we have POSIX vs Windows cpp files, and so there's an additional
# env variable to interpolate their names in child sconscripts

env['TARGET_OS_FAMILY'] = 'posix' if env.TargetOSIs('posix') else env.GetTargetOSName()

# Currently we only use tcmalloc on windows and linux x86_64. Other
# linux targets (power, s390x, arm) do not currently support tcmalloc.
#
# Normalize the allocator option and store it in the Environment. It
# would be nicer to use SetOption here, but you can't reset user
# options for some strange reason in SCons. Instead, we store this
# option as a new variable in the environment.
if get_option('allocator') == "auto":
    # using an allocator besides system on android would require either fixing or disabling
    # gperftools on android
    if env.TargetOSIs('windows') or \
       env.TargetOSIs('linux') and not env.TargetOSIs('android'):
        env['MONGO_ALLOCATOR'] = "tcmalloc"
    else:
        env['MONGO_ALLOCATOR'] = "system"
else:
    env['MONGO_ALLOCATOR'] = get_option('allocator')

if has_option("cache"):
    if has_option("gcov"):
        env.FatalError("Mixing --cache and --gcov doesn't work correctly yet. See SERVER-11084")
    env.CacheDir(str(env.Dir(cacheDir)))

# Normalize the link model. If it is auto, then for now both developer and release builds
# use the "static" mode. Somday later, we probably want to make the developer build default
# dynamic.
link_model = get_option('link-model')
if link_model == "auto":
    link_model = "static"

# libunwind configuration.
# In which the following globals are set and normalized to bool:
#     - use_libunwind
#     - use_system_libunwind
#     - use_vendored_libunwind
use_libunwind = get_option("use-libunwind")
use_system_libunwind = use_system_version_of_library("libunwind")

# Assume system libunwind works if it's installed and selected.
# Vendored libunwind, however, works only on linux-x86_64.
can_use_libunwind = (use_system_libunwind or
    env.TargetOSIs('linux') and env['TARGET_ARCH'] == 'x86_64')

if use_libunwind == "off":
    use_libunwind = False
    use_system_libunwind = False
elif use_libunwind == "on":
    use_libunwind = True
    if not can_use_libunwind:
        env.ConfError("libunwind not supported on target platform")
        Exit(1)
elif use_libunwind == "auto":
    use_libunwind = can_use_libunwind

use_vendored_libunwind = use_libunwind and not use_system_libunwind
if use_system_libunwind and not use_libunwind:
    print("Error: --use-system-libunwind requires --use-libunwind")
    Exit(1)
if use_libunwind == True:
    env.SetConfigHeaderDefine("MONGO_CONFIG_USE_LIBUNWIND")


# Windows can't currently support anything other than 'object' or 'static', until
# we have annotated functions for export.
if env.TargetOSIs('windows') and get_option('experimental-visibility-support') != 'on':
    if link_model not in ['object', 'static', 'dynamic-sdk']:
        env.FatalError("Windows builds must use the 'object', 'dynamic-sdk', or 'static' link models")

# The 'object' mode for libdeps is enabled by setting _LIBDEPS to $_LIBDEPS_OBJS. The other two
# modes operate in library mode, enabled by setting _LIBDEPS to $_LIBDEPS_LIBS.
env['_LIBDEPS'] = '$_LIBDEPS_OBJS' if link_model == "object" else '$_LIBDEPS_LIBS'

env['BUILDERS']['ProgramObject'] = env['BUILDERS']['StaticObject']
env['BUILDERS']['LibraryObject'] = env['BUILDERS']['StaticObject']

env['SHARPREFIX'] = '$LIBPREFIX'
env['SHARSUFFIX'] = '${SHLIBSUFFIX}${LIBSUFFIX}'
env['BUILDERS']['SharedArchive'] = SCons.Builder.Builder(
    action=env['BUILDERS']['StaticLibrary'].action,
    emitter='$SHAREMITTER',
    prefix='$SHARPREFIX',
    suffix='$SHARSUFFIX',
    src_suffix=env['BUILDERS']['SharedLibrary'].src_suffix,
)

# Teach builders how to build idl files
for builder in ['SharedObject', 'StaticObject']:
    env['BUILDERS'][builder].add_src_builder("Idlc")

if link_model.startswith("dynamic"):

    if link_model == "dynamic" and get_option('experimental-visibility-support') == 'on':

        def visibility_cppdefines_generator(target, source, env, for_signature):
            if not 'MONGO_API_NAME' in env:
                return None
            return "MONGO_API_${MONGO_API_NAME}"

        env['MONGO_VISIBILITY_CPPDEFINES_GENERATOR'] = visibility_cppdefines_generator

        def visibility_shccflags_generator(target, source, env, for_signature):
            if env.get('MONGO_API_NAME'):
                return "-fvisibility=hidden"
            return None
        if not env.TargetOSIs('windows'):
            env['MONGO_VISIBILITY_SHCCFLAGS_GENERATOR'] = visibility_shccflags_generator

        env.AppendUnique(
            CPPDEFINES=[
                'MONGO_USE_VISIBILITY',
                '$MONGO_VISIBILITY_CPPDEFINES_GENERATOR',
            ],
            SHCCFLAGS=[
                '$MONGO_VISIBILITY_SHCCFLAGS_GENERATOR',
            ],
            SHCXXFLAGS=[
                # TODO: This has broader implications and seems not to
                # work right now at least on macOS. We should
                # investigate further in the future.
                #
                # '-fvisibility-inlines-hidden' if not env.TargetOSIs('windows') else [],
            ],
        )

    def library(env, target, source, *args, **kwargs):
        sharedLibrary = env.SharedLibrary(target, source, *args, **kwargs)
        sharedArchive = env.SharedArchive(target, source=sharedLibrary[0].sources, *args, **kwargs)
        sharedLibrary.extend(sharedArchive)
        return sharedLibrary

    env['BUILDERS']['Library'] = library
    env['BUILDERS']['LibraryObject'] = env['BUILDERS']['SharedObject']

    # TODO: Ideally, the conditions below should be based on a
    # detection of what linker we are using, not the local OS, but I
    # doubt very much that we will see the mach-o linker on anything
    # other than Darwin, or a BFD/sun-esque linker elsewhere.

    # On Darwin, we need to tell the linker that undefined symbols are
    # resolved via dynamic lookup; otherwise we get build failures. On
    # other unixes, we need to suppress as-needed behavior so that
    # initializers are ensured present, even if there is no visible
    # edge to the library in the symbol graph.
    #
    # NOTE: The darwin linker flag is only needed because the library
    # graph is not a DAG. Once the graph is a DAG, we will require all
    # edges to be expressed, and we should drop the flag. When that
    # happens, we should also add -z,defs flag on ELF platforms to
    # ensure that missing symbols due to unnamed dependency edges
    # result in link errors.
    #
    # NOTE: The `illegal_cyclic_or_unresolved_dependencies_whitelisted`
    # tag can be applied to a library to indicate that it does not (or
    # cannot) completely express all of its required link dependencies.
    # This can occur for four reasons:
    #
    # - No unique provider for the symbol: Some symbols do not have a
    #   unique dependency that provides a definition, in which case it
    #   is impossible for the library to express a dependency edge to
    #   resolve the symbol
    #
    # - The library is part of a cycle: If library A depends on B,
    #   which depends on C, which depends on A, then it is impossible
    #   to express all three edges in SCons, since otherwise there is
    #   no way to sequence building the libraries. The cyclic
    #   libraries actually work at runtime, because some parent object
    #   links all of them.
    #
    # - The symbol is provided by an executable into which the library
    #   will be linked. The mongo::inShutdown symbol is a good
    #   example.
    #
    # - The symbol is provided by a third-party library, outside of our
    #   control.
    #
    # All of these are defects in the linking model. In an effort to
    # eliminate these issues, we have begun tagging those libraries
    # that are affected, and requiring that all non-tagged libraries
    # correctly express all dependencies. As we repair each defective
    # library, we can remove the tag. When all the tags are removed
    # the graph will be acyclic. Libraries which are incomplete for the
    # final reason, "libraries outside of our control", may remain for
    # reasons beyond our control. Such libraries ideally should
    # have no dependencies (and thus be leaves in our linking DAG).
    # If that condition is met, then the graph will be acyclic.

    if env.TargetOSIs('darwin'):
        if link_model.startswith('dynamic'):
            print("WARNING: Building MongoDB server with dynamic linking " +
                  "on macOS is not supported. Static linking is recommended.")

        if link_model == "dynamic-strict":
            # Darwin is strict by default
            pass
        else:
            def libdeps_tags_expand_incomplete(source, target, env, for_signature):
                # On darwin, since it is strict by default, we need to add a flag
                # when libraries are tagged incomplete.
                if ('illegal_cyclic_or_unresolved_dependencies_whitelisted'
                    in target[0].get_env().get("LIBDEPS_TAGS", [])):
                    return ["-Wl,-undefined,dynamic_lookup"]
                return []
            env['LIBDEPS_TAG_EXPANSIONS'].append(libdeps_tags_expand_incomplete)
    elif env.TargetOSIs('windows'):
        if link_model == "dynamic-strict":
            # Windows is strict by default
            pass
        else:
            def libdeps_tags_expand_incomplete(source, target, env, for_signature):
                # On windows, since it is strict by default, we need to add a flag
                # when libraries are tagged incomplete.
                if ('illegal_cyclic_or_unresolved_dependencies_whitelisted'
                    in target[0].get_env().get("LIBDEPS_TAGS", [])):
                    return ["/FORCE:UNRESOLVED"]
                return []
            env['LIBDEPS_TAG_EXPANSIONS'].append(libdeps_tags_expand_incomplete)
    else:
        env.AppendUnique(LINKFLAGS=["-Wl,--no-as-needed"])

        # Using zdefs doesn't work at all with the sanitizers
        if not has_option('sanitize'):

            if link_model == "dynamic-strict":
                env.AppendUnique(SHLINKFLAGS=["-Wl,-z,defs"])
            else:
                # On BFD/gold linker environments, which are not strict by
                # default, we need to add a flag when libraries are not
                # tagged incomplete.
                def libdeps_tags_expand_incomplete(source, target, env, for_signature):
                    if ('illegal_cyclic_or_unresolved_dependencies_whitelisted'
                        not in target[0].get_env().get("LIBDEPS_TAGS", [])):
                        return ["-Wl,-z,defs"]
                    return []
                env['LIBDEPS_TAG_EXPANSIONS'].append(libdeps_tags_expand_incomplete)

if optBuild:
    env.SetConfigHeaderDefine("MONGO_CONFIG_OPTIMIZED_BUILD")


# Enable the fast decider if explicitly requested or if in 'auto' mode
# and not in conflict with other options like the ninja option which
# sets it's own decider
if (
        get_option('ninja') == 'disabled' and
        get_option('build-fast-and-loose') == 'on' or
        (
            get_option('build-fast-and-loose') == 'auto' and
            not has_option('release')
         )
):
    # See http://www.scons.org/wiki/GoFastButton for details
    env.Decider('MD5-timestamp')
    env.SetOption('max_drift', 1)

# If the user has requested the git decider, enable it if it is available. We want to do this after
# we set the basic decider above, so that we 'chain' to that one.
if get_option('git-decider') == 'on':
    git_decider = Tool('git_decider')
    if git_decider.exists(env):
        git_decider(env)

# On non-windows platforms, we may need to differentiate between flags being used to target an
# executable (like -fPIE), vs those being used to target a (shared) library (like -fPIC). To do so,
# we inject a new family of SCons variables PROG*FLAGS, by reaching into the various COMs.
if not env.TargetOSIs('windows'):
    env["CCCOM"] = env["CCCOM"].replace("$CCFLAGS", "$PROGCCFLAGS")
    env["CXXCOM"] = env["CXXCOM"].replace("$CCFLAGS", "$PROGCCFLAGS")
    env["PROGCCFLAGS"] = ['$CCFLAGS']

    env["CCCOM"] = env["CCCOM"].replace("$CFLAGS", "$PROGCFLAGS")
    env["PROGCFLAGS"] = ['$CFLAGS']

    env["CXXCOM"] = env["CXXCOM"].replace("$CXXFLAGS", "$PROGCXXFLAGS")
    env['PROGCXXFLAGS'] = ['$CXXFLAGS']

    env["LINKCOM"] = env["LINKCOM"].replace("$LINKFLAGS", "$PROGLINKFLAGS")
    env["PROGLINKFLAGS"] = ['$LINKFLAGS']

if not env.Verbose():
    env.Append( CCCOMSTR = "Compiling $TARGET" )
    env.Append( CXXCOMSTR = env["CCCOMSTR"] )
    env.Append( SHCCCOMSTR = "Compiling $TARGET" )
    env.Append( SHCXXCOMSTR = env["SHCCCOMSTR"] )
    env.Append( LINKCOMSTR = "Linking $TARGET" )
    env.Append( SHLINKCOMSTR = env["LINKCOMSTR"] )
    env.Append( ARCOMSTR = "Generating library $TARGET" )

# Link tools other than mslink don't setup TEMPFILE in LINKCOM,
# disabling SCons automatically falling back to a temp file when
# running link commands that are over MAXLINELENGTH. With our object
# file linking mode, we frequently hit even the large linux command
# line length, so we want it everywhere. If we aren't using mslink,
# add TEMPFILE in. For verbose builds when using a tempfile, we need
# some trickery so that we print the command we are running, and not
# just the invocation of the compiler being fed the command file.
if not 'mslink' in env['TOOLS']:
    if env.Verbose():
        env["LINKCOM"] = "${{TEMPFILE('{0}', '')}}".format(env['LINKCOM'])
        env["SHLINKCOM"] = "${{TEMPFILE('{0}', '')}}".format(env['SHLINKCOM'])
        if not 'libtool' in env['TOOLS']:
            env["ARCOM"] = "${{TEMPFILE('{0}', '')}}".format(env['ARCOM'])
    else:
        env["LINKCOM"] = "${{TEMPFILE('{0}', 'LINKCOMSTR')}}".format(env['LINKCOM'])
        env["SHLINKCOM"] = "${{TEMPFILE('{0}', 'SHLINKCOMSTR')}}".format(env['SHLINKCOM'])
        if not 'libtool' in env['TOOLS']:
            env["ARCOM"] = "${{TEMPFILE('{0}', 'ARCOMSTR')}}".format(env['ARCOM'])

if env['_LIBDEPS'] == '$_LIBDEPS_OBJS':
    # The libraries we build in LIBDEPS_OBJS mode are just placeholders for tracking dependencies.
    # This avoids wasting time and disk IO on them.
    def write_uuid_to_file(env, target, source):
        with open(env.File(target[0]).abspath, 'w') as fake_lib:
            fake_lib.write(str(uuid.uuid4()))
            fake_lib.write('\n')

    # We originally did this by setting ARCOM to write_uuid_to_file,
    # this worked more or less by accident. It works when SCons is
    # doing the action execution because when it would subst the
    # command line subst would execute the function as part of string
    # resolution which would have the side effect of writing the
    # file. Since it returned None subst would do some special
    # handling to make sure it never made it to the command line. This
    # breaks Ninja however because we are taking that return value and
    # trying to pass it to the command executor (/bin/sh or
    # cmd.exe) and end up with the function name as a command. The
    # resulting command looks something like `/bin/sh -c
    # 'write_uuid_to_file(env, target, source)`. If we instead
    # actually do what we want and that is make the StaticLibrary
    # builder's action a FunctionAction the Ninja generator will
    # correctly dispatch it and not generate an invalid command
    # line. This also has the side benefit of being more clear that
    # we're expecting a Python function to execute here instead of
    # pretending to be a CommandAction that just happens to not run a
    # command but instead runs a function.
    env["BUILDERS"]["StaticLibrary"].action = SCons.Action.Action(write_uuid_to_file, "Generating placeholder library $TARGET")

libdeps_typeinfo = False

if get_option('build-tools') == 'next':
    import libdeps_next as libdeps

    if (has_option('sanitize') and 'undefined' in get_option('sanitize')
        and env.ToolchainIs('clang', 'gcc')
        and (env.TargetOSIs('posix') and not env.TargetOSIs('darwin'))):

        libdeps_typeinfo = True

    libdeps.setup_environment(
        env,
        emitting_shared=(link_model.startswith("dynamic")),
        debug=get_option('libdeps-debug'),
        linting=get_option('libdeps-linting'),
        sanitize_typeinfo=libdeps_typeinfo)
else:
    import libdeps

    libdeps.setup_environment(
        env,
        emitting_shared=(link_model.startswith("dynamic")),
        linting=get_option('libdeps-linting'))

# Both the abidw tool and the thin archive tool must be loaded after
# libdeps, so that the scanners they inject can see the library
# dependencies added by libdeps.
if link_model.startswith("dynamic"):
    # Add in the abi linking tool if the user requested and it is
    # supported on this platform.
    if env.get('ABIDW'):
        abilink = Tool('abilink')
        if abilink.exists(env):
            abilink(env)

    if env.TargetOSIs('darwin') and env.get('TAPI'):
        tapilink = Tool('tapilink')
        if tapilink.exists(env):
            tapilink(env)

if env['_LIBDEPS'] == '$_LIBDEPS_LIBS':
    # The following platforms probably aren't using the binutils
    # toolchain, or may be using it for the archiver but not the
    # linker, and binutils currently is the olny thing that supports
    # thin archives. Don't even try on those platforms.
    if not env.TargetOSIs('solaris', 'darwin', 'windows', 'openbsd'):
        env.Tool('thin_archive')

if env.TargetOSIs('linux', 'freebsd', 'openbsd'):
    env['LINK_WHOLE_ARCHIVE_LIB_START'] = '-Wl,--whole-archive'
    env['LINK_WHOLE_ARCHIVE_LIB_END'] = '-Wl,--no-whole-archive'
    env['LINK_AS_NEEDED_LIB_START'] = '-Wl,--as-needed'
    env['LINK_AS_NEEDED_LIB_END'] = '-Wl,--no-as-needed'
elif env.TargetOSIs('darwin'):
    env['LINK_WHOLE_ARCHIVE_LIB_START'] = '-Wl,-force_load'
    env['LINK_WHOLE_ARCHIVE_LIB_END'] = ''
    env['LINK_AS_NEEDED_LIB_START'] = '-Wl,-mark_dead_strippable_dylib'
    env['LINK_AS_NEEDED_LIB_END'] = ''
elif env.TargetOSIs('solaris'):
    env['LINK_WHOLE_ARCHIVE_LIB_START'] = '-Wl,-z,allextract'
    env['LINK_WHOLE_ARCHIVE_LIB_END'] = '-Wl,-z,defaultextract'
elif env.TargetOSIs('windows'):
    env['LINK_WHOLE_ARCHIVE_LIB_START'] = '/WHOLEARCHIVE'
    env['LINK_WHOLE_ARCHIVE_LIB_END'] = ''
    env['LIBDEPS_FLAG_SEPARATORS'] = {env['LINK_WHOLE_ARCHIVE_LIB_START']:{'suffix':':'}}

def init_no_global_add_flags(env, start_flag, end_flag):
    """ Helper function for init_no_global_libdeps_tag_expand"""
    env['LIBDEPS_PREFIX_FLAGS']=[start_flag]
    env['LIBDEPS_POSTFIX_FLAGS']=[end_flag]
    if env.TargetOSIs('linux', 'freebsd', 'openbsd'):
        env.AppendUnique(
            LIBDEPS_SWITCH_FLAGS=[{
                'on':start_flag,
                'off':end_flag
        }])

def init_no_global_libdeps_tag_expand(source, target, env, for_signature):
    """
    This callable will be expanded by scons and modify the environment by
    adjusting the prefix and postfix flags to account for linking options
    related to the use of global static initializers for any given libdep.
    """

    if link_model.startswith("dynamic"):
        start_flag = env.get('LINK_AS_NEEDED_LIB_START', '')
        end_flag = env.get('LINK_AS_NEEDED_LIB_END', '')

        # In the dynamic case, any library that is known to not have global static
        # initializers can supply the flag and be wrapped in --as-needed linking,
        # allowing the linker to be smart about linking libraries it may not need.
        if "init-no-global-side-effects" in env.get(libdeps.Constants.LibdepsTags, []):
            if env.TargetOSIs('darwin'):
                # macos as-needed flag is used on the library directly when it is built
                env.AppendUnique(SHLINKFLAGS=[start_flag])
            else:
                init_no_global_add_flags(env, start_flag, end_flag)
        else:
            init_no_global_add_flags(env, "", "")

    else:
        start_flag = env.get('LINK_WHOLE_ARCHIVE_LIB_START', '')
        end_flag = env.get('LINK_WHOLE_ARCHIVE_LIB_END', '')

        # In the static case, any library that is unknown to have global static
        # initializers should supply the flag and be wrapped in --whole-archive linking,
        # allowing the linker to bring in all those symbols which may not be directly needed
        # at link time.
        if "init-no-global-side-effects" not in env.get(libdeps.Constants.LibdepsTags, []):
            init_no_global_add_flags(env, start_flag, end_flag)
        else:
            init_no_global_add_flags(env, "", "")
    return []

env['LIBDEPS_TAG_EXPANSIONS'].append(init_no_global_libdeps_tag_expand)

<<<<<<< HEAD
if has_option('audit'):
    env.Append( CPPDEFINES=[ 'PERCONA_AUDIT_ENABLED' ] )
=======
link_guard_rules = {
    "test" : ["dist"]
}

class LibdepsLinkGuard(SCons.Errors.UserError):
        pass

def checkComponentType(target_comps, comp, target, lib):
    """
    For a libdep and each AIB_COMPONENT its labeled as, check if its violates
    any of the link gaurd rules.
    """
    for target_comp in target_comps:
        for link_guard_rule in link_guard_rules:
            if (target_comp in link_guard_rules[link_guard_rule]
                and link_guard_rule in comp):
                raise LibdepsLinkGuard(textwrap.dedent(f"""\n
                    LibdepsLinkGuard:
                    \tTarget '{target[0]}' links LIBDEP '{lib}'
                    \tbut is listed as AIB_COMPONENT '{target_comp}' which is not allowed link libraries
                    \twith AIB_COMPONENTS that include the word '{link_guard_rule}'\n"""))

def get_comps(env):
    """util function for extracting all AIB_COMPONENTS as a list"""
    comps = env.get("AIB_COMPONENTS_EXTRA", [])
    comp = env.get("AIB_COMPONENT", None)
    if comp:
        comps += [comp]
    return comps

def link_guard_libdeps_tag_expand(source, target, env, for_signature):
    """
    Callback function called on all binaries to check if a certain binary
    from a given component is linked to another binary of a given component,
    the goal being to define rules that prevents test components from being
    linked into production or releaseable components.
    """
    for lib in libdeps.get_libdeps(source, target, env, for_signature):
        if not lib.env:
            continue

        for comp in get_comps(lib.env):
            checkComponentType(get_comps(env), comp, target, lib)

    return []

env['LIBDEPS_TAG_EXPANSIONS'].append(link_guard_libdeps_tag_expand)
>>>>>>> e03fcdcc

# ---- other build setup -----
if debugBuild:
    env.SetConfigHeaderDefine("MONGO_CONFIG_DEBUG_BUILD")
else:
    env.AppendUnique( CPPDEFINES=[ 'NDEBUG' ] )

if env.TargetOSIs('linux'):
    env.Append( LIBS=["m"] )
    if not env.TargetOSIs('android'):
        env.Append( LIBS=["resolv"] )

elif env.TargetOSIs('solaris'):
     env.Append( LIBS=["socket","resolv","lgrp"] )

elif env.TargetOSIs('freebsd'):
    env.Append( LIBS=[ "kvm" ] )
    env.Append( CCFLAGS=[ "-fno-omit-frame-pointer" ] )

elif env.TargetOSIs('darwin'):
    env.Append( LIBS=["resolv"] )

elif env.TargetOSIs('openbsd'):
    env.Append( LIBS=[ "kvm" ] )

elif env.TargetOSIs('windows'):
    env['DIST_ARCHIVE_SUFFIX'] = '.zip'

    # If tools configuration fails to set up 'cl' in the path, fall back to importing the whole
    # shell environment and hope for the best. This will work, for instance, if you have loaded
    # an SDK shell.
    for pathdir in env['ENV']['PATH'].split(os.pathsep):
        if os.path.exists(os.path.join(pathdir, 'cl.exe')):
            break
    else:
        print("NOTE: Tool configuration did not find 'cl' compiler, falling back to os environment")
        env['ENV'] = dict(os.environ)

    env.Append(CPPDEFINES=[
    # This tells the Windows compiler not to link against the .lib files
    # and to use boost as a bunch of header-only libraries
        "BOOST_ALL_NO_LIB",
    ])

    env.Append( CPPDEFINES=[ "_UNICODE" ] )
    env.Append( CPPDEFINES=[ "UNICODE" ] )

    # Temporary fixes to allow compilation with VS2017
    env.Append(CPPDEFINES=[
        "_SILENCE_CXX17_ALLOCATOR_VOID_DEPRECATION_WARNING",
        "_SILENCE_CXX17_OLD_ALLOCATOR_MEMBERS_DEPRECATION_WARNING",
        "_SILENCE_CXX17_CODECVT_HEADER_DEPRECATION_WARNING",
    ])

    # /EHsc exception handling style for visual studio
    # /W3 warning level
    env.Append(CCFLAGS=["/EHsc","/W3"])

    # Suppress some warnings we don't like, or find necessary to
    # suppress. Please keep this list alphabetized and commented.
    env.Append(CCFLAGS=[

        # C4068: unknown pragma. added so that we can specify unknown
        # pragmas for other compilers.
        "/wd4068",

        # C4244: 'conversion' conversion from 'type1' to 'type2',
        # possible loss of data. An integer type is converted to a
        # smaller integer type.
        "/wd4244",

        # C4267: 'var' : conversion from 'size_t' to 'type', possible
        # loss of data. When compiling with /Wp64, or when compiling
        # on a 64-bit operating system, type is 32 bits but size_t is
        # 64 bits when compiling for 64-bit targets. To fix this
        # warning, use size_t instead of a type.
        "/wd4267",

        # C4290: C++ exception specification ignored except to
        # indicate a function is not __declspec(nothrow). A function
        # is declared using exception specification, which Visual C++
        # accepts but does not implement.
        "/wd4290",

        # C4351: On extremely old versions of MSVC (pre 2k5), default
        # constructing an array member in a constructor's
        # initialization list would not zero the array members "in
        # some cases". Since we don't target MSVC versions that old,
        # this warning is safe to ignore.
        "/wd4351",

        # C4355: 'this' : used in base member initializer list. The
        # this pointer is valid only within nonstatic member
        # functions. It cannot be used in the initializer list for a
        # base class
        "/wd4355",

        # C4373: Older versions of MSVC would fail to make a function
        # in a derived class override a virtual function in the
        # parent, when defined inline and at least one of the
        # parameters is made const. The behavior is incorrect under
        # the standard. MSVC is fixed now, and the warning exists
        # merely to alert users who may have relied upon the older,
        # non-compliant behavior. Our code should not have any
        # problems with the older behavior, so we can just disable
        # this warning.
        "/wd4373",

        # C4800: 'type' : forcing value to bool 'true' or 'false'
        # (performance warning). This warning is generated when a
        # value that is not bool is assigned or coerced into type
        # bool.
        "/wd4800",

        # C5041: out-of-line definition for constexpr static data
        # member is not needed and is deprecated in C++17. We still
        # have these, but we don't want to fix them up before we roll
        # over to C++17.
        "/wd5041",

        # C4251: This warning attempts to prevent usage of CRT (C++
        # standard library) types in DLL interfaces. That is a good
        # idea for DLLs you ship to others, but in our case, we know
        # that all DLLs are built consistently. Suppress the warning.
        "/wd4251",
    ])

    # mozjs-60 requires the following
    #  'declaration' : no matching operator delete found; memory will not be freed if
    #  initialization throws an exception
    env.Append( CCFLAGS=["/wd4291"] )

    # some warnings we should treat as errors:
    # c4013
    #  'function' undefined; assuming extern returning int
    #    This warning occurs when files compiled for the C language use functions not defined
    #    in a header file.
    # c4099
    #  identifier' : type name first seen using 'objecttype1' now seen using 'objecttype2'
    #    This warning occurs when classes and structs are declared with a mix of struct and class
    #    which can cause linker failures
    # c4930
    #  'identifier': prototyped function not called (was a variable definition intended?)
    #     This warning indicates a most-vexing parse error, where a user declared a function that
    #     was probably intended as a variable definition.  A common example is accidentally
    #     declaring a function called lock that takes a mutex when one meant to create a guard
    #     object called lock on the stack.
    env.Append( CCFLAGS=["/we4013", "/we4099", "/we4930"] )

    # Warnings as errors
    if not has_option("disable-warnings-as-errors"):
        env.Append( CCFLAGS=["/WX"] )

    env.Append( CPPDEFINES=["_CONSOLE","_CRT_SECURE_NO_WARNINGS", "_SCL_SECURE_NO_WARNINGS"] )

    # this would be for pre-compiled headers, could play with it later
    #env.Append( CCFLAGS=['/Yu"pch.h"'] )

    # Don't send error reports in case of internal compiler error
    env.Append( CCFLAGS= ["/errorReport:none"] )

    # Select debugging format. /Zi gives faster links but seem to use more memory
    if get_option('msvc-debugging-format') == "codeview":
        env['CCPDBFLAGS'] = "/Z7"
    elif get_option('msvc-debugging-format') == "pdb":
        env['CCPDBFLAGS'] = '/Zi /Fd${TARGET}.pdb'


    # The SCons built-in pdbGenerator always adds /DEBUG, but we would like
    # control over that flag so that users can override with /DEBUG:fastlink
    # for better local builds. So we overwrite the builtin.
    def pdbGenerator(env, target, source, for_signature):
        try:
            return ['/PDB:%s' % target[0].attributes.pdb]
        except (AttributeError, IndexError):
            return None
    env['_PDB'] = pdbGenerator

    # /DEBUG will tell the linker to create a .pdb file
    # which WinDbg and Visual Studio will use to resolve
    # symbols if you want to debug a release-mode image.
    # Note that this means we can't do parallel links in the build.
    #
    # Please also note that this has nothing to do with _DEBUG or optimization.

    # If the user set a /DEBUG flag explicitly, don't add
    # another. Otherwise use the standard /DEBUG flag, since we always
    # want PDBs.
    if not any(flag.startswith('/DEBUG') for flag in env['LINKFLAGS']):
        env.Append(LINKFLAGS=["/DEBUG"])

    # /MD:  use the multithreaded, DLL version of the run-time library (MSVCRT.lib/MSVCR###.DLL)
    # /MDd: Defines _DEBUG, _MT, _DLL, and uses MSVCRTD.lib/MSVCRD###.DLL

    env.Append(CCFLAGS=["/MDd" if debugBuild else "/MD"])

    if optBuild:
        # /O1:  optimize for size
        # /O2:  optimize for speed (as opposed to size)
        # /Oy-: disable frame pointer optimization (overrides /O2, only affects 32-bit)
        # /INCREMENTAL: NO - disable incremental link - avoid the level of indirection for function
        # calls

        optStr = "/O2" if not optBuildForSize else "/O1"
        env.Append( CCFLAGS=[optStr, "/Oy-"] )
        env.Append( LINKFLAGS=["/INCREMENTAL:NO"])
    else:
        env.Append( CCFLAGS=["/Od"] )

    if debugBuild and not optBuild:
        # /RTC1: - Enable Stack Frame Run-Time Error Checking; Reports when a variable is used
        # without having been initialized (implies /Od: no optimizations)
        env.Append( CCFLAGS=["/RTC1"] )

    # Support large object files since some unit-test sources contain a lot of code
    env.Append( CCFLAGS=["/bigobj"] )

    # Set Source and Executable character sets to UTF-8, this will produce a warning C4828 if the
    # file contains invalid UTF-8.
    env.Append( CCFLAGS=["/utf-8" ])

    # Specify standards conformance mode to the compiler.
    env.Append( CCFLAGS=["/permissive-"] )

    # Enables the __cplusplus preprocessor macro to report an updated value for recent C++ language
    # standards support.
    env.Append( CCFLAGS=["/Zc:__cplusplus"] )

    # Tells the compiler to preferentially call global operator delete or operator delete[]
    # functions that have a second parameter of type size_t when the size of the object is available.
    env.Append( CCFLAGS=["/Zc:sizedDealloc"] )

    # Treat volatile according to the ISO standard and do not guarantee acquire/release semantics.
    env.Append( CCFLAGS=["/volatile:iso"] )

    # Tell CL to produce more useful error messages.
    env.Append( CCFLAGS=["/diagnostics:caret"] )

    # This gives 32-bit programs 4 GB of user address space in WOW64, ignored in 64-bit builds.
    env.Append( LINKFLAGS=["/LARGEADDRESSAWARE"] )

    env.Append(
        LIBS=[
            'DbgHelp',
            'Iphlpapi',
            'Psapi',
            'advapi32',
            'bcrypt',
            'crypt32',
            'dnsapi',
            'kernel32',
            'shell32',
            'pdh',
            'version',
            'winmm',
            'ws2_32',
            'secur32',
        ],
    )

# When building on visual studio, this sets the name of the debug symbols file
if env.ToolchainIs('msvc'):
    env['PDB'] = '${TARGET.base}.pdb'

# Python uses APPDATA to determine the location of user installed
# site-packages. If we do not pass this variable down to Python
# subprocesses then anything installed with `pip install --user`
# will be inaccessible leading to import errors.
#
# Use env['PLATFORM'] instead of TargetOSIs since we always want this
# to run on Windows hosts but not always for Windows targets.
if env['PLATFORM'] == 'win32':
    appdata = os.getenv('APPDATA', None)
    if appdata is not None:
        env['ENV']['APPDATA'] = appdata

if env.TargetOSIs('posix'):

    # On linux, C code compiled with gcc/clang -std=c11 causes
    # __STRICT_ANSI__ to be set, and that drops out all of the feature
    # test definitions, resulting in confusing errors when we run C
    # language configure checks and expect to be able to find newer
    # POSIX things. Explicitly enabling _XOPEN_SOURCE fixes that, and
    # should be mostly harmless as on Linux, these macros are
    # cumulative. The C++ compiler already sets _XOPEN_SOURCE, and,
    # notably, setting it again does not disable any other feature
    # test macros, so this is safe to do. Other platforms like macOS
    # and BSD have crazy rules, so don't try this there.
    #
    # Furthermore, as both C++ compilers appears to unconditioanlly
    # define _GNU_SOURCE (because libstdc++ requires it), it seems
    # prudent to explicitly add that too, so that C language checks
    # see a consistent set of definitions.
    if env.TargetOSIs('linux'):
        env.AppendUnique(
            CPPDEFINES=[
                ('_XOPEN_SOURCE', 700),
                '_GNU_SOURCE',
            ],
        )

    # If shared and static object files stripped of their rightmost
    # dot-delimited suffix would collide, modify the shared library
    # ones so that they won't. We do this because if split dwarf is in
    # play, static and dynamic builds would otherwise overwrite each
    # other's .dwo files, because GCC strips the last suffix and adds
    # .dwo, rather than simply appending .dwo to the full filename.
    objsuffelts = env.subst('$OBJSUFFIX').split('.')
    shobjsuffelts = env.subst('$SHOBJSUFFIX').split('.')
    if objsuffelts[0:-1] == shobjsuffelts[0:-1]:
        env['SHOBJSUFFIX'] = '.dyn${OBJSUFFIX}'

    # Everything on OS X is position independent by default.
    if not env.TargetOSIs('darwin'):
        if get_option('runtime-hardening') == "on":
            # If runtime hardening is requested, then build anything
            # destined for an executable with the necessary flags for PIE.
            env.AppendUnique(
                PROGCCFLAGS=['-fPIE'],
                PROGLINKFLAGS=['-pie'],
            )

    # -Winvalid-pch Warn if a precompiled header (see Precompiled Headers) is found in the search path but can't be used.
    env.Append( CCFLAGS=["-fno-omit-frame-pointer",
                         "-fno-strict-aliasing",
                         "-fasynchronous-unwind-tables",
                         "-ggdb" if not env.TargetOSIs('emscripten') else "-g",
                         "-pthread",
                         "-Wall",
                         "-Wsign-compare",
                         "-Wno-unknown-pragmas",
                         "-Winvalid-pch"] )
    # env.Append( " -Wconversion" ) TODO: this doesn't really work yet
    if env.TargetOSIs('linux', 'darwin', 'solaris'):
        if not has_option("disable-warnings-as-errors"):
            env.Append( CCFLAGS=["-Werror"] )

    env.Append( CXXFLAGS=["-Woverloaded-virtual"] )
    if env.ToolchainIs('clang'):
        env.Append( CXXFLAGS=['-Werror=unused-result'] )

    # On OS X, clang doesn't want the pthread flag at link time, or it
    # issues warnings which make it impossible for us to declare link
    # warnings as errors. See http://stackoverflow.com/a/19382663.
    if not (env.TargetOSIs('darwin') and env.ToolchainIs('clang')):
        env.Append( LINKFLAGS=["-pthread"] )

    # SERVER-9761: Ensure early detection of missing symbols in dependent libraries at program
    # startup.
    if env.TargetOSIs('darwin'):
        if env.TargetOSIs('macOS'):
            env.Append( LINKFLAGS=["-Wl,-bind_at_load"] )
    else:
        env.Append( LINKFLAGS=["-Wl,-z,now"] )
        env.Append( LINKFLAGS=["-rdynamic"] )

    env.Append( LIBS=[] )

    #make scons colorgcc friendly
    # also use GCC_COLORS from external environment
    for key in ('HOME', 'TERM', 'GCC_COLORS'):
        try:
            env['ENV'][key] = os.environ[key]
        except KeyError:
            pass

    if has_option( "gcov" ):
        if not (env.TargetOSIs('linux') and env.ToolchainIs('gcc')):
            # TODO: This should become supported under: https://jira.mongodb.org/browse/SERVER-49877
            env.FatalError("Coverage option 'gcov' is currently only supported on linux with gcc. See SERVER-49877.")

        env.Append( CCFLAGS=["-fprofile-arcs", "-ftest-coverage", "-fprofile-update=single"] )
        env.Append( LINKFLAGS=["-fprofile-arcs", "-ftest-coverage", "-fprofile-update=single"] )

    if optBuild and not optBuildForSize:
        env.Append( CCFLAGS=["-O2"] )
    elif optBuild and optBuildForSize:
        env.Append( CCFLAGS=["-Os"] )
    else:
        env.Append( CCFLAGS=["-O0"] )

    # Promote linker warnings into errors. We can't yet do this on OS X because its linker considers
    # noall_load obsolete and warns about it.
    if not has_option("disable-warnings-as-errors"):
        env.Append(
            LINKFLAGS=[
                '-Wl,-fatal_warnings' if env.TargetOSIs('darwin') else "-Wl,--fatal-warnings",
            ]
        )

wiredtiger = False
if get_option('wiredtiger') == 'on':
    # Wiredtiger only supports 64-bit architecture, and will fail to compile on 32-bit
    # so disable WiredTiger automatically on 32-bit since wiredtiger is on by default
    if env['TARGET_ARCH'] == 'i386':
        env.FatalError("WiredTiger is not supported on 32-bit platforms\n"
            "Re-run scons with --wiredtiger=off to build on 32-bit platforms")
    else:
        wiredtiger = True
        env.SetConfigHeaderDefine("MONGO_CONFIG_WIREDTIGER_ENABLED")

inmemory = False
if get_option('inmemory') == 'on':
    inmemory = True
    if not wiredtiger:
        env.FatalError("InMemory engine requires WiredTiger to build")

if env['TARGET_ARCH'] == 'i386':
    # If we are using GCC or clang to target 32 bit, set the ISA minimum to 'nocona',
    # and the tuning to 'generic'. The choice of 'nocona' is selected because it
    #  -- includes MMX extenions which we need for tcmalloc on 32-bit
    #  -- can target 32 bit
    #  -- is at the time of this writing a widely-deployed 10 year old microarchitecture
    #  -- is available as a target architecture from GCC 4.0+
    # However, we only want to select an ISA, not the nocona specific scheduling, so we
    # select the generic tuning. For installations where hardware and system compiler rev are
    # contemporaries, the generic scheduling should be appropriate for a wide range of
    # deployed hardware.

    if env.ToolchainIs('GCC', 'clang'):
        env.Append( CCFLAGS=['-march=nocona', '-mtune=generic'] )

# Needed for auth tests since key files are stored in git with mode 644.
if not env.TargetOSIs('windows'):
    for keysuffix in [ "1" , "2", "ForRollover" ]:
        keyfile = "jstests/libs/key%s" % keysuffix
        os.chmod( keyfile , stat.S_IWUSR|stat.S_IRUSR )

# boostSuffixList is used when using system boost to select a search sequence
# for boost libraries.
boostSuffixList = ["-mt", ""]
if get_option("system-boost-lib-search-suffixes") is not None:
    if not use_system_version_of_library("boost"):
        env.FatalError("The --system-boost-lib-search-suffixes option is only valid "
            "with --use-system-boost")
    boostSuffixList = get_option("system-boost-lib-search-suffixes")
    if boostSuffixList == "":
        boostSuffixList = []
    else:
        boostSuffixList = boostSuffixList.split(',')

# discover modules, and load the (python) module for each module's build.py
mongo_modules = moduleconfig.discover_modules('src/mongo/db/modules', get_option('modules'))

# --- check system ---
ssl_provider = None
free_monitoring = get_option("enable-free-mon")
http_client = get_option("enable-http-client")

def isSanitizerEnabled(self, sanitizerName):
    if 'SANITIZERS_ENABLED' not in self:
        return False
    if sanitizerName == 'fuzzer':
        return 'fuzzer-no-link' in self['SANITIZERS_ENABLED']
    return sanitizerName in self['SANITIZERS_ENABLED']

env.AddMethod(isSanitizerEnabled, 'IsSanitizerEnabled')

def doConfigure(myenv):
    global wiredtiger
    global ssl_provider
    global free_monitoring
    global http_client

    # Check that the compilers work.
    #
    # TODO: Currently, we have some flags already injected. Eventually, this should test the
    # bare compilers, and we should re-check at the very end that TryCompile and TryLink still
    # work with the flags we have selected.
    if myenv.ToolchainIs('msvc'):
        compiler_minimum_string = "Microsoft Visual Studio 2019 16.4"
        compiler_test_body = textwrap.dedent(
        """
        #if !defined(_MSC_VER)
        #error
        #endif

        #if _MSC_VER < 1924
        #error %s or newer is required to build MongoDB
        #endif

        int main(int argc, char* argv[]) {
            return 0;
        }
        """ % compiler_minimum_string)
    elif myenv.ToolchainIs('gcc'):
        compiler_minimum_string = "GCC 8.2"
        compiler_test_body = textwrap.dedent(
        """
        #if !defined(__GNUC__) || defined(__clang__)
        #error
        #endif

        #if (__GNUC__ < 8) || (__GNUC__ == 8 && __GNUC_MINOR__ < 2)
        #error %s or newer is required to build MongoDB
        #endif

        int main(int argc, char* argv[]) {
            return 0;
        }
        """ % compiler_minimum_string)
    elif myenv.ToolchainIs('clang'):
        compiler_minimum_string = "clang 7.0 (or Apple XCode 10.2)"
        compiler_test_body = textwrap.dedent(
        """
        #if !defined(__clang__)
        #error
        #endif

        #if defined(__apple_build_version__)
        #if __apple_build_version__ < 10010046
        #error %s or newer is required to build MongoDB
        #endif
        #elif (__clang_major__ < 7) || (__clang_major__ == 7 && __clang_minor__ < 0)
        #error %s or newer is required to build MongoDB
        #endif

        int main(int argc, char* argv[]) {
            return 0;
        }
        """ % (compiler_minimum_string, compiler_minimum_string))
    else:
        myenv.ConfError("Error: can't check compiler minimum; don't know this compiler...")

    def CheckForMinimumCompiler(context, language):
        extension_for = {
            "C" : ".c",
            "C++" : ".cpp",
        }
        context.Message("Checking if %s compiler is %s or newer..." %
                        (language, compiler_minimum_string))
        result = context.TryCompile(compiler_test_body, extension_for[language])
        context.Result(result)
        return result;

    conf = Configure(myenv, help=False, custom_tests = {
        'CheckForMinimumCompiler' : CheckForMinimumCompiler,
    })

    c_compiler_validated = conf.CheckForMinimumCompiler('C')
    cxx_compiler_validated = conf.CheckForMinimumCompiler('C++')

    suppress_invalid = has_option("disable-minimum-compiler-version-enforcement")
    if releaseBuild and suppress_invalid:
        env.FatalError("--disable-minimum-compiler-version-enforcement is forbidden with --release")

    if not (c_compiler_validated and cxx_compiler_validated):
        if not suppress_invalid:
            env.ConfError("ERROR: Refusing to build with compiler that does not meet requirements")
        print("WARNING: Ignoring failed compiler version check per explicit user request.")
        print("WARNING: The build may fail, binaries may crash, or may run but corrupt data...")

    # Figure out what our minimum windows version is. If the user has specified, then use
    # that.
    if env.TargetOSIs('windows'):
        if has_option('win-version-min'):
            win_version_min = get_option('win-version-min')
        else:
            # If no minimum version has beeen specified, use our default
            win_version_min = 'win10'

        env['WIN_VERSION_MIN'] = win_version_min
        win_version_min = win_version_min_choices[win_version_min]
        env.Append( CPPDEFINES=[("_WIN32_WINNT", "0x" + win_version_min[0])] )
        env.Append( CPPDEFINES=[("BOOST_USE_WINAPI_VERSION", "0x" + win_version_min[0])] )
        env.Append( CPPDEFINES=[("NTDDI_VERSION", "0x" + win_version_min[0] + win_version_min[1])] )

    conf.Finish()

    # We require macOS 10.12 or newer
    if env.TargetOSIs('darwin'):

        # TODO: Better error messages, mention the various -mX-version-min-flags in the error, and
        # single source of truth for versions, plumbed through #ifdef ladder and error messages.
        def CheckDarwinMinima(context):
            test_body = """
            #include <Availability.h>
            #include <AvailabilityMacros.h>
            #include <TargetConditionals.h>

            #if TARGET_OS_OSX && (__MAC_OS_X_VERSION_MIN_REQUIRED < __MAC_10_12)
            #error 1
            #endif
            """

            context.Message("Checking for sufficient {0} target version minimum... ".format(context.env['TARGET_OS']))
            ret = context.TryCompile(textwrap.dedent(test_body), ".c")
            context.Result(ret)
            return ret

        conf = Configure(myenv, help=False, custom_tests={
            "CheckDarwinMinima" : CheckDarwinMinima,
        })

        if not conf.CheckDarwinMinima():
            conf.env.ConfError("Required target minimum of macOS 10.12 not found")

        conf.Finish()

    def AddFlagIfSupported(env, tool, extension, flag, link, **mutation):
        def CheckFlagTest(context, tool, extension, flag):
            if link:
                if tool == 'C':
                    test_body = """
                    #include <stdlib.h>
                    #include <stdio.h>
                    int main() {
                        printf("Hello, World!");
                        return EXIT_SUCCESS;
                    }"""
                elif tool == 'C++':
                    test_body = """
                    #include <iostream>
                    #include <cstdlib>
                    int main() {
                        std::cout << "Hello, World!" << std::endl;
                        return EXIT_SUCCESS;
                    }"""
                context.Message('Checking if linker supports %s... ' % (flag))
                ret = context.TryLink(textwrap.dedent(test_body), extension)
            else:
                test_body = ""
                context.Message('Checking if %s compiler supports %s... ' % (tool, flag))
                ret = context.TryCompile(textwrap.dedent(test_body), extension)
            context.Result(ret)
            return ret

        if env.ToolchainIs('msvc'):
            env.FatalError("AddFlagIfSupported is not currently supported with MSVC")

        test_mutation = mutation
        if env.ToolchainIs('gcc'):
            test_mutation = copy.deepcopy(mutation)
            # GCC helpfully doesn't issue a diagnostic on unknown flags of the form -Wno-xxx
            # unless other diagnostics are triggered. That makes it tough to check for support
            # for -Wno-xxx. To work around, if we see that we are testing for a flag of the
            # form -Wno-xxx (but not -Wno-error=xxx), we also add -Wxxx to the flags. GCC does
            # warn on unknown -Wxxx style flags, so this lets us probe for availablity of
            # -Wno-xxx.
            for kw in list(test_mutation.keys()):
                test_flags = test_mutation[kw]
                for test_flag in test_flags:
                    if test_flag.startswith("-Wno-") and not test_flag.startswith("-Wno-error="):
                        test_flags.append(re.sub("^-Wno-", "-W", test_flag))

        cloned = env.Clone()
        cloned.Append(**test_mutation)

        # For GCC, we don't need anything since bad flags are already errors, but
        # adding -Werror won't hurt. For clang, bad flags are only warnings, so we need -Werror
        # to make them real errors.
        cloned.Append(CCFLAGS=['-Werror'])
        conf = Configure(cloned, help=False, custom_tests = {
                'CheckFlag' : lambda ctx : CheckFlagTest(ctx, tool, extension, flag)
        })
        available = conf.CheckFlag()
        conf.Finish()
        if available:
            env.Append(**mutation)
        return available

    def AddToCFLAGSIfSupported(env, flag):
        return AddFlagIfSupported(env, 'C', '.c', flag, False, CFLAGS=[flag])

    def AddToCCFLAGSIfSupported(env, flag):
        return AddFlagIfSupported(env, 'C', '.c', flag, False, CCFLAGS=[flag])

    def AddToCXXFLAGSIfSupported(env, flag):
        return AddFlagIfSupported(env, 'C++', '.cpp', flag, False, CXXFLAGS=[flag])

    def AddToLINKFLAGSIfSupported(env, flag):
        return AddFlagIfSupported(env, 'C', '.c', flag, True, LINKFLAGS=[flag])

    def AddToSHLINKFLAGSIfSupported(env, flag):
        return AddFlagIfSupported(env, 'C', '.c', flag, True, SHLINKFLAGS=[flag])

    if myenv.ToolchainIs('gcc', 'clang'):
        # This tells clang/gcc to use the gold linker if it is available - we prefer the gold linker
        # because it is much faster. Don't use it if the user has already configured another linker
        # selection manually.
        if any(flag.startswith('-fuse-ld=') for flag in env['LINKFLAGS']):
            myenv.FatalError(f"Use the '--linker' option instead of modifying the LINKFLAGS directly.")

        linker_ld = get_option('linker')
        if linker_ld == 'auto':
            # lld has problems with separate debug info on some platforms. See:
            # - https://bugzilla.mozilla.org/show_bug.cgi?id=1485556
            # - https://bugzilla.mozilla.org/show_bug.cgi?id=1485556
            #
            # lld also apparently has problems with symbol resolution
            # in some esoteric configurations that apply for us when
            # using --link-model=dynamic mode, so disable lld there
            # too. See:
            # - https://bugs.llvm.org/show_bug.cgi?id=46676
            #
            # We should revisit all of these issues the next time we upgrade our clang minimum.
            if get_option('separate-debug') == 'off' and get_option('link-model') != 'dynamic':
                if not AddToLINKFLAGSIfSupported(myenv, '-fuse-ld=lld'):
                    AddToLINKFLAGSIfSupported(myenv, '-fuse-ld=gold')
            else:
                AddToLINKFLAGSIfSupported(myenv, '-fuse-ld=gold')
        elif link_model.startswith("dynamic") and linker_ld == 'bfd':
            # BFD is not supported due to issues with it causing warnings from some of
            # the third party libraries that mongodb is linked with:
            # https://jira.mongodb.org/browse/SERVER-49465
            myenv.FatalError(f"Linker {linker_ld} is not supported with dynamic link model builds.")
        else:
            if not AddToLINKFLAGSIfSupported(myenv, f'-fuse-ld={linker_ld}'):
                myenv.FatalError(f"Linker {linker_ld} could not be configured.")

    detectCompiler = Configure(myenv, help=False, custom_tests = {
        'CheckForCXXLink': CheckForCXXLink,
    })

    if not detectCompiler.CheckCC():
        env.ConfError(
            "C compiler {0} doesn't work",
            detectEnv['CC'])

    if not detectCompiler.CheckCXX():
        env.ConfError(
            "C++ compiler {0} doesn't work",
            detectEnv['CXX'])

    if not detectCompiler.CheckForCXXLink():
        env.ConfError(
            "C++ compiler {0} can't link C++ programs",
            detectEnv['CXX'])

    detectCompiler.Finish()


    if myenv.ToolchainIs('clang', 'gcc'):
        # This warning was added in g++-4.8.
        AddToCCFLAGSIfSupported(myenv, '-Wno-unused-local-typedefs')

        # Clang likes to warn about unused functions, which seems a tad aggressive and breaks
        # -Werror, which we want to be able to use.
        AddToCCFLAGSIfSupported(myenv, '-Wno-unused-function')

        # TODO: Note that the following two flags are added to CCFLAGS even though they are
        # really C++ specific. We need to do this because SCons passes CXXFLAGS *before*
        # CCFLAGS, but CCFLAGS contains -Wall, which re-enables the warnings we are trying to
        # suppress. In the future, we should move all warning flags to CCWARNFLAGS and
        # CXXWARNFLAGS and add these to CCOM and CXXCOM as appropriate.
        #
        # Clang likes to warn about unused private fields, but some of our third_party
        # libraries have such things.
        AddToCCFLAGSIfSupported(myenv, '-Wno-unused-private-field')

        # Prevents warning about using deprecated features (such as auto_ptr in c++11)
        # Using -Wno-error=deprecated-declarations does not seem to work on some compilers,
        # including at least g++-4.6.
        AddToCCFLAGSIfSupported(myenv, "-Wno-deprecated-declarations")

        # As of clang-3.4, this warning appears in v8, and gets escalated to an error.
        AddToCCFLAGSIfSupported(myenv, "-Wno-tautological-constant-out-of-range-compare")

        # As of clang in Android NDK 17, these warnings appears in boost and/or ICU, and get escalated to errors
        AddToCCFLAGSIfSupported(myenv, "-Wno-tautological-constant-compare")
        AddToCCFLAGSIfSupported(myenv, "-Wno-tautological-unsigned-zero-compare")
        AddToCCFLAGSIfSupported(myenv, "-Wno-tautological-unsigned-enum-zero-compare")

        # New in clang-3.4, trips up things mostly in third_party, but in a few places in the
        # primary mongo sources as well.
        AddToCCFLAGSIfSupported(myenv, "-Wno-unused-const-variable")

        # Prevents warning about unused but set variables found in boost version 1.49
        # in boost/date_time/format_date_parser.hpp which does not work for compilers
        # GCC >= 4.6. Error explained in https://svn.boost.org/trac/boost/ticket/6136 .
        AddToCCFLAGSIfSupported(myenv, "-Wno-unused-but-set-variable")

        # This has been suppressed in gcc 4.8, due to false positives, but not in clang.  So
        # we explicitly disable it here.
        AddToCCFLAGSIfSupported(myenv, "-Wno-missing-braces")

        # Suppress warnings about not consistently using override everywhere in a class. It seems
        # very pedantic, and we have a fair number of instances.
        AddToCCFLAGSIfSupported(myenv, "-Wno-inconsistent-missing-override")

        # Don't issue warnings about potentially evaluated expressions
        AddToCCFLAGSIfSupported(myenv, "-Wno-potentially-evaluated-expression")

        # Warn about moves of prvalues, which can inhibit copy elision.
        AddToCXXFLAGSIfSupported(myenv, "-Wpessimizing-move")

        # Warn about redundant moves, such as moving a local variable in a return that is different
        # than the return type.
        AddToCXXFLAGSIfSupported(myenv, "-Wredundant-move")

        # Disable warning about variables that may not be initialized
        # Failures are triggered in the case of boost::optional in GCC 4.8.x
        # TODO: re-evaluate when we move to GCC 5.3
        # see: http://stackoverflow.com/questions/21755206/how-to-get-around-gcc-void-b-4-may-be-used-uninitialized-in-this-funct
        AddToCXXFLAGSIfSupported(myenv, "-Wno-maybe-uninitialized")

        # Disable warning about templates that can't be implicitly instantiated. It is an attempt to
        # make a link error into an easier-to-debug compiler failure, but it triggers false
        # positives if explicit instantiation is used in a TU that can see the full definition. This
        # is a problem at least for the S2 headers.
        AddToCXXFLAGSIfSupported(myenv, "-Wno-undefined-var-template")

        # This warning was added in clang-4.0, but it warns about code that is required on some
        # platforms. Since the warning just states that 'explicit instantiation of [a template] that
        # occurs after an explicit specialization has no effect', it is harmless on platforms where
        # it isn't required
        AddToCXXFLAGSIfSupported(myenv, "-Wno-instantiation-after-specialization")

        # This warning was added in clang-5 and flags many of our lambdas. Since it isn't actively
        # harmful to capture unused variables we are suppressing for now with a plan to fix later.
        AddToCCFLAGSIfSupported(myenv, "-Wno-unused-lambda-capture")

        # This warning was added in clang-5 and incorrectly flags our implementation of
        # exceptionToStatus(). See https://bugs.llvm.org/show_bug.cgi?id=34804
        AddToCCFLAGSIfSupported(myenv, "-Wno-exceptions")

        # Enable sized deallocation support.
        AddToCXXFLAGSIfSupported(myenv, '-fsized-deallocation')

        # This warning was added in Apple clang version 11 and flags many explicitly defaulted move
        # constructors and assignment operators for being implicitly deleted, which is not useful.
        AddToCXXFLAGSIfSupported(myenv, "-Wno-defaulted-function-deleted")

        # SERVER-44856: Our windows builds complain about unused
        # exception parameters, but GCC and clang don't seem to do
        # that for us automatically. In the interest of making it more
        # likely to catch these errors early, add the (currently clang
        # only) flag that turns it on.
        AddToCXXFLAGSIfSupported(myenv, "-Wunused-exception-parameter")

        # Check if we can set "-Wnon-virtual-dtor" when "-Werror" is set. The only time we can't set it is on
        # clang 3.4, where a class with virtual function(s) and a non-virtual destructor throws a warning when
        # it shouldn't.
        def CheckNonVirtualDtor(context):

            test_body = """
            class Base {
            public:
                virtual void foo() const = 0;
            protected:
                ~Base() {};
            };

            class Derived : public Base {
            public:
                virtual void foo() const {}
            };
            """

            context.Message('Checking -Wnon-virtual-dtor for false positives... ')
            ret = context.TryCompile(textwrap.dedent(test_body), ".cpp")
            context.Result(ret)
            return ret

        myenvClone = myenv.Clone()
        myenvClone.Append( CCFLAGS=['-Werror'] )
        myenvClone.Append( CXXFLAGS=["-Wnon-virtual-dtor"] )
        conf = Configure(myenvClone, help=False, custom_tests = {
            'CheckNonVirtualDtor' : CheckNonVirtualDtor,
        })
        if conf.CheckNonVirtualDtor():
            myenv.Append( CXXFLAGS=["-Wnon-virtual-dtor"] )
        conf.Finish()

        # As of XCode 9, this flag must be present (it is not enabled
        # by -Wall), in order to enforce that -mXXX-version-min=YYY
        # will enforce that you don't use APIs from ZZZ.
        if env.TargetOSIs('darwin'):
            AddToCCFLAGSIfSupported(env, '-Wunguarded-availability')

    if get_option('runtime-hardening') == "on":
        # Enable 'strong' stack protection preferentially, but fall back to 'all' if it is not
        # available. Note that we need to add these to the LINKFLAGS as well, since otherwise we
        # might not link libssp when we need to (see SERVER-12456).
        if myenv.ToolchainIs('gcc', 'clang'):
            if AddToCCFLAGSIfSupported(myenv, '-fstack-protector-strong'):
                myenv.Append(
                    LINKFLAGS=[
                        '-fstack-protector-strong',
                    ]
                )
            elif AddToCCFLAGSIfSupported(myenv, '-fstack-protector-all'):
                myenv.Append(
                    LINKFLAGS=[
                        '-fstack-protector-all',
                    ]
                )

        if myenv.ToolchainIs('clang'):
            # TODO: There are several interesting things to try here, but they each have
            # consequences we need to investigate.
            #
            # - fsanitize=bounds: This does static bounds checking. We can
            #   probably turn this on along with fsanitize-trap so that we
            #   don't depend on the ASAN runtime.
            #
            # - fsanitize=safestack: This looks very interesting, and is
            #   probably what we want. However there are a few problems:
            #
            #   - It relies on having the RT library available, and it is
            #     unclear whether we can ship binaries that depend on
            #     that.
            #
            #   - It is incompatible with a shared object build.
            #
            #   - It may not work with SpiderMonkey due to needing to
            #     inform the GC about the stacks so that mark-sweep
            #
            # - fsanitize=cfi: Again, very interesting, however it
            #   requires LTO builds.
            pass

    if has_option('osx-version-min'):
        message="""
        The --osx-version-min option is no longer supported.

        To specify a target minimum for Darwin platforms, please explicitly add the appropriate options
        to CCFLAGS and LINKFLAGS on the command line:

        macOS: scons CCFLAGS="-mmacosx-version-min=10.13" LINKFLAGS="-mmacosx-version-min=10.13" ..

        Note that MongoDB requires macOS 10.13 or later.
        """
        myenv.ConfError(textwrap.dedent(message))

    usingLibStdCxx = False
    if has_option('libc++'):
        if not myenv.ToolchainIs('clang'):
            myenv.FatalError('libc++ is currently only supported for clang')
        if AddToCXXFLAGSIfSupported(myenv, '-stdlib=libc++'):
            myenv.Append(LINKFLAGS=['-stdlib=libc++'])
        else:
            myenv.ConfError('libc++ requested, but compiler does not support -stdlib=libc++' )
    else:
        def CheckLibStdCxx(context):
            test_body = """
            #include <vector>
            #if !defined(__GLIBCXX__)
            #error
            #endif
            """

            context.Message('Checking if we are using libstdc++... ')
            ret = context.TryCompile(textwrap.dedent(test_body), ".cpp")
            context.Result(ret)
            return ret

        conf = Configure(myenv, help=False, custom_tests = {
            'CheckLibStdCxx' : CheckLibStdCxx,
        })
        usingLibStdCxx = conf.CheckLibStdCxx()
        conf.Finish()

    if myenv.ToolchainIs('msvc'):
        if get_option('cxx-std') == "17":
            myenv.AppendUnique(CCFLAGS=['/std:c++17'])
    else:
        if get_option('cxx-std') == "17":
            if not AddToCXXFLAGSIfSupported(myenv, '-std=c++17'):
                myenv.ConfError('Compiler does not honor -std=c++17')

        if not AddToCFLAGSIfSupported(myenv, '-std=c11'):
            myenv.ConfError("C++14/17 mode selected for C++ files, but can't enable C11 for C files")

    if using_system_version_of_cxx_libraries():
        print( 'WARNING: System versions of C++ libraries must be compiled with C++14/17 support' )

    def CheckCxx17(context):
        test_body = """
        #if __cplusplus < 201703L
        #error
        #endif
        namespace NestedNamespaceDecls::AreACXX17Feature {};
        """

        context.Message('Checking for C++17... ')
        ret = context.TryCompile(textwrap.dedent(test_body), ".cpp")
        context.Result(ret)
        return ret

    conf = Configure(myenv, help=False, custom_tests = {
        'CheckCxx17' : CheckCxx17,
    })

    if get_option('cxx-std') == "17" and not conf.CheckCxx17():
        myenv.ConfError('C++17 support is required to build MongoDB')

    conf.Finish()

    # C11 memset_s - a secure memset
    def CheckMemset_s(context):
        test_body = """
        #define __STDC_WANT_LIB_EXT1__ 1
        #include <cstring>
        int main(int argc, char* argv[]) {
            void* data = nullptr;
            return memset_s(data, 0, 0, 0);
        }
        """

        context.Message('Checking for memset_s... ')
        ret = context.TryLink(textwrap.dedent(test_body), ".cpp")
        context.Result(ret)
        return ret

    conf = Configure(env, custom_tests = {
        'CheckMemset_s' : CheckMemset_s,
    })
    if conf.CheckMemset_s():
        conf.env.SetConfigHeaderDefine("MONGO_CONFIG_HAVE_MEMSET_S")

    if conf.CheckFunc('strnlen'):
        conf.env.SetConfigHeaderDefine("MONGO_CONFIG_HAVE_STRNLEN")

    # Gblic 2.25+, OpenBSD 5.5+ and FreeBSD 11.0+ offer explicit_bzero, a secure way to zero memory
    if conf.CheckFunc('explicit_bzero'):
        conf.env.SetConfigHeaderDefine("MONGO_CONFIG_HAVE_EXPLICIT_BZERO")

    conf.Finish()

    # If we are using libstdc++, check to see if we are using a
    # libstdc++ that is older than our GCC minimum of 5.3.0. This is
    # primarly to help people using clang on OS X but forgetting to
    # use --libc++ (or set the target OS X version high enough to get
    # it as the default). We would, ideally, check the __GLIBCXX__
    # version, but for various reasons this is not workable. Instead,
    # we switch on the fact that the <experimental/filesystem> header
    # wasn't introduced until libstdc++ 5.3.0. Yes, this is a terrible
    # hack.
    if usingLibStdCxx:
        def CheckModernLibStdCxx(context):
            test_body = """
            #if !__has_include(<experimental/filesystem>)
            #error "libstdc++ from GCC 5.3.0 or newer is required"
            #endif
            """

            context.Message('Checking for libstdc++ 5.3.0 or better... ')
            ret = context.TryCompile(textwrap.dedent(test_body), ".cpp")
            context.Result(ret)
            return ret

        conf = Configure(myenv, help=False, custom_tests = {
            'CheckModernLibStdCxx' : CheckModernLibStdCxx,
        })

        suppress_invalid = has_option("disable-minimum-compiler-version-enforcement")
        if not conf.CheckModernLibStdCxx() and not suppress_invalid:
            myenv.ConfError("When using libstdc++, MongoDB requires libstdc++ from GCC 5.3.0 or newer")

        conf.Finish()

    if has_option("use-glibcxx-debug"):
        # If we are using a modern libstdc++ and this is a debug build and we control all C++
        # dependencies, then turn on the debugging features in libstdc++.
        # TODO: Need a new check here.
        if not debugBuild:
            myenv.FatalError("--use-glibcxx-debug requires --dbg=on")
        if not usingLibStdCxx:
            myenv.FatalError("--use-glibcxx-debug is only compatible with the GNU implementation "
                "of the C++ standard libary")
        if using_system_version_of_cxx_libraries():
            myenv.FatalError("--use-glibcxx-debug not compatible with system versions of "
                "C++ libraries.")
        myenv.Append(CPPDEFINES=["_GLIBCXX_DEBUG"]);

    # Check if we have a modern Windows SDK
    if env.TargetOSIs('windows'):
        def CheckWindowsSDKVersion(context):

            test_body = """
            #include <windows.h>
            #if !defined(NTDDI_WINBLUE)
            #error Need Windows SDK Version 8.1 or higher
            #endif
            """

            context.Message('Checking Windows SDK is 8.1 or newer... ')
            ret = context.TryCompile(textwrap.dedent(test_body), ".c")
            context.Result(ret)
            return ret

        conf = Configure(myenv, help=False, custom_tests = {
            'CheckWindowsSDKVersion' : CheckWindowsSDKVersion,
        })

        if not conf.CheckWindowsSDKVersion():
            myenv.ConfError('Windows SDK Version 8.1 or higher is required to build MongoDB')

        conf.Finish()

    # Check if we are on a POSIX system by testing if _POSIX_VERSION is defined.
    def CheckPosixSystem(context):

        test_body = """
        // POSIX requires the existence of unistd.h, so if we can't include unistd.h, we
        // are definitely not a POSIX system.
        #include <unistd.h>
        #if !defined(_POSIX_VERSION)
        #error not a POSIX system
        #endif
        """

        context.Message('Checking if we are on a POSIX system... ')
        ret = context.TryCompile(textwrap.dedent(test_body), ".c")
        context.Result(ret)
        return ret

    conf = Configure(myenv, help=False, custom_tests = {
        'CheckPosixSystem' : CheckPosixSystem,
    })
    posix_system = conf.CheckPosixSystem()

    conf.Finish()

    # Check if we are on a system that support the POSIX clock_gettime function
    #  and the "monotonic" clock.
    posix_monotonic_clock = False
    if posix_system:
        def CheckPosixMonotonicClock(context):

            test_body = """
            #include <unistd.h>
            #if !(defined(_POSIX_TIMERS) && _POSIX_TIMERS > 0)
            #error POSIX clock_gettime not supported
            #elif !(defined(_POSIX_MONOTONIC_CLOCK) && _POSIX_MONOTONIC_CLOCK >= 0)
            #error POSIX monotonic clock not supported
            #endif
            """

            context.Message('Checking if the POSIX monotonic clock is supported... ')
            ret = context.TryCompile(textwrap.dedent(test_body), ".c")
            context.Result(ret)
            return ret

        conf = Configure(myenv, help=False, custom_tests = {
            'CheckPosixMonotonicClock' : CheckPosixMonotonicClock,
        })
        posix_monotonic_clock = conf.CheckPosixMonotonicClock()

        # On 32-bit systems, we need to define this in order to get access to
        # the 64-bit versions of fseek, etc.
        # except on 32 bit android where it breaks boost
        if not conf.CheckTypeSize('off_t', includes="#include <sys/types.h>", expect=8):
            if not env.TargetOSIs('android'):
                myenv.Append(CPPDEFINES=["_FILE_OFFSET_BITS=64"])

        conf.Finish()

    if has_option('sanitize'):

        if not myenv.ToolchainIs('clang', 'gcc'):
            env.FatalError('sanitize is only supported with clang or gcc')

        if myenv.ToolchainIs('gcc'):
            # GCC's implementation of ASAN depends on libdl.
            env.Append(LIBS=['dl'])

        sanitizer_list = get_option('sanitize').split(',')

        using_asan = 'address' in sanitizer_list
        using_fsan = 'fuzzer' in sanitizer_list
        using_lsan = 'leak' in sanitizer_list
        using_tsan = 'thread' in sanitizer_list
        using_ubsan = 'undefined' in sanitizer_list

        if using_lsan:
            env.FatalError("Please use --sanitize=address instead of --sanitize=leak")

        if using_asan and env['MONGO_ALLOCATOR'] in ['tcmalloc', 'tcmalloc-experimental']:
            # There are multiply defined symbols between the sanitizer and
            # our vendorized tcmalloc.
            env.FatalError("Cannot use --sanitize=address with tcmalloc")

        if using_fsan:
            def CheckForFuzzerCompilerSupport(context):

                test_body = """
                #include <stddef.h>
                #include <stdint.h>

                // fuzz_target.cc
                extern "C" int LLVMFuzzerTestOneInput(const uint8_t *Data, size_t Size) {
                    return 0;
                }
                """

                context.Message("Checking if libfuzzer is supported by the compiler... ")

                context.env.AppendUnique(LINKFLAGS=['-fprofile-instr-generate',
                                                    '-fcoverage-mapping',
                                                    '-fsanitize=fuzzer'],
                                         CCFLAGS=['-fprofile-instr-generate','-fcoverage-mapping'])

                ret = context.TryLink(textwrap.dedent(test_body), ".cpp")
                context.Result(ret)
                return ret

            confEnv = myenv.Clone()
            fuzzerConf = Configure(confEnv, help=False, custom_tests = {
                    'CheckForFuzzerCompilerSupport': CheckForFuzzerCompilerSupport,
                })
            if not fuzzerConf.CheckForFuzzerCompilerSupport():
                myenv.FatalError("libfuzzer is not supported by the compiler")
            fuzzerConf.Finish()

            # We can't include the fuzzer flag with the other sanitize flags
            # The libfuzzer library already has a main function, which will cause the dependencies check
            # to fail
            sanitizer_list.remove('fuzzer')
            sanitizer_list.append('fuzzer-no-link')
            # These flags are needed to generate a coverage report
            myenv.Append(LINKFLAGS=['-fprofile-instr-generate','-fcoverage-mapping'])
            myenv.Append(CCFLAGS=['-fprofile-instr-generate','-fcoverage-mapping'])

        sanitizer_option = '-fsanitize=' + ','.join(sanitizer_list)

        if AddToCCFLAGSIfSupported(myenv, sanitizer_option):
            myenv.Append(LINKFLAGS=[sanitizer_option])
            myenv.Append(CCFLAGS=['-fno-omit-frame-pointer'])
        else:
            myenv.ConfError('Failed to enable sanitizers with flag: {0}', sanitizer_option )

        myenv['SANITIZERS_ENABLED'] = sanitizer_list

        if has_option('sanitize-coverage') and using_fsan:
            sanitize_coverage_list = get_option('sanitize-coverage')
            sanitize_coverage_option = '-fsanitize-coverage=' + sanitize_coverage_list
            if AddToCCFLAGSIfSupported(myenv,sanitize_coverage_option):
                myenv.Append(LINKFLAGS=[sanitize_coverage_option])
            else:
                myenv.ConfError('Failed to enable -fsanitize-coverage with flag: {0}', sanitize_coverage_option )


        blackfiles_map = {
            "address" : myenv.File("#etc/asan.blacklist"),
            "thread" : myenv.File("#etc/tsan.blacklist"),
            "undefined" : myenv.File("#etc/ubsan.blacklist"),
        }

        # Select those unique black files that are associated with the
        # currently enabled sanitizers, but filter out those that are
        # zero length.
        blackfiles = {v for (k, v) in blackfiles_map.items() if k in sanitizer_list}
        blackfiles = [f for f in blackfiles if os.stat(f.path).st_size != 0]

        # Filter out any blacklist options that the toolchain doesn't support.
        supportedBlackfiles = []
        blackfilesTestEnv = myenv.Clone()
        for blackfile in blackfiles:
            if AddToCCFLAGSIfSupported(blackfilesTestEnv, f"-fsanitize-blacklist={blackfile}"):
                supportedBlackfiles.append(blackfile)
        blackfilesTestEnv = None
        supportedBlackfiles = sorted(supportedBlackfiles)

        # If we ended up with any blackfiles after the above filters,
        # then expand them into compiler flag arguments, and use a
        # generator to return at command line expansion time so that
        # we can change the signature if the file contents change.
        if supportedBlackfiles:
            # Unconditionally using the full path can affect SCons cached builds, so we only do
            # this in cases where we know it's going to matter.
            if 'ICECC' in env and env['ICECC']:
                # Make these files available to remote icecream builds if requested.
                # These paths *must* be absolute to match the paths in the remote
                # toolchain archive.
                blacklist_options=[
                    f"-fsanitize-blacklist={blackfile.get_abspath()}"
                    for blackfile in supportedBlackfiles
                ]
                # If a sanitizer is in use with a blacklist file, we have to ensure they get
                # added to the toolchain package that gets sent to the remote hosts so they
                # can be found by the remote compiler.
                env.Append(ICECC_CREATE_ENV_ADDFILES=supportedBlackfiles)
            else:
                blacklist_options=[
                    f"-fsanitize-blacklist={blackfile.path}"
                    for blackfile in supportedBlackfiles
                ]

            if 'CCACHE' in env and env['CCACHE']:
                # Work around the fact that some versions of ccache either don't yet support
                # -fsanitize-blacklist at all or only support one instance of it. This will
                # work on any version of ccache because the point is only to ensure that the
                # resulting hash for any compiled object is guaranteed to take into account
                # the effect of any sanitizer blacklist files used as part of the build.
                # TODO: This will no longer be required when the following pull requests/
                # issues have been merged and deployed.
                # https://github.com/ccache/ccache/pull/258
                # https://github.com/ccache/ccache/issues/318
                env.Append(CCACHE_EXTRAFILES=supportedBlackfiles)

            def SanitizerBlacklistGenerator(source, target, env, for_signature):
                if for_signature:
                    return [f.get_csig() for f in supportedBlackfiles]
                return blacklist_options

            myenv.AppendUnique(
                SANITIZER_BLACKLIST_GENERATOR=SanitizerBlacklistGenerator,
                CCFLAGS="${SANITIZER_BLACKLIST_GENERATOR}",
                LINKFLAGS="${SANITIZER_BLACKLIST_GENERATOR}",
            )

        symbolizer_option = ""
        if env['LLVM_SYMBOLIZER']:
            llvm_symbolizer = env['LLVM_SYMBOLIZER']

            if not os.path.isabs(llvm_symbolizer):
                llvm_symbolizer = myenv.WhereIs(llvm_symbolizer)

            if not myenv.File(llvm_symbolizer).exists():
                myenv.FatalError(f"Symbolizer binary at path {llvm_symbolizer} does not exist")

            symbolizer_option = f":external_symbolizer_path=\"{llvm_symbolizer}\""

        elif using_asan or using_tsan or using_ubsan:
            myenv.FatalError("The address, thread, and undefined behavior sanitizers require llvm-symbolizer for meaningful reports")

        if using_asan:
            # Unfortunately, abseil requires that we make these macros
            # (this, and THREAD_ and UNDEFINED_BEHAVIOR_ below) set,
            # because apparently it is too hard to query the running
            # compiler. We do this unconditionally because abseil is
            # basically pervasive via the 'base' library.
            myenv.AppendUnique(CPPDEFINES=['ADDRESS_SANITIZER'])
            # If anything is changed, added, or removed in either asan_options or
            # lsan_options, be sure to make the corresponding changes to the
            # appropriate build variants in etc/evergreen.yml
            asan_options = "detect_leaks=1:check_initialization_order=true:strict_init_order=true:abort_on_error=1:disable_coredump=0:handle_abort=1"
            lsan_options = f"report_objects=1:suppressions={myenv.File('#etc/lsan.suppressions').abspath}"
            env['ENV']['ASAN_OPTIONS'] = asan_options + symbolizer_option
            env['ENV']['LSAN_OPTIONS'] = lsan_options + symbolizer_option

        if using_tsan:

            if use_libunwind:
                # TODO: SERVER-48622
                #
                # See https://github.com/google/sanitizers/issues/943
                # for why we disallow combining TSAN with
                # libunwind. We could, atlernatively, have added logic
                # to automate the decision about whether to enable
                # libunwind based on whether TSAN is enabled, but that
                # logic is already complex, and it feels better to
                # make it explicit that using TSAN means you won't get
                # the benefits of libunwind. Fixing this is:
                env.FatalError("Cannot use libunwind with TSAN, please add --use-libunwind=off to your compile flags")

            # If anything is changed, added, or removed in
            # tsan_options, be sure to make the corresponding changes
            # to the appropriate build variants in etc/evergreen.yml
            #
            # TODO SERVER-49121: die_after_fork=0 is a temporary
            # setting to allow tests to continue while we figure out
            # why we're running afoul of it.
            #
            # TODO SERVER-48490: report_thread_leaks=0 suppresses
            # reporting thread leaks, which we have because we don't
            # do a clean shutdown of the ServiceContext.
            #
            tsan_options = f"halt_on_error=1:report_thread_leaks=0:die_after_fork=0:suppressions={myenv.File('#etc/tsan.suppressions').abspath}"
            myenv['ENV']['TSAN_OPTIONS'] = tsan_options + symbolizer_option
            myenv.AppendUnique(CPPDEFINES=['THREAD_SANITIZER'])

        if using_ubsan:
            # By default, undefined behavior sanitizer doesn't stop on
            # the first error. Make it so. Newer versions of clang
            # have renamed the flag.
            # However, this flag cannot be included when using the fuzzer sanitizer
            # if we want to suppress errors to uncover new ones.
            if not using_fsan and not AddToCCFLAGSIfSupported(myenv, "-fno-sanitize-recover"):
                AddToCCFLAGSIfSupported(myenv, "-fno-sanitize-recover=undefined")
            myenv.AppendUnique(CPPDEFINES=['UNDEFINED_BEHAVIOR_SANITIZER'])
            # If anything is changed, added, or removed in ubsan_options, be
            # sure to make the corresponding changes to the appropriate build
            # variants in etc/evergreen.yml
            ubsan_options = "print_stacktrace=1"
            myenv['ENV']['UBSAN_OPTIONS'] = ubsan_options + symbolizer_option

    if myenv.ToolchainIs('msvc') and optBuild:
        # http://blogs.msdn.com/b/vcblog/archive/2013/09/11/introducing-gw-compiler-switch.aspx
        #
        myenv.Append( CCFLAGS=["/Gw", "/Gy"] )
        myenv.Append( LINKFLAGS=["/OPT:REF"])

        # http://blogs.msdn.com/b/vcblog/archive/2014/03/25/linker-enhancements-in-visual-studio-2013-update-2-ctp2.aspx
        #
        myenv.Append( CCFLAGS=["/Zc:inline"])



    if myenv.ToolchainIs('gcc', 'clang'):
        # Usually, --gdb-index is too expensive in big static binaries, but for dynamic
        # builds it works well.
        if link_model.startswith("dynamic"):
            AddToLINKFLAGSIfSupported(myenv, '-Wl,--gdb-index')

        # Our build is already parallel.
        AddToLINKFLAGSIfSupported(myenv, '-Wl,--no-threads')

        # Explicitly enable GNU build id's if the linker supports it.
        AddToLINKFLAGSIfSupported(myenv, '-Wl,--build-id')

        # Explicitly use the new gnu hash section if the linker offers
        # it, except on android since older runtimes seem to not
        # support it. For that platform, use 'both'.
        if env.TargetOSIs('android'):
            AddToLINKFLAGSIfSupported(myenv, '-Wl,--hash-style=both')
        else:
            AddToLINKFLAGSIfSupported(myenv, '-Wl,--hash-style=gnu')

        # Try to have the linker tell us about ODR violations. Don't
        # use it when using clang with libstdc++, as libstdc++ was
        # probably built with GCC. That combination appears to cause
        # false positives for the ODR detector. See SERVER-28133 for
        # additional details.
        if has_option('detect-odr-violations'):
            if myenv.ToolchainIs('clang') and usingLibStdCxx:
                env.FatalError('The --detect-odr-violations flag does not work with clang and libstdc++')
            if optBuild:
                env.FatalError('The --detect-odr-violations flag is expected to only be reliable with --opt=off')
            AddToLINKFLAGSIfSupported(myenv, '-Wl,--detect-odr-violations')

        # Disallow an executable stack. Also, issue a warning if any files are found that would
        # cause the stack to become executable if the noexecstack flag was not in play, so that we
        # can find them and fix them. We do this here after we check for ld.gold because the
        # --warn-execstack is currently only offered with gold.
        AddToLINKFLAGSIfSupported(myenv, "-Wl,-z,noexecstack")
        AddToLINKFLAGSIfSupported(myenv, "-Wl,--warn-execstack")

        # If possible with the current linker, mark relocations as read-only.
        AddToLINKFLAGSIfSupported(myenv, "-Wl,-z,relro")

    # Avoid deduping symbols on OS X debug builds, as it takes a long time.
    if not optBuild and myenv.ToolchainIs('clang') and env.TargetOSIs('darwin'):
        AddToLINKFLAGSIfSupported(myenv, "-Wl,-no_deduplicate")

    # Apply any link time optimization settings as selected by the 'lto' option.
    if has_option('lto'):
        if myenv.ToolchainIs('msvc'):
            # Note that this is actually more aggressive than LTO, it is whole program
            # optimization due to /GL. However, this is historically what we have done for
            # windows, so we are keeping it.
            #
            # /GL implies /LTCG, so no need to say it in CCFLAGS, but we do need /LTCG on the
            # link flags.
            myenv.Append(CCFLAGS=['/GL'])
            myenv.Append(LINKFLAGS=['/LTCG'])
            myenv.Append(ARFLAGS=['/LTCG'])
        elif myenv.ToolchainIs('gcc', 'clang'):
            # For GCC and clang, the flag is -flto, and we need to pass it both on the compile
            # and link lines.
            if not AddToCCFLAGSIfSupported(myenv, '-flto') or \
                    not AddToLINKFLAGSIfSupported(myenv, '-flto'):
                myenv.ConfError("Link time optimization requested, "
                    "but selected compiler does not honor -flto" )

            if myenv.TargetOSIs('darwin'):
                AddToLINKFLAGSIfSupported(myenv, '-Wl,-object_path_lto,${TARGET}.lto')

        else:
            myenv.ConfError("Don't know how to enable --lto on current toolchain")

    if get_option('runtime-hardening') == "on" and optBuild:
        # Older glibc doesn't work well with _FORTIFY_SOURCE=2. Selecting 2.11 as the minimum was an
        # emperical decision, as that is the oldest non-broken glibc we seem to require. It is possible
        # that older glibc's work, but we aren't trying.
        #
        # https://gforge.inria.fr/tracker/?func=detail&group_id=131&atid=607&aid=14070
        # https://github.com/jedisct1/libsodium/issues/202
        def CheckForGlibcKnownToSupportFortify(context):
            test_body="""
            #include <features.h>
            #if !__GLIBC_PREREQ(2, 11)
            #error
            #endif
            """
            context.Message('Checking for glibc with non-broken _FORTIFY_SOURCE...')
            ret = context.TryCompile(textwrap.dedent(test_body), ".c")
            context.Result(ret)
            return ret

        conf = Configure(myenv, help=False, custom_tests = {
            'CheckForFortify': CheckForGlibcKnownToSupportFortify,
        })

        # Fortify only possibly makes sense on POSIX systems, and we know that clang is not a valid
        # combination:
        #
        # http://lists.llvm.org/pipermail/cfe-dev/2015-November/045852.html
        #
        if env.TargetOSIs('posix') and not env.ToolchainIs('clang') and conf.CheckForFortify():
            conf.env.Append(
                CPPDEFINES=[
                    ('_FORTIFY_SOURCE', 2),
                ],
            )

        myenv = conf.Finish()

    # We set this to work around https://gcc.gnu.org/bugzilla/show_bug.cgi?id=43052
    if not myenv.ToolchainIs('msvc'):
        AddToCCFLAGSIfSupported(myenv, "-fno-builtin-memcmp")

    def CheckThreadLocal(context):
        test_body = """
        thread_local int tsp_int = 1;
        int main(int argc, char** argv) {{
            return !(tsp_int == argc);
        }}
        """
        context.Message('Checking for storage class thread_local ')
        ret = context.TryLink(textwrap.dedent(test_body), ".cpp")
        context.Result(ret)
        return ret

    conf = Configure(myenv, help=False, custom_tests = {
        'CheckThreadLocal': CheckThreadLocal
    })
    if not conf.CheckThreadLocal():
        env.ConfError("Compiler must support the thread_local storage class")
    conf.Finish()

    def CheckCXX14EnableIfT(context):
        test_body = """
        #include <cstdlib>
        #include <type_traits>

        template <typename = void>
        struct scons {
            bool hasSupport() { return false; }
        };

        template <>
        struct scons<typename std::enable_if_t<true>> {
            bool hasSupport() { return true; }
        };

        int main(int argc, char **argv) {
            scons<> SCons;
            return SCons.hasSupport() ? EXIT_SUCCESS : EXIT_FAILURE;
        }
        """
        context.Message('Checking for C++14 std::enable_if_t support...')
        ret = context.TryCompile(textwrap.dedent(test_body), '.cpp')
        context.Result(ret)
        return ret

    # Check for std::enable_if_t support without using the __cplusplus macro
    conf = Configure(myenv, help=False, custom_tests = {
        'CheckCXX14EnableIfT' : CheckCXX14EnableIfT,
    })

    if conf.CheckCXX14EnableIfT():
        conf.env.SetConfigHeaderDefine('MONGO_CONFIG_HAVE_STD_ENABLE_IF_T')

    # pthread_setname_np was added in GLIBC 2.12, and Solaris 11.3
    if posix_system:
        myenv = conf.Finish()

        def CheckPThreadSetNameNP(context):
            compile_test_body = textwrap.dedent("""
            #ifndef _GNU_SOURCE
            #define _GNU_SOURCE
            #endif
            #include <pthread.h>

            int main() {
                pthread_setname_np(pthread_self(), "test");
                return 0;
            }
            """)

            context.Message("Checking if pthread_setname_np is supported... ")
            result = context.TryCompile(compile_test_body, ".cpp")
            context.Result(result)
            return result

        conf = Configure(myenv, custom_tests = {
            'CheckPThreadSetNameNP': CheckPThreadSetNameNP,
        })

        if conf.CheckPThreadSetNameNP():
            conf.env.SetConfigHeaderDefine("MONGO_CONFIG_HAVE_PTHREAD_SETNAME_NP")

    myenv = conf.Finish()

    def CheckBoostMinVersion(context):
        compile_test_body = textwrap.dedent("""
        #include <boost/version.hpp>

        #if BOOST_VERSION < 104900
        #error
        #endif
        """)

        context.Message("Checking if system boost version is 1.49 or newer...")
        result = context.TryCompile(compile_test_body, ".cpp")
        context.Result(result)
        return result

    conf = Configure(myenv, custom_tests = {
        'CheckBoostMinVersion': CheckBoostMinVersion,
    })

    libdeps.setup_conftests(conf)

    ### --ssl checks
    def checkOpenSSL(conf):
        sslLibName = "ssl"
        cryptoLibName = "crypto"
        sslLinkDependencies = ["crypto", "dl"]
        if conf.env.TargetOSIs('freebsd'):
            sslLinkDependencies = ["crypto"]

        if conf.env.TargetOSIs('windows'):
            sslLibName = "ssleay32"
            cryptoLibName = "libeay32"
            sslLinkDependencies = ["libeay32"]

        # Used to import system certificate keychains
        if conf.env.TargetOSIs('darwin'):
            conf.env.AppendUnique(FRAMEWORKS=[
                'CoreFoundation',
                'Security',
            ])

        def maybeIssueDarwinSSLAdvice(env):
            if env.TargetOSIs('macOS'):
                advice = textwrap.dedent(
                    """\
                    NOTE: Recent versions of macOS no longer ship headers for the system OpenSSL libraries.
                    NOTE: Either build without the --ssl flag, or describe how to find OpenSSL.
                    NOTE: Set the include path for the OpenSSL headers with the CPPPATH SCons variable.
                    NOTE: Set the library path for OpenSSL libraries with the LIBPATH SCons variable.
                    NOTE: If you are using HomeBrew, and have installed OpenSSL, this might look like:
                    \tscons CPPPATH=/usr/local/opt/openssl/include LIBPATH=/usr/local/opt/openssl/lib ...
                    NOTE: Consult the output of 'brew info openssl' for details on the correct paths."""
                )
                print(advice)
                brew = env.WhereIs('brew')
                if brew:
                    try:
                        # TODO: If we could programmatically extract the paths from the info output
                        # we could give a better message here, but brew info's machine readable output
                        # doesn't seem to include the whole 'caveats' section.
                        message = subprocess.check_output([brew, "info", "openssl"]).decode('utf-8')
                        advice = textwrap.dedent(
                            """\
                            NOTE: HomeBrew installed to {0} appears to have OpenSSL installed.
                            NOTE: Consult the output from '{0} info openssl' to determine CPPPATH and LIBPATH."""
                        ).format(brew, message)

                        print(advice)
                    except:
                        pass

        if not conf.CheckLibWithHeader(
                cryptoLibName,
                ["openssl/crypto.h"],
                "C",
                "SSLeay_version(0);",
                autoadd=True):
            maybeIssueDarwinSSLAdvice(conf.env)
            conf.env.ConfError("Couldn't find OpenSSL crypto.h header and library")

        def CheckLibSSL(context):
            res = SCons.Conftest.CheckLib(context,
                     libs=[sslLibName],
                     extra_libs=sslLinkDependencies,
                     header='#include "openssl/ssl.h"',
                     language="C",
                     call="SSL_version(NULL);",
                     autoadd=True)
            context.did_show_result = 1
            return not res

        conf.AddTest("CheckLibSSL", CheckLibSSL)

        if not conf.CheckLibSSL():
           maybeIssueDarwinSSLAdvice(conf.env)
           conf.env.ConfError("Couldn't find OpenSSL ssl.h header and library")

        def CheckLinkSSL(context):
            test_body = """
            #include <openssl/err.h>
            #include <openssl/ssl.h>
            #include <stdlib.h>

            int main() {
                SSL_library_init();
                SSL_load_error_strings();
                ERR_load_crypto_strings();

                OpenSSL_add_all_algorithms();
                ERR_free_strings();

                return EXIT_SUCCESS;
            }
            """
            context.Message("Checking that linking to OpenSSL works...")
            ret = context.TryLink(textwrap.dedent(test_body), ".c")
            context.Result(ret)
            return ret

        conf.AddTest("CheckLinkSSL", CheckLinkSSL)

        if not conf.CheckLinkSSL():
            maybeIssueDarwinSSLAdvice(conf.env)
            conf.env.ConfError("SSL is enabled, but is unavailable")

        if conf.CheckDeclaration(
            "FIPS_mode_set",
            includes="""
                #include <openssl/crypto.h>
                #include <openssl/evp.h>
            """):
            conf.env.SetConfigHeaderDefine('MONGO_CONFIG_HAVE_FIPS_MODE_SET')

        if conf.CheckDeclaration(
            "d2i_ASN1_SEQUENCE_ANY",
            includes="""
                #include <openssl/asn1.h>
            """):
            conf.env.SetConfigHeaderDefine('MONGO_CONFIG_HAVE_ASN1_ANY_DEFINITIONS')

        def CheckOpenSSL_EC_DH(context):
            compile_test_body = textwrap.dedent("""
            #include <openssl/ssl.h>

            int main() {
                SSL_CTX_set_ecdh_auto(0, 0);
                SSL_set_ecdh_auto(0, 0);
                return 0;
            }
            """)

            context.Message("Checking if SSL_[CTX_]_set_ecdh_auto is supported... ")
            result = context.TryCompile(compile_test_body, ".cpp")
            context.Result(result)
            return result

        def CheckOpenSSL_EC_KEY_new(context):
            compile_test_body = textwrap.dedent("""
            #include <openssl/ssl.h>
            #include <openssl/ec.h>

            int main() {
                SSL_CTX_set_tmp_ecdh(0, 0);
                EC_KEY_new_by_curve_name(NID_X9_62_prime256v1);
                EC_KEY_free(0);
                return 0;
            }
            """)

            context.Message("Checking if EC_KEY_new_by_curve_name is supported... ")
            result = context.TryCompile(compile_test_body, ".cpp")
            context.Result(result)
            return result

        conf.AddTest("CheckOpenSSL_EC_DH", CheckOpenSSL_EC_DH)
        if conf.CheckOpenSSL_EC_DH():
            conf.env.SetConfigHeaderDefine('MONGO_CONFIG_HAVE_SSL_SET_ECDH_AUTO')

        conf.AddTest("CheckOpenSSL_EC_KEY_new", CheckOpenSSL_EC_KEY_new)
        if conf.CheckOpenSSL_EC_KEY_new():
            conf.env.SetConfigHeaderDefine('MONGO_CONFIG_HAVE_SSL_EC_KEY_NEW')

    # We require ssl by default unless the user has specified --ssl=off
    require_ssl = get_option("ssl") != "off"

    # The following platform checks setup both
    # ssl_provider for TLS implementation
    # and MONGO_CRYPTO for hashing support.
    #
    # MONGO_CRYPTO is always enabled regardless of --ssl=on/off
    # However, ssl_provider will be rewritten to 'none' if --ssl=off
    if conf.env.TargetOSIs('windows'):
        # SChannel on Windows
        ssl_provider = 'windows'
        conf.env.SetConfigHeaderDefine("MONGO_CONFIG_SSL_PROVIDER", "MONGO_CONFIG_SSL_PROVIDER_WINDOWS")
        conf.env.Append( MONGO_CRYPTO=["windows"] )

    elif conf.env.TargetOSIs('darwin', 'macOS'):
        # SecureTransport on macOS
        ssl_provider = 'apple'
        conf.env.SetConfigHeaderDefine("MONGO_CONFIG_SSL_PROVIDER", "MONGO_CONFIG_SSL_PROVIDER_APPLE")
        conf.env.Append( MONGO_CRYPTO=["apple"] )
        conf.env.AppendUnique(FRAMEWORKS=['CoreFoundation', 'Security'])

    elif require_ssl:
        checkOpenSSL(conf)
        # Working OpenSSL available, use it.
        conf.env.SetConfigHeaderDefine("MONGO_CONFIG_SSL_PROVIDER", "MONGO_CONFIG_SSL_PROVIDER_OPENSSL")
        conf.env.Append( MONGO_CRYPTO=["openssl"] )
        ssl_provider = 'openssl'

    else:
        # If we don't need an SSL build, we can get by with TomCrypt.
        conf.env.Append( MONGO_CRYPTO=["tom"] )

    if require_ssl:
        # Either crypto engine is native,
        # or it's OpenSSL and has been checked to be working.
        conf.env.SetConfigHeaderDefine("MONGO_CONFIG_SSL")
        print("Using SSL Provider: {0}".format(ssl_provider))
    else:
        ssl_provider = "none"

    def checkHTTPLib(required=False):
        # WinHTTP available on Windows
        if env.TargetOSIs("windows"):
            return True

        # libcurl on all other platforms
        if conf.CheckLibWithHeader(
            "curl",
            ["curl/curl.h"], "C",
            "curl_global_init(0);",
            autoadd=False):
            return True

        if required:
            env.ConfError("Could not find <curl/curl.h> and curl lib")

        return False

    if use_system_version_of_library("pcre"):
        conf.FindSysLibDep("pcre", ["pcre"])
        conf.FindSysLibDep("pcrecpp", ["pcrecpp"])
    else:
        env.Prepend(CPPDEFINES=['PCRE_STATIC'])

    if use_system_version_of_library("snappy"):
        conf.FindSysLibDep("snappy", ["snappy"])

    if use_system_version_of_library("zlib"):
        conf.FindSysLibDep("zlib", ["zdll" if conf.env.TargetOSIs('windows') else "z"])

    if use_system_version_of_library("zstd"):
        conf.FindSysLibDep("zstd", ["libzstd" if conf.env.TargetOSIs('windows') else "zstd"])

    if use_system_version_of_library("stemmer"):
        conf.FindSysLibDep("stemmer", ["stemmer"])

    if use_system_version_of_library("yaml"):
        conf.FindSysLibDep("yaml", ["yaml-cpp"])

    if use_system_version_of_library("fmt"):
        conf.FindSysLibDep("fmt", ["fmt"])

    if use_system_version_of_library("libunwind"):
        conf.FindSysLibDep("unwind", ["unwind"])

    if use_libunwind:
        if not conf.CheckLib("lzma"):
            myenv.ConfError("Cannot find system library 'lzma' required for use with libunwind")

    if use_system_version_of_library("intel_decimal128"):
        conf.FindSysLibDep("intel_decimal128", ["bid"])

    if use_system_version_of_library("icu"):
        conf.FindSysLibDep("icudata", ["icudata"])
        # We can't use FindSysLibDep() for icui18n and icuuc below, since SConf.CheckLib() (which
        # FindSysLibDep() relies on) doesn't expose an 'extra_libs' parameter to indicate that the
        # library being tested has additional dependencies (icuuc depends on icudata, and icui18n
        # depends on both). As a workaround, we skip the configure check for these two libraries and
        # manually assign the library name. We hope that if the user has icudata installed on their
        # system, then they also have icu18n and icuuc installed.
        conf.env['LIBDEPS_ICUI18N_SYSLIBDEP'] = 'icui18n'
        conf.env['LIBDEPS_ICUUC_SYSLIBDEP'] = 'icuuc'

    if wiredtiger and use_system_version_of_library("wiredtiger"):
        if not conf.CheckCXXHeader( "wiredtiger.h" ):
            myenv.ConfError("Cannot find wiredtiger headers")
        conf.FindSysLibDep("wiredtiger", ["wiredtiger"])

    conf.env.Append(
        CPPDEFINES=[
            ("BOOST_THREAD_VERSION", "5"),
            "BOOST_THREAD_USES_DATETIME",
            "BOOST_SYSTEM_NO_DEPRECATED",
            "BOOST_MATH_NO_LONG_DOUBLE_MATH_FUNCTIONS",
            "BOOST_ENABLE_ASSERT_DEBUG_HANDLER",
            "BOOST_LOG_NO_SHORTHAND_NAMES",
            "BOOST_LOG_USE_NATIVE_SYSLOG",
            "BOOST_LOG_WITHOUT_THREAD_ATTR",
            "ABSL_FORCE_ALIGNED_ACCESS",
        ]
    )

    if link_model.startswith("dynamic") and not link_model == 'dynamic-sdk':
        conf.env.AppendUnique(
            CPPDEFINES=[
                "BOOST_LOG_DYN_LINK",
            ]
    )

    if use_system_version_of_library("boost"):
        if not conf.CheckCXXHeader( "boost/filesystem/operations.hpp" ):
            myenv.ConfError("can't find boost headers")
        if not conf.CheckBoostMinVersion():
            myenv.ConfError("system's version of boost is too old. version 1.49 or better required")

        # Note that on Windows with using-system-boost builds, the following
        # FindSysLibDep calls do nothing useful (but nothing problematic either)
        #
        # NOTE: Pass --system-boost-lib-search-suffixes= to suppress these checks, which you
        # might want to do if using autolib linking on Windows, for example.
        if boostSuffixList:
            for b in boostLibs:
                boostlib = "boost_" + b
                conf.FindSysLibDep(
                    boostlib,
                    [boostlib + suffix for suffix in boostSuffixList],
                    language='C++')
    if posix_system:
        conf.env.SetConfigHeaderDefine("MONGO_CONFIG_HAVE_HEADER_UNISTD_H")
        conf.CheckLib('rt')
        conf.CheckLib('dl')

    if posix_monotonic_clock:
        conf.env.SetConfigHeaderDefine("MONGO_CONFIG_HAVE_POSIX_MONOTONIC_CLOCK")

    if get_option('use-diagnostic-latches') == 'off':
        conf.env.SetConfigHeaderDefine("MONGO_CONFIG_USE_RAW_LATCHES")

    if (conf.CheckCXXHeader( "execinfo.h" ) and
        conf.CheckDeclaration('backtrace', includes='#include <execinfo.h>') and
        conf.CheckDeclaration('backtrace_symbols', includes='#include <execinfo.h>') and
        conf.CheckDeclaration('backtrace_symbols_fd', includes='#include <execinfo.h>')):

        conf.env.SetConfigHeaderDefine("MONGO_CONFIG_HAVE_EXECINFO_BACKTRACE")

    conf.env["_HAVEPCAP"] = conf.CheckLib( ["pcap", "wpcap"], autoadd=False )

    if env.TargetOSIs('solaris'):
        conf.CheckLib( "nsl" )

    conf.env['MONGO_BUILD_SASL_CLIENT'] = bool(has_option("use-sasl-client"))
    if conf.env['MONGO_BUILD_SASL_CLIENT'] and not conf.CheckLibWithHeader(
            "sasl2",
            ["stddef.h","sasl/sasl.h"],
            "C",
            "sasl_version_info(0, 0, 0, 0, 0, 0);",
            autoadd=False ):
        myenv.ConfError("Couldn't find SASL header/libraries")

    # requires ports devel/libexecinfo to be installed
    if env.TargetOSIs('freebsd', 'openbsd'):
        if not conf.CheckLib("execinfo"):
            myenv.ConfError("Cannot find libexecinfo, please install devel/libexecinfo.")

    # 'tcmalloc' needs to be the last library linked. Please, add new libraries before this
    # point.
    if myenv['MONGO_ALLOCATOR'] == 'tcmalloc':
        if use_system_version_of_library('tcmalloc'):
            conf.FindSysLibDep("tcmalloc", ["tcmalloc"])
    elif myenv['MONGO_ALLOCATOR'] in ['system', 'tcmalloc-experimental']:
        pass
    else:
        myenv.FatalError("Invalid --allocator parameter: $MONGO_ALLOCATOR")

    def CheckStdAtomic(context, base_type, extra_message):
        test_body = """
        #include <atomic>

        int main(int argc, char* argv[]) {{
            std::atomic<{0}> x;

            x.store(0);
            // Use argc to ensure we can't optimize everything away.
            {0} y = argc;
            x.fetch_add(y);
            x.fetch_sub(y);
            x.exchange(y);
            if (x.compare_exchange_strong(y, x) && x.is_lock_free())
                return 0;
            return x.load();
        }}
        """.format(base_type)

        context.Message(
            "Checking if std::atomic<{0}> works{1}... ".format(
                base_type, extra_message
            )
        )

        ret = context.TryLink(textwrap.dedent(test_body), ".cpp")
        context.Result(ret)
        return ret
    conf.AddTest("CheckStdAtomic", CheckStdAtomic)

    def check_all_atomics(extra_message=''):
        for t in ('int64_t', 'uint64_t', 'int32_t', 'uint32_t'):
            if not conf.CheckStdAtomic(t, extra_message):
                return False
        return True

    if not check_all_atomics():
        if not conf.CheckLib('atomic', symbol=None, header=None, language='C', autoadd=1):
            myenv.ConfError("Some atomic ops are not intrinsically supported, but "
                "no libatomic found")
        if not check_all_atomics(' with libatomic'):
            myenv.ConfError("The toolchain does not support std::atomic, cannot continue")

    def CheckExtendedAlignment(context, size):
        test_body = """
            #include <atomic>
            #include <mutex>
            #include <cstddef>

            static_assert(alignof(std::max_align_t) < {0}, "whatever");

            alignas({0}) std::mutex aligned_mutex;
            alignas({0}) std::atomic<int> aligned_atomic;

            struct alignas({0}) aligned_struct_mutex {{
                std::mutex m;
            }};

            struct alignas({0}) aligned_struct_atomic {{
                std::atomic<int> m;
            }};

            struct holds_aligned_mutexes {{
                alignas({0}) std::mutex m1;
                alignas({0}) std::mutex m2;
            }} hm;

            struct holds_aligned_atomics {{
                alignas({0}) std::atomic<int> a1;
                alignas({0}) std::atomic<int> a2;
            }} ha;
        """.format(size)

        context.Message('Checking for extended alignment {0} for concurrency types... '.format(size))
        ret = context.TryCompile(textwrap.dedent(test_body), ".cpp")
        context.Result(ret)
        return ret

    conf.AddTest('CheckExtendedAlignment', CheckExtendedAlignment)

    # If we don't have a specialized search sequence for this
    # architecture, assume 64 byte cache lines, which is pretty
    # standard. If for some reason the compiler can't offer that, try
    # 32.
    default_alignment_search_sequence = [ 64, 32 ]

    # The following are the target architectures for which we have
    # some knowledge that they have larger cache line sizes. In
    # particular, POWER8 uses 128 byte lines and zSeries uses 256. We
    # start at the goal state, and work down until we find something
    # the compiler can actualy do for us.
    extended_alignment_search_sequence = {
        'ppc64le' : [ 128, 64, 32 ],
        's390x' : [ 256, 128, 64, 32 ],
    }

    for size in extended_alignment_search_sequence.get(env['TARGET_ARCH'], default_alignment_search_sequence):
        if conf.CheckExtendedAlignment(size):
            conf.env.SetConfigHeaderDefine("MONGO_CONFIG_MAX_EXTENDED_ALIGNMENT", size)
            break

    def CheckMongoCMinVersion(context):
        compile_test_body = textwrap.dedent("""
        #include <mongoc/mongoc.h>

        #if !MONGOC_CHECK_VERSION(1,13,0)
        #error
        #endif
        """)

        context.Message("Checking if mongoc version is 1.13.0 or newer...")
        result = context.TryCompile(compile_test_body, ".cpp")
        context.Result(result)
        return result

    conf.AddTest('CheckMongoCMinVersion', CheckMongoCMinVersion)

    mongoc_mode = get_option('use-system-mongo-c')
    conf.env['MONGO_HAVE_LIBMONGOC'] = False
    if mongoc_mode != 'off':
        if conf.CheckLibWithHeader(
                ["mongoc-1.0"],
                ["mongoc/mongoc.h"],
                "C",
                "mongoc_get_major_version();",
                autoadd=False ):
            conf.env['MONGO_HAVE_LIBMONGOC'] = True
        if not conf.env['MONGO_HAVE_LIBMONGOC'] and mongoc_mode == 'on':
            myenv.ConfError("Failed to find the required C driver headers")
        if conf.env['MONGO_HAVE_LIBMONGOC'] and not conf.CheckMongoCMinVersion():
            myenv.ConfError("Version of mongoc is too old. Version 1.13+ required")

    # ask each module to configure itself and the build environment.
    moduleconfig.configure_modules(mongo_modules, conf)

    # Resolve --enable-free-mon
    if free_monitoring == "auto":
        if 'enterprise' not in conf.env['MONGO_MODULES']:
            free_monitoring = "on"
        else:
            free_monitoring = "off"

    if free_monitoring == "on":
        checkHTTPLib(required=True)

    # Resolve --enable-http-client
    if http_client == "auto":
        if checkHTTPLib():
            http_client = "on"
        else:
            print("Disabling http-client as libcurl was not found")
            http_client = "off"
    elif http_client == "on":
        checkHTTPLib(required=True)

    # Sanity check.
    # We know that http_client was explicitly disabled here,
    # because the free_monitoring check would have failed if no http lib were available.
    if (free_monitoring == "on") and (http_client == "off"):
        env.ConfError("FreeMonitoring requires an HTTP client which has been explicitly disabled")

    if env['TARGET_ARCH'] == "ppc64le":
        # This checks for an altivec optimization we use in full text search.
        # Different versions of gcc appear to put output bytes in different
        # parts of the output vector produced by vec_vbpermq.  This configure
        # check looks to see which format the compiler produces.
        #
        # NOTE: This breaks cross compiles, as it relies on checking runtime functionality for the
        # environment we're in.  A flag to choose the index, or the possibility that we don't have
        # multiple versions to support (after a compiler upgrade) could solve the problem if we
        # eventually need them.
        def CheckAltivecVbpermqOutput(context, index):
            test_body = """
                #include <altivec.h>
                #include <cstring>
                #include <cstdint>
                #include <cstdlib>

                int main() {{
                    using Native = __vector signed char;
                    const size_t size = sizeof(Native);
                    const Native bits = {{ 120, 112, 104, 96, 88, 80, 72, 64, 56, 48, 40, 32, 24, 16, 8, 0 }};

                    uint8_t inputBuf[size];
                    std::memset(inputBuf, 0xFF, sizeof(inputBuf));

                    for (size_t offset = 0; offset <= size; offset++) {{
                        Native vec = vec_vsx_ld(0, reinterpret_cast<const Native*>(inputBuf));

                        uint64_t mask = vec_extract(vec_vbpermq(vec, bits), {0});

                        size_t initialZeros = (mask == 0 ? size : __builtin_ctzll(mask));
                        if (initialZeros != offset) {{
			    return 1;
                        }}

                        if (offset < size) {{
                            inputBuf[offset] = 0;  // Add an initial 0 for the next loop.
                        }}
                    }}

		    return 0;
                }}
            """.format(index)

            context.Message('Checking for vec_vbperm output in index {0}... '.format(index))
            ret = context.TryRun(textwrap.dedent(test_body), ".cpp")
            context.Result(ret[0])
            return ret[0]

        conf.AddTest('CheckAltivecVbpermqOutput', CheckAltivecVbpermqOutput)

        outputIndex = next((idx for idx in [0,1] if conf.CheckAltivecVbpermqOutput(idx)), None)
        if outputIndex is not None:
            conf.env.SetConfigHeaderDefine("MONGO_CONFIG_ALTIVEC_VEC_VBPERMQ_OUTPUT_INDEX", outputIndex)
        else:
            myenv.ConfError("Running on ppc64le, but can't find a correct vec_vbpermq output index.  Compiler or platform not supported")

    myenv = conf.Finish()

    conf = Configure(myenv)
    usdt_enabled = get_option('enable-usdt-probes')
    usdt_provider = None
    if usdt_enabled in ('auto', 'on'):
        if env.TargetOSIs('linux'):
            if conf.CheckHeader('sys/sdt.h'):
                usdt_provider = 'SDT'
        # can put other OS targets here
        if usdt_enabled == 'on' and not usdt_provider:
             myenv.ConfError("enable-usdt-probes flag was set to on, but no USDT provider could be found")
        elif usdt_provider:
            conf.env.SetConfigHeaderDefine("MONGO_CONFIG_USDT_ENABLED")
            conf.env.SetConfigHeaderDefine("MONGO_CONFIG_USDT_PROVIDER", usdt_provider)
    return conf.Finish()


env = doConfigure( env )
env["NINJA_SYNTAX"] = "#site_scons/third_party/ninja_syntax.py"


if env.ToolchainIs("clang"):
    env["ICECC_COMPILER_TYPE"] = "clang"
elif env.ToolchainIs("gcc"):
    env["ICECC_COMPILER_TYPE"] = "gcc"

# Now that we are done with configure checks, enable ccache and
# icecream if requested.
if 'CCACHE' in env and env['CCACHE']:
    ccache = Tool('ccache')
    if not ccache.exists(env):
        env.FatalError(f"Failed to load ccache tool with CCACHE={env['CCACHE']}")
    ccache(env)
if 'ICECC' in env and env['ICECC']:
    env['ICECREAM_VERBOSE'] = env.Verbose()
    env['ICECREAM_TARGET_DIR'] = '$BUILD_ROOT/scons/icecream'
    icecream = Tool('icecream')
    if not icecream.exists(env):
        env.FatalError(f"Failed to load icecream tool with ICECC={env['ICECC']}")
    icecream(env)

# Defaults for SCons provided flags. SetOption only sets the option to our value
# if the user did not provide it. So for any flag here if it's explicitly passed
# the values below set with SetOption will be overwritten.
#
# Default j to the number of CPUs on the system. Note: in containers this
# reports the number of CPUs for the host system. Perhaps in a future version of
# psutil it will instead report the correct number when in a container.
#
# The presence of the variable ICECC means the icecream tool is
# enabled and so the default j value should scale accordingly. In this
# scenario multiply the cpu count by 8 to set a reasonable default since the
# cluster can handle many more jobs than your local machine but is
# still throttled by your cpu count in the sense that you can only
# handle so many python threads sending out jobs.
#
# Capitalize on the weird way SCons handles arguments to determine if
# the user configured it or not. If not, it is under our control. Try
# to set some helpful defaults.
initial_num_jobs = env.GetOption('num_jobs')
altered_num_jobs = initial_num_jobs + 1
env.SetOption('num_jobs', altered_num_jobs)
if env.GetOption('num_jobs') == altered_num_jobs:
    # psutil.cpu_count returns None when it can't determine the
    # number. This always fails on BSD's for example. If the user
    # didn't specify, and we can't determine for a parallel build, it
    # is better to make the user restart and be explicit, rather than
    # give them a very slow build.
    cpu_count = psutil.cpu_count()
    if cpu_count is None:
        if get_option("ninja") != "disabled":
            env.FatalError("Cannot auto-determine the appropriate size for the Ninja local_job pool. Please regenerate with an explicit -j argument to SCons")
        else:
            env.FatalError("Cannot auto-determine the appropriate build paralleism on this platform. Please build with an explicit -j argument to SCons")

    if 'ICECC' in env and env['ICECC'] and get_option("ninja") == "disabled":
        # If SCons is driving and we are using icecream, scale up the
        # number of jobs. The icerun integration will prevent us from
        # overloading the local system.
        env.SetOption('num_jobs', 8 * cpu_count)
    else:
        # Otherwise, either icecream isn't in play, so just use local
        # concurrency for SCons builds, or we are generating for
        # Ninja, in which case num_jobs controls the size of the local
        # pool. Scale that up to the number of local CPUs.
        env.SetOption('num_jobs', cpu_count)

if get_option('ninja') != 'disabled':

    if 'ICECREAM_VERSION' in env and not env.get('CCACHE', None):
        if env['ICECREAM_VERSION'] < parse_version("1.2"):
            env.FatalError("Use of ccache is mandatory with --ninja and icecream older than 1.2. You are running {}.".format(env['ICECREAM_VERSION']))

    ninja_builder = Tool("ninja")
    env["NINJA_BUILDDIR"] = env.Dir("$BUILD_DIR/ninja")
    ninja_builder.generate(env)

    ninjaConf = Configure(env, help=False, custom_tests = {
        'CheckNinjaCompdbExpand': env.CheckNinjaCompdbExpand,
    })
    env['NINJA_COMPDB_EXPAND'] = ninjaConf.CheckNinjaCompdbExpand()
    ninjaConf.Finish()

    # TODO: API for getting the sconscripts programmatically
    # exists upstream: https://github.com/SCons/scons/issues/3625
    def ninja_generate_deps(env, target, source, for_signature):
        dependencies = env.Flatten([
            'SConstruct',
            glob(os.path.join('src', '**', 'SConscript'), recursive=True),
            glob(os.path.join(os.path.expanduser('~/.scons/'), '**', '*.py'), recursive=True),
            glob(os.path.join('site_scons', '**', '*.py'), recursive=True),
            glob(os.path.join('buildscripts', '**', '*.py'), recursive=True),
            glob(os.path.join('src/third_party/scons-*', '**', '*.py'), recursive=True),
            glob(os.path.join('src/mongo/db/modules', '**', '*.py'), recursive=True),
        ])

        return dependencies

    env['NINJA_REGENERATE_DEPS'] = ninja_generate_deps

    if get_option('build-tools') == 'next' and env.TargetOSIs("windows"):
        # This is a workaround on windows for SERVER-48691 where the line length
        # in response files is too long:
        # https://developercommunity.visualstudio.com/content/problem/441978/fatal-error-lnk1170-line-in-command-file-contains.html
        #
        # Ninja currently does not support
        # storing a newline in the ninja file, and therefore you can not
        # easily generate it to the response files. The only documented
        # way to get newlines into the response file is to use the $in_newline
        # variable in the rule.
        #
        # This workaround will move most of the object or lib links into the
        # inputs and then make the respone file consist of the inputs plus
        # whatever options are left in the original response content
        # more info can be found here:
        # https://github.com/ninja-build/ninja/pull/1223/files/e71bcceefb942f8355aab83ab447d702354ba272#r179526824
        # https://github.com/ninja-build/ninja/issues/1000

        # we are making a new special rule which will leverage
        # the $in_newline to get newlines into our response file
        env.NinjaRule(
            "WINLINK",
            "$env$WINLINK @$out.rsp",
            description="Linking $out",
            deps=None,
            pool="local_pool",
            use_depfile=False,
            use_response_file=True,
            response_file_content="$in_newline $rspc")

        # Setup the response file content generation to use our workaround rule
        # for LINK commands.
        provider = env.NinjaGenResponseFileProvider(
            "WINLINK",
            "$LINK",
        )
        env.NinjaRuleMapping("${LINKCOM}", provider)
        env.NinjaRuleMapping(env["LINKCOM"], provider)

        # The workaround function will move some of the content from the rspc
        # variable into the nodes inputs. We only want to move build nodes because
        # inputs must be files, so we make sure the the option in the rspc
        # file starts with the build directory.
        def winlink_workaround(env, node, ninja_build):
            if ninja_build and 'rspc' in ninja_build["variables"]:

                rsp_content = []
                ninja_build["inputs"] = []
                for opt in ninja_build["variables"]["rspc"].split():

                    # if its a candidate to go in the inputs add it, else keep it in the non-newline
                    # rsp_content list
                    if opt.startswith(str(env.Dir("$BUILD_DIR"))) and opt != str(node):
                        ninja_build["inputs"].append(opt)
                    else:
                        rsp_content.append(opt)

                ninja_build["variables"]["rspc"] = ' '.join(rsp_content)
                ninja_build["inputs"] += [infile for infile in ninja_build["inputs"] if infile not in ninja_build["inputs"]]

        # We apply the workaround to all Program nodes as they have potential
        # response files that have lines that are too long.
        # This will setup a callback function for a node
        # so that when its been processed, we can make some final adjustments before
        # its generated to the ninja file.
        def winlink_workaround_emitter(target, source, env):
            env.NinjaSetBuildNodeCallback(target[0], winlink_workaround)
            return target, source

        builder = env['BUILDERS']["Program"]
        base_emitter = builder.emitter
        new_emitter = SCons.Builder.ListEmitter([base_emitter, winlink_workaround_emitter])
        builder.emitter = new_emitter

    if libdeps_typeinfo and get_option('build-tools') == 'next':
        # ninja will not handle the list action libdeps creates so in order for
        # to build ubsan with ninja, we need to undo the list action and then
        # create a special rule to handle the shlink typeinfo checks. If ninja is
        # updated to handle list actions correctly, this whole section can go away.
        base_action = env['BUILDERS']['SharedLibrary'].action
        base_action.list[:] = base_action.list[:-2]

        # Now we rewrite the command and set it up as a rule for ninja shlinks. We are
        # cramming this all into a single command for ninja, so it is broken apart with
        # commentation for each part.
        env.NinjaRule(
            "SHLINK",
            libdeps.get_typeinfo_link_command().format(
                ninjalink="$env$SHLINK @$out.rsp && ",
                ldpath="",
                target="${out}",
                libdeps_tags="printenv",
                tag='libdeps-cyclic-typeinfo'
            ),
            description="Linking $out",
            deps=None,
            pool="local_pool",
            use_depfile=False,
            use_response_file=True)

        provider = env.NinjaGenResponseFileProvider(
            "SHLINK",
            "$SHLINK",
            custom_env={
                "TYPEINFO_TAGS":"'$LIBDEPS_TAGS'",
                "LD_LIBRARY_PATH":"'$_LIBDEPS_LD_PATH'"})
        env.NinjaRuleMapping("${SHLINKCOM}", provider)
        env.NinjaRuleMapping(env["SHLINKCOM"], provider)

    # idlc.py has the ability to print it's implicit dependencies
    # while generating, Ninja can consume these prints using the
    # deps=msvc method.
    env.AppendUnique(IDLCFLAGS=[
        "--write-dependencies-inline",
    ])
    env.NinjaRule(
        rule="IDLC",
        command="cmd /c $cmd" if env.TargetOSIs("windows") else "$cmd",
        description="Generating $out",
        deps="msvc",
        pool="local_pool",
    )

    def get_idlc_command(env, node, action, targets, sources, executor=None):
        _, variables, _ = env.NinjaGetGenericShellCommand(node, action, targets, sources, executor=executor)
        variables["msvc_deps_prefix"] = "import file:"
        return "IDLC", variables, env.subst(env['IDLC']).split()

    env.NinjaRuleMapping("$IDLCCOM", get_idlc_command)
    env.NinjaRuleMapping(env["IDLCCOM"], get_idlc_command)

    # We can create empty files for FAKELIB in Ninja because it
    # does not care about content signatures. We have to
    # write_uuid_to_file for FAKELIB in SCons because SCons does.
    env.NinjaRule(
        rule="FAKELIB",
        command="cmd /c copy 1>NUL NUL $out" if env["PLATFORM"] == "win32" else "touch $out",
    )

    def fakelib_in_ninja(env, node):
        """Generates empty .a files"""
        return {
            "outputs": [node.get_path()],
            "rule": "FAKELIB",
            "implicit": [str(s) for s in node.sources],
        }

    env.NinjaRegisterFunctionHandler("write_uuid_to_file", fakelib_in_ninja)

    def ninja_test_list_builder(env, node):
        test_files = [test_file.path for test_file in env["MONGO_TEST_REGISTRY"][node.path]]
        files = ' '.join(test_files)
        return {
            "outputs": [node.get_path()],
            "rule": "TEST_LIST",
            "implicit": test_files,
            "variables": {
                "files": files,
            }
        }

    if env["PLATFORM"] == "win32":
        cmd = 'cmd.exe /c del "$out" && for %a in ($files) do (echo %a >> "$out")'
    else:
        cmd = 'rm -f "$out"; for i in $files; do echo "$$i" >> "$out"; done;'

    env.NinjaRule(
        rule="TEST_LIST",
        description="Compiling test list: $out",
        command=cmd,
    )
    env.NinjaRegisterFunctionHandler("test_list_builder_action", ninja_test_list_builder)


if get_option('separate-debug') == "on" or env.TargetOSIs("windows"):

    # The current ninja builder can't handle --separate-debug on non-Windows platforms
    # like linux or macOS, because they depend on adding extra actions to the link step,
    # which cannot be translated into the ninja bulider.
    if not env.TargetOSIs("windows") and get_option('ninja') != 'disabled':
        env.FatalError("Cannot use --separate-debug with Ninja on non-Windows platforms.")

    separate_debug = Tool('separate_debug')
    if not separate_debug.exists(env):
        env.FatalError('Cannot honor --separate-debug because the separate_debug.py Tool reported as nonexistent')
    separate_debug(env)

env["AUTO_ARCHIVE_TARBALL_SUFFIX"] = "tgz"

env["AIB_META_COMPONENT"] = "all"
env["AIB_BASE_COMPONENT"] = "common"
env["AIB_DEFAULT_COMPONENT"] = "mongodb"

env.Tool('auto_install_binaries')
env.Tool('auto_archive')

env.DeclareRoles(
    roles=[

        env.Role(
            name="base",
        ),

        env.Role(
            name="debug",
        ),

        env.Role(
            name="dev",
            dependencies=[
                "runtime"
            ],
        ),

        env.Role(
            name="meta",
        ),

        env.Role(
            name="runtime",
            dependencies=[
                # On windows, we want the runtime role to depend
                # on the debug role so that PDBs end in the
                # runtime package.
                "debug" if env.TargetOSIs('windows') else None,
            ],
            silent=True,
        ),
    ],
    base_role="base",
    meta_role="meta",
)

def _aib_debugdir(source, target, env, for_signature):
    for s in source:
        origin = getattr(s.attributes, "debug_file_for", None)
        oentry = env.Entry(origin)
        osuf = oentry.get_suffix()
        map_entry = env["AIB_SUFFIX_MAP"].get(osuf)
        if map_entry:
            return map_entry[0]
    env.FatalError("Unable to find debuginfo file in _aib_debugdir: (source='{}')".format(str(source)))

env["PREFIX_DEBUGDIR"] = _aib_debugdir

env.AddSuffixMapping({
    "$PROGSUFFIX": env.SuffixMap(
        directory="$PREFIX_BINDIR",
        default_role="runtime",
    ),

    "$SHLIBSUFFIX": env.SuffixMap(
        directory="$PREFIX_BINDIR" \
        if mongo_platform.get_running_os_name() == "windows" \
        else "$PREFIX_LIBDIR",
        default_role="runtime",
    ),

    ".debug": env.SuffixMap(
        directory="$PREFIX_DEBUGDIR",
        default_role="debug",
    ),

    ".dSYM": env.SuffixMap(
        directory="$PREFIX_DEBUGDIR",
        default_role="debug",
    ),

    ".pdb": env.SuffixMap(
        directory="$PREFIX_DEBUGDIR",
        default_role="debug",
    ),
})

env.AddPackageNameAlias(
    component="dist",
    role="runtime",
    name="mongodb-dist",
)

env.AddPackageNameAlias(
    component="dist",
    role="debug",
    name="mongodb-dist-debugsymbols",
)

env.AddPackageNameAlias(
    component="dist-test",
    role="runtime",
    name="mongodb-binaries",
)

env.AddPackageNameAlias(
    component="dist-test",
    role="debug",
    name="mongo-debugsymbols",
)

env.AddPackageNameAlias(
    component="dbtest",
    role="runtime",
    name="dbtest-binary",
)

env.AddPackageNameAlias(
    component="dbtest",
    role="debug",
    name="dbtest-debugsymbols",
)

env.AddPackageNameAlias(
    component="shell",
    role="runtime",
    name="mongodb-shell",
)

env.AddPackageNameAlias(
    component="shell",
    role="debug",
    name="mongodb-shell-debugsymbols",
)

env.AddPackageNameAlias(
    component="mongocryptd",
    role="runtime",
    name="mongodb-cryptd",
)

env.AddPackageNameAlias(
    component="mongocryptd",
    role="debug",
    name="mongodb-cryptd-debugsymbols",
)

env.AddPackageNameAlias(
    component="mh",
    role="runtime",
    # TODO: we should be able to move this to where the mqlrun binary is
    # defined when AIB correctly uses environments instead of hooking into
    # the first environment used.
    name="mh-binaries",
)

env.AddPackageNameAlias(
    component="mh",
    role="debug",
    # TODO: we should be able to move this to where the mqlrun binary is
    # defined when AIB correctly uses environments instead of hooking into
    # the first environment used.
    name="mh-debugsymbols",
)

def rpath_generator(env, source, target, for_signature):
    # If the PREFIX_LIBDIR has an absolute path, we will use that directly as
    # RPATH because that indicates the final install destination of the libraries.
    prefix_libdir = env.subst('$PREFIX_LIBDIR')
    if  os.path.isabs(prefix_libdir):
        return ['$PREFIX_LIBDIR']

    # If the PREFIX_LIBDIR is not an absolute path, we will use a relative path
    # from the bin to the lib dir.
    lib_rel = os.path.relpath(prefix_libdir, env.subst('$PREFIX_BINDIR'))

    if env['PLATFORM'] == 'posix':\
        return [env.Literal(f"\\$$ORIGIN/{lib_rel}")]

    if env['PLATFORM'] == 'darwin':
        return [f"@loader_path/{lib_rel}",]

env['RPATH_GENERATOR'] = rpath_generator

if env['PLATFORM'] == 'posix':
    env.AppendUnique(
        RPATH='$RPATH_GENERATOR',
        LINKFLAGS=[
            # Most systems *require* -z,origin to make origin work, but android
            # blows up at runtime if it finds DF_ORIGIN_1 in DT_FLAGS_1.
            # https://android.googlesource.com/platform/bionic/+/cbc80ba9d839675a0c4891e2ab33f39ba51b04b2/linker/linker.h#68
            # https://android.googlesource.com/platform/bionic/+/cbc80ba9d839675a0c4891e2ab33f39ba51b04b2/libc/include/elf.h#215
            '-Wl,-z,origin' if not env.TargetOSIs('android') else [],
            '-Wl,--enable-new-dtags',
        ],
        SHLINKFLAGS=[
            # -h works for both the sun linker and the gnu linker.
            "-Wl,-h,${TARGET.file}",
        ]
    )
elif env['PLATFORM'] == 'darwin':
    # The darwin case uses a adhoc implementation of RPATH for SCons
    # since SCons does not support RPATH directly for macOS:
    #   https://github.com/SCons/scons/issues/2127
    # so we setup RPATH and LINKFLAGS ourselves.
    env['RPATHPREFIX'] = '-Wl,-rpath,'
    env['RPATHSUFFIX'] = ''
    env['RPATH'] = '$RPATH_GENERATOR'
    env.AppendUnique(
        LINKFLAGS="${_concat(RPATHPREFIX, RPATH, RPATHSUFFIX, __env__)}",
        SHLINKFLAGS=[
            "-Wl,-install_name,@rpath/${TARGET.file}",
        ],
    )

env.Default(env.Alias("install-default"))

# If the flags in the environment are configured for -gsplit-dwarf,
# inject the necessary emitter.
split_dwarf = Tool('split_dwarf')
if split_dwarf.exists(env):
    split_dwarf(env)

# Load the compilation_db tool. We want to do this after configure so we don't end up with
# compilation database entries for the configure tests, which is weird.
if get_option('ninja') == 'disabled':
    env.Tool("compilation_db")

# If we can, load the dagger tool for build dependency graph introspection.
# Dagger is only supported on Linux and OSX (not Windows or Solaris).
should_dagger = ( mongo_platform.is_running_os('osx') or mongo_platform.is_running_os('linux')  ) and "dagger" in COMMAND_LINE_TARGETS

if should_dagger:
    env.Tool("dagger")

incremental_link = Tool('incremental_link')
if incremental_link.exists(env):
    incremental_link(env)

# Resource Files are Windows specific
def env_windows_resource_file(env, path):
    if env.TargetOSIs('windows'):
        return [ env.RES(path) ]
    else:
        return []

env.AddMethod(env_windows_resource_file, 'WindowsResourceFile')

# --- lint ----

if get_option('lint-scope') == 'changed':
    patch_file = env.Command(
        target="$BUILD_DIR/current.git.patch",
        source=[env.WhereIs("git")],
        action="${SOURCES[0]} diff $GITDIFFFLAGS > $TARGET"
    )

    env.AlwaysBuild(patch_file)

    pylinters = env.Command(
        target="#lint-pylinters",
        source=[
            "buildscripts/pylinters.py",
            patch_file,
        ],
        action="REVISION=$REVISION ENTERPRISE_REV=$ENTERPRISE_REV $PYTHON ${SOURCES[0]} lint-git-diff"
    )

    clang_format = env.Command(
        target="#lint-clang-format",
        source=[
            "buildscripts/clang_format.py",
            patch_file,
        ],
        action="REVISION=$REVISION ENTERPRISE_REV=$ENTERPRISE_REV $PYTHON ${SOURCES[0]} lint-git-diff"
    )

    eslint = env.Command(
        target="#lint-eslint",
        source=[
            "buildscripts/eslint.py",
            patch_file,
        ],
        action="REVISION=$REVISION ENTERPRISE_REV=$ENTERPRISE_REV $PYTHON ${SOURCES[0]} lint-git-diff"
    )

else:
    pylinters = env.Command(
        target="#lint-pylinters",
        source=[
            "buildscripts/pylinters.py",
        ],
        action="$PYTHON ${SOURCES[0]} lint-all"
    )

    clang_format = env.Command(
        target="#lint-clang-format",
        source=[
            "buildscripts/clang_format.py",
        ],
        action="$PYTHON ${SOURCES[0]} lint-all"
    )

    eslint = env.Command(
        target="#lint-eslint",
        source=[
            "buildscripts/eslint.py",
        ],
        action="$PYTHON ${SOURCES[0]} --dirmode lint jstests/ src/mongo",
    )

lint_py = env.Command(
    target="#lint-lint.py",
    source=["buildscripts/quickcpplint.py"],
    action="$PYTHON ${SOURCES[0]} lint",
)

lint_errorcodes = env.Command(
    target="#lint-errorcodes",
    source=["buildscripts/errorcodes.py"],
    action="$PYTHON ${SOURCES[0]} --quiet",
)

env.Alias( "lint" , [ lint_py, eslint, clang_format, pylinters, lint_errorcodes ] )
env.Alias( "lint-fast" , [ eslint, clang_format, pylinters, lint_errorcodes ] )
env.AlwaysBuild( "lint" )
env.AlwaysBuild( "lint-fast" )

#  ----  INSTALL -------

def getSystemInstallName():
    arch_name = env.subst('$MONGO_DISTARCH')

    # We need to make sure the directory names inside dist tarballs are permanently
    # consistent, even if the target OS name used in scons is different. Any differences
    # between the names used by env.TargetOSIs/env.GetTargetOSName should be added
    # to the translation dictionary below.
    os_name_translations = {
        'windows': 'win32',
        'macOS': 'macos'
    }
    os_name = env.GetTargetOSName()
    os_name = os_name_translations.get(os_name, os_name)
    n = os_name + "-" + arch_name

    if len(mongo_modules):
            n += "-" + "-".join(m.name for m in mongo_modules)

    dn = env.subst('$MONGO_DISTMOD')
    if len(dn) > 0:
        n = n + "-" + dn

    return n

# This function will add the version.txt file to the source tarball
# so that versioning will work without having the git repo available.
def add_version_to_distsrc(env, archive):
    version_file_path = env.subst("$MONGO_DIST_SRC_PREFIX") + "version.json"
    if version_file_path not in archive:
        version_data = {
            'version': env['MONGO_VERSION'],
            'githash': env['MONGO_GIT_HASH'],
        }
        archive.append_file_contents(
            version_file_path,
            json.dumps(
                version_data,
                sort_keys=True,
                indent=4,
                separators=(',', ': ')
            )
        )

env.AddDistSrcCallback(add_version_to_distsrc)

env['SERVER_DIST_BASENAME'] = env.subst('mongodb-%s-$MONGO_DISTNAME' % (getSystemInstallName()))
env['MH_DIST_BASENAME'] = 'mh'
if get_option('legacy-tarball') == 'true':
    if ('tar-dist' not in COMMAND_LINE_TARGETS and
        'zip-dist' not in COMMAND_LINE_TARGETS and
        'archive-dist' not in COMMAND_LINE_TARGETS):
        env.FatalError('option --legacy-tarball only valid with an archive-dist target')
    env['PREFIX'] = '$SERVER_DIST_BASENAME'

module_sconscripts = moduleconfig.get_module_sconscripts(mongo_modules)

# The following symbols are exported for use in subordinate SConscript files.
# Ideally, the SConscript files would be purely declarative.  They would only
# import build environment objects, and would contain few or no conditional
# statements or branches.
#
# Currently, however, the SConscript files do need some predicates for
# conditional decision making that hasn't been moved up to this SConstruct file,
# and they are exported here, as well.
Export([
    'debugBuild',
    'endian',
    'free_monitoring',
    'get_option',
    'has_option',
    'http_client',
    'inmemory',
    'module_sconscripts',
    'optBuild',
    'serverJs',
    'ssl_provider',
    'use_libunwind',
    'use_system_libunwind',
    'use_system_version_of_library',
    'use_vendored_libunwind',
    'usemozjs',
    'wiredtiger',
])

def injectMongoIncludePaths(thisEnv):
    thisEnv.AppendUnique(CPPPATH=['$BUILD_DIR'])
env.AddMethod(injectMongoIncludePaths, 'InjectMongoIncludePaths')

def injectModule(env, module, **kwargs):
    injector = env['MODULE_INJECTORS'].get(module)
    if injector:
        return injector(env, **kwargs)
    return env
env.AddMethod(injectModule, 'InjectModule')

if get_option('ninja') == 'disabled':
    compileCommands = env.CompilationDatabase('compile_commands.json')
    compileDb = env.Alias("compiledb", compileCommands)


msvc_version = ""
if 'MSVC_VERSION' in env and env['MSVC_VERSION']:
    msvc_version = "--version " + env['MSVC_VERSION'] + " "

# Microsoft Visual Studio Project generation for code browsing
if get_option("ninja") == "disabled":
    vcxprojFile = env.Command(
        "mongodb.vcxproj",
        compileCommands,
        r"$PYTHON buildscripts\make_vcxproj.py " + msvc_version + "mongodb")
    vcxproj = env.Alias("vcxproj", vcxprojFile)

# TODO: maybe make these work like the other archive- aliases
# even though they aren't piped through AIB?
distSrc = env.DistSrc("distsrc.tar", NINJA_SKIP=True)
env.NoCache(distSrc)
env.Alias("distsrc-tar", distSrc)

distSrcGzip = env.GZip(
    target="distsrc.tgz",
    source=[distSrc],
    NINJA_SKIP=True)
env.NoCache(distSrcGzip)
env.Alias("distsrc-tgz", distSrcGzip)

distSrcZip = env.DistSrc("distsrc.zip", NINJA_SKIP=True)
env.NoCache(distSrcZip)
env.Alias("distsrc-zip", distSrcZip)

env.Alias("distsrc", "distsrc-tgz")

# Do this as close to last as possible before reading SConscripts, so
# that any tools that may have injected other things via emitters are included
# among the side effect adornments.
#
# TODO: Move this to a tool.
if has_option('jlink'):
    jlink = get_option('jlink')
    if jlink <= 0:
        env.FatalError("The argument to jlink must be a positive integer or float")
    elif jlink < 1 and jlink > 0:
        jlink = env.GetOption('num_jobs') * jlink
        jlink = round(jlink)
        if jlink < 1.0:
            print("Computed jlink value was less than 1; Defaulting to 1")
            jlink = 1.0

    jlink = int(jlink)
    target_builders = ['Program', 'SharedLibrary', 'LoadableModule']

    # A bound map of stream (as in stream of work) name to side-effect
    # file. Since SCons will not allow tasks with a shared side-effect
    # to execute concurrently, this gives us a way to limit link jobs
    # independently of overall SCons concurrency.
    jlink_stream_map = dict()

    def jlink_emitter(target, source, env):
        name = str(target[0])
        se_name = "#jlink-stream" + str(hash(name) % jlink)
        se_node = jlink_stream_map.get(se_name, None)
        if not se_node:
            se_node = env.Entry(se_name)
            # This may not be necessary, but why chance it
            env.NoCache(se_node)
            jlink_stream_map[se_name] = se_node
        env.SideEffect(se_node, target)
        return (target, source)

    for target_builder in target_builders:
        builder = env['BUILDERS'][target_builder]
        base_emitter = builder.emitter
        new_emitter = SCons.Builder.ListEmitter([base_emitter, jlink_emitter])
        builder.emitter = new_emitter

# Keep this late in the game so that we can investigate attributes set by all the tools that have run.
if has_option("cache"):
    if get_option("cache") == "nolinked":
        def noCacheEmitter(target, source, env):
            for t in target:
                try:
                    if getattr(t.attributes, 'thin_archive', False):
                        continue
                except(AttributeError):
                    pass
                env.NoCache(t)
            return target, source

        def addNoCacheEmitter(builder):
            origEmitter = builder.emitter
            if SCons.Util.is_Dict(origEmitter):
                for k,v in origEmitter:
                    origEmitter[k] = SCons.Builder.ListEmitter([v, noCacheEmitter])
            elif SCons.Util.is_List(origEmitter):
                origEmitter.append(noCacheEmitter)
            else:
                builder.emitter = SCons.Builder.ListEmitter([origEmitter, noCacheEmitter])

        addNoCacheEmitter(env['BUILDERS']['Program'])
        addNoCacheEmitter(env['BUILDERS']['StaticLibrary'])
        addNoCacheEmitter(env['BUILDERS']['SharedLibrary'])
        addNoCacheEmitter(env['BUILDERS']['LoadableModule'])


# We need to be explicit about including $DESTDIR here, unlike most
# other places. Normally, auto_install_binaries will take care of
# injecting DESTDIR for us, but we aren't using that now.
resmoke_install_dir = env.subst("$DESTDIR/$PREFIX_BINDIR")
resmoke_install_dir = os.path.normpath(resmoke_install_dir).replace("\\", r"\\")

# Much blood sweat and tears were shed getting to this point. Any version of
# this that uses SCons builders and a scanner will either not regenerate when it
# should, cause everything to rebuild, or conflict with ninja. Sometimes all
# three. So we've decieded it's best to just write this file here every time
# because it's the only solution that always works.
with open("resmoke.ini", "w") as resmoke_config:
    resmoke_config.write("""
[resmoke]
install_dir = {install_dir}
""".format(install_dir=resmoke_install_dir))

env.SConscript(
    dirs=[
        'src',
    ],
    duplicate=False,
    exports=[
        'env',
    ],
    variant_dir='$BUILD_DIR',
)

# TODO: find a way to consolidate SConscript calls to one call in
# SConstruct so they all use variant_dir
env.SConscript(
    dirs=[
        'jstests',
    ],
    duplicate=False,
    exports=[
        'env',
    ],
)

# run the Dagger tool if it's installed
if should_dagger:
    dagger = env.Dagger('library_dependency_graph.json')
    env.Depends(dagger, env.Alias("install-all"))
    dependencyDb = env.Alias("dagger", dagger)

# Declare the cache prune target
cachePrune = env.Command(
    target="#cache-prune",
    source=[
        "#buildscripts/scons_cache_prune.py",
    ],
    action="$PYTHON ${SOURCES[0]} --cache-dir=${CACHE_DIR.abspath} --cache-size=${CACHE_SIZE} --prune-ratio=${CACHE_PRUNE_TARGET/100.00}",
    CACHE_DIR=env.Dir(cacheDir),
)

env.AlwaysBuild(cachePrune)

# Add a trivial Alias called `configure`. This makes it simple to run,
# or re-run, the SConscript reading and conf tests, but not build any
# real targets. This can be helpful when you are planning a dry-run
# build, or simply want to validate your changes to SConstruct, tools,
# and all the other setup that happens before we begin a real graph
# walk.
env.Alias('configure', None)

# We have finished all SConscripts and targets, so we can ask
# auto_install_binaries to finalize the installation setup.
env.FinalizeInstallDependencies()


# We don't want installing files to cause them to flow into the cache,
# since presumably we can re-install them from the origin if needed.
env.NoCache(env.FindInstalledFiles())

# Substitute environment variables in any build targets so that we can
# say, for instance:
#
# > scons --prefix=/foo/bar '$DESTDIR'
# or
# > scons \$BUILD_DIR/mongo/base
#
# That way, you can reference targets under the variant dir or install
# path via an invariant name.
#
# We need to replace the values in the BUILD_TARGETS object in-place
# because SCons wants it to be a particular object.
for i, s in enumerate(BUILD_TARGETS):
    BUILD_TARGETS[i] = env.subst(s)

# Do any final checks the Libdeps linter may need to do once all
# SConscripts have been read but before building begins.
if get_option('build-tools') == 'next':
    libdeps.LibdepLinter(env).final_checks()
    libdeps.generate_libdeps_graph(env)<|MERGE_RESOLUTION|>--- conflicted
+++ resolved
@@ -1871,10 +1871,6 @@
 
 env['LIBDEPS_TAG_EXPANSIONS'].append(init_no_global_libdeps_tag_expand)
 
-<<<<<<< HEAD
-if has_option('audit'):
-    env.Append( CPPDEFINES=[ 'PERCONA_AUDIT_ENABLED' ] )
-=======
 link_guard_rules = {
     "test" : ["dist"]
 }
@@ -1922,7 +1918,9 @@
     return []
 
 env['LIBDEPS_TAG_EXPANSIONS'].append(link_guard_libdeps_tag_expand)
->>>>>>> e03fcdcc
+
+if has_option('audit'):
+    env.Append( CPPDEFINES=[ 'PERCONA_AUDIT_ENABLED' ] )
 
 # ---- other build setup -----
 if debugBuild:
